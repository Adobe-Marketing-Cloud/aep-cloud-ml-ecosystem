--- conflicted
+++ resolved
@@ -181,14 +181,10 @@
     "!pip install mmh3\n",
     "!pip install rstr\n",
     "!pip install aepp\n",
-<<<<<<< HEAD
-    "!pip install pygresql==5.2.5"
-=======
     "!pip install pygresql==5.2.5\n",
     "!pip install plotly",
     "\n",
     "!pip install —upgrade nbformat"
->>>>>>> e7a3751c
    ]
   },
   {
