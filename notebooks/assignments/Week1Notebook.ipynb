{
 "cells": [
  {
   "cell_type": "markdown",
   "metadata": {},
   "source": [
    "# Scope of Notebook\n",
    "\n",
    "The goal of this notebook is to showcase how you can generate a synthetic dataset through building a schema and fieldgroups and then use the Data Distiller to do exploratory data analysis.\n",
    "The steps we executed in this notebook include\n",
    "- Create FieldGroup\n",
    "- Create Profile and Experience Event Schema\n",
    "- Create Profile and Experience Event Schema Descriptor\n",
    "- Generate Systhetic Data After Data Exploration\n"
   ]
  },
  {
   "cell_type": "markdown",
   "metadata": {},
   "source": [
    "![EndToEndDesign](../media/CMLE-Notebooks-Week1-Workflow.jpeg)"
   ]
  },
  {
   "cell_type": "markdown",
   "metadata": {
    "application/vnd.databricks.v1+cell": {
     "cellMetadata": {},
     "inputWidgets": {},
     "nuid": "8d84084d-c613-4cf0-abdc-b432fbace941",
     "showTitle": false,
     "title": ""
    }
   },
   "source": [
    "# Setup\n",
    "\n",
    "This notebook requires some configuration data to properly authenticate to your Adobe Experience Platform instance. You should be able to find all the values required above by following the Setup section of the **README**.\n",
    "\n",
    "The next cell will be looking for your configuration file under your **ADOBE_HOME** path to fetch the values used throughout this notebook. See more details in the Setup section of the **README** to understand how to create your configuration file."
   ]
  },
  {
   "cell_type": "markdown",
   "metadata": {
    "application/vnd.databricks.v1+cell": {
     "cellMetadata": {},
     "inputWidgets": {},
     "nuid": "cb0424d8-a4d5-4282-ac39-f8222747e68e",
     "showTitle": false,
     "title": ""
    }
   },
   "source": [
    "In order to generate synthetic data we'll need to first create a schema and a dataset using the [aepp Python library](https://github.com/pitchmuc/aepp), this library is a set of python function modules which are calling AEP APIs.  Please see the following reference [guide](https://developer.adobe.com/experience-platform-apis/) for the underlying APIs. Same flow can achieved through UI which are powdered by AEP APIs.  For the AEP UI workflow please click [here](https://experienceleague.adobe.com/docs/experience-platform/xdm/tutorials/create-schema-ui.html?lang=en)."
   ]
  },
  {
   "cell_type": "code",
   "execution_count": 2,
   "metadata": {
    "application/vnd.databricks.v1+cell": {
     "cellMetadata": {
      "byteLimit": 2048000,
      "rowLimit": 10000
     },
     "inputWidgets": {},
     "nuid": "b44bbb8f-5ac7-4dc5-993a-c99674aa0da5",
     "showTitle": false,
     "title": ""
    }
   },
   "outputs": [],
   "source": [
    "import os\n",
    "\n",
    "from configparser import ConfigParser\n",
    "\n",
    "if \"ADOBE_HOME\" not in os.environ:\n",
    "    raise Exception(\"ADOBE_HOME environment variable needs to be set.\")\n",
    "\n",
    "config = ConfigParser()\n",
    "config_path = os.path.join(os.environ[\"ADOBE_HOME\"], \"conf\", \"config.ini\")\n",
    "\n",
    "if not os.path.exists(config_path):\n",
    "    raise Exception(f\"Looking for configuration under {config_path} but config not found, please verify path\")\n",
    "\n",
    "config.read(config_path)\n",
    "  \n",
    "ims_org_id = config.get(\"Platform\", \"ims_org_id\")\n",
    "environment = config.get(\"Platform\", \"environment\")\n",
    "sandbox_name = config.get(\"Platform\", \"sandbox_name\")\n",
    "client_id = config.get(\"Authentication\", \"client_id\")\n",
    "client_secret = config.get(\"Authentication\", \"client_secret\")\n",
    "scopes = config.get(\"Authentication\", \"scopes\")"
   ]
  },
  {
   "cell_type": "markdown",
   "metadata": {},
   "source": [
    "To ensure uniqueness of resources created as part of this notebook, we are using your local username to include in each of the resource titles to avoid conflicts."
   ]
  },
  {
   "cell_type": "code",
   "execution_count": 1,
   "metadata": {},
   "outputs": [],
   "source": [
    "import getpass\n",
    "import re\n",
    "username=getpass.getuser()\n",
    "unique_id = s = re.sub(\"[^0-9a-zA-Z]+\", \"_\", username)"
   ]
  },
  {
   "cell_type": "markdown",
   "metadata": {},
   "source": [
    "Before we run anything, make sure to install the following required libraries for this notebook. They are all publicly available libraries and the latest version should work fine."
   ]
  },
  {
   "cell_type": "code",
   "execution_count": 4,
   "metadata": {
    "application/vnd.databricks.v1+cell": {
     "cellMetadata": {
      "byteLimit": 2048000,
      "rowLimit": 10000
     },
     "inputWidgets": {},
     "nuid": "061c1404-2bd7-4997-b379-1a33fdcbb809",
     "showTitle": false,
     "title": ""
    }
   },
   "outputs": [
    {
     "name": "stdout",
     "output_type": "stream",
     "text": [
      "Requirement already satisfied: mmh3 in /usr/local/lib/python3.10/site-packages (3.0.0)\n",
      "\u001b[33mWARNING: You are using pip version 22.0.2; however, version 23.0.1 is available.\n",
      "You should consider upgrading via the '/usr/local/opt/python@3.10/bin/python3.10 -m pip install --upgrade pip' command.\u001b[0m\u001b[33m\n",
      "\u001b[0mRequirement already satisfied: rstr in /usr/local/lib/python3.10/site-packages (3.2.0)\n",
      "\u001b[33mWARNING: You are using pip version 22.0.2; however, version 23.0.1 is available.\n",
      "You should consider upgrading via the '/usr/local/opt/python@3.10/bin/python3.10 -m pip install --upgrade pip' command.\u001b[0m\u001b[33m\n",
      "\u001b[0mRequirement already satisfied: aepp in /usr/local/lib/python3.10/site-packages (0.2.7)\n",
      "Requirement already satisfied: PyJWT[crypto] in /usr/local/lib/python3.10/site-packages (from aepp) (1.7.1)\n",
      "Requirement already satisfied: pathlib2 in /usr/local/lib/python3.10/site-packages (from aepp) (2.3.7.post1)\n",
      "Requirement already satisfied: pandas in /Users/cmenguy/Library/Python/3.10/lib/python/site-packages (from aepp) (1.4.3)\n",
      "Requirement already satisfied: pathlib in /usr/local/lib/python3.10/site-packages (from aepp) (1.0.1)\n",
      "Requirement already satisfied: requests in /usr/local/lib/python3.10/site-packages (from aepp) (2.27.1)\n",
      "Requirement already satisfied: pytz>=2020.1 in /usr/local/lib/python3.10/site-packages (from pandas->aepp) (2021.3)\n",
      "Requirement already satisfied: numpy>=1.21.0 in /Users/cmenguy/Library/Python/3.10/lib/python/site-packages (from pandas->aepp) (1.23.1)\n",
      "Requirement already satisfied: python-dateutil>=2.8.1 in /usr/local/lib/python3.10/site-packages (from pandas->aepp) (2.8.2)\n",
      "Requirement already satisfied: six in /usr/local/lib/python3.10/site-packages (from pathlib2->aepp) (1.16.0)\n",
      "Requirement already satisfied: cryptography>=1.4 in /usr/local/lib/python3.10/site-packages (from PyJWT[crypto]->aepp) (36.0.1)\n",
      "Requirement already satisfied: urllib3<1.27,>=1.21.1 in /usr/local/lib/python3.10/site-packages (from requests->aepp) (1.26.8)\n",
      "Requirement already satisfied: idna<4,>=2.5 in /usr/local/lib/python3.10/site-packages (from requests->aepp) (3.3)\n",
      "Requirement already satisfied: charset-normalizer~=2.0.0 in /usr/local/lib/python3.10/site-packages (from requests->aepp) (2.0.12)\n",
      "Requirement already satisfied: certifi>=2017.4.17 in /usr/local/lib/python3.10/site-packages (from requests->aepp) (2021.10.8)\n",
      "Requirement already satisfied: cffi>=1.12 in /usr/local/lib/python3.10/site-packages (from cryptography>=1.4->PyJWT[crypto]->aepp) (1.15.0)\n",
      "Requirement already satisfied: pycparser in /usr/local/lib/python3.10/site-packages (from cffi>=1.12->cryptography>=1.4->PyJWT[crypto]->aepp) (2.21)\n",
      "\u001b[33mWARNING: You are using pip version 22.0.2; however, version 23.0.1 is available.\n",
      "You should consider upgrading via the '/usr/local/opt/python@3.10/bin/python3.10 -m pip install --upgrade pip' command.\u001b[0m\u001b[33m\n",
      "\u001b[0mRequirement already satisfied: pygresql in /usr/local/lib/python3.10/site-packages (5.2.4)\n",
      "\u001b[33mWARNING: You are using pip version 22.0.2; however, version 23.0.1 is available.\n",
      "You should consider upgrading via the '/usr/local/opt/python@3.10/bin/python3.10 -m pip install --upgrade pip' command.\u001b[0m\u001b[33m\n",
      "\u001b[0m"
     ]
    }
   ],
   "source": [
    "!pip install mmh3\n",
    "!pip install rstr\n",
    "!pip install aepp\n",
    "!pip install pygresql==5.2.5\n",
    "!pip install plotly\n",
    "!pip install —upgrade nbformat"
   ]
  },
  {
   "cell_type": "markdown",
   "metadata": {},
   "source": [
    "Some utility functions that will be used throughout this notebook:"
   ]
  },
  {
   "cell_type": "code",
   "execution_count": 4,
   "metadata": {},
   "outputs": [],
   "source": [
    "def get_ui_link(tenant_id, resource_type, resource_id):\n",
    "    if environment == \"prod\":\n",
    "        prefix = f\"https://experience.adobe.com\"\n",
    "    else:\n",
    "        prefix = f\"https://experience-{environment}.adobe.com\"\n",
    "    return f\"{prefix}/#/@{tenant_id}/sname:{sandbox_name}/platform/{resource_type}/{resource_id}\""
   ]
  },
  {
   "cell_type": "markdown",
   "metadata": {
    "application/vnd.databricks.v1+cell": {
     "cellMetadata": {},
     "inputWidgets": {},
     "nuid": "50967b2c-967e-4edd-84c6-b885fcbb627a",
     "showTitle": false,
     "title": ""
    }
   },
   "source": [
    "We will now need to configure the aepp library and setup authentication credentials. For this please setup the following pieces of information. For information about how you can get these, please refer to the `Setup` section of the **Readme**:\n",
    "- Client ID\n",
    "- Client secret"
   ]
  },
  {
   "cell_type": "code",
   "execution_count": 5,
   "metadata": {
    "application/vnd.databricks.v1+cell": {
     "cellMetadata": {
      "byteLimit": 2048000,
      "rowLimit": 10000
     },
     "inputWidgets": {},
     "nuid": "5a93f362-5a98-4736-8192-ab9e924af5e2",
     "showTitle": false,
     "title": ""
    }
   },
   "outputs": [],
   "source": [
    "import aepp\n",
    "aepp.configure(\n",
    "  org_id=ims_org_id,\n",
    "  secret=client_secret,\n",
    "  scopes=scopes,\n",
    "  client_id=client_id,\n",
    "  environment=environment,\n",
    "  sandbox=sandbox_name\n",
    ")"
   ]
  },
  {
   "cell_type": "markdown",
   "metadata": {},
   "source": [
    "# 1. Generating Synthetic Data"
   ]
  },
  {
   "cell_type": "markdown",
   "metadata": {},
   "source": [
    "## 1.1 Setting up schemas"
   ]
  },
  {
   "cell_type": "markdown",
   "metadata": {
    "application/vnd.databricks.v1+cell": {
     "cellMetadata": {},
     "inputWidgets": {},
     "nuid": "74af2b4f-6e1d-4b3a-a67f-a5ccc480ab00",
     "showTitle": false,
     "title": ""
    }
   },
   "source": [
    "We will now create the schema to support our synthetic data. We need a few fields which will be included in the synthetic data:\n",
    "\n",
    "Direct Marketing information\n",
    "Web details\n",
    "Identity information\n",
    "These are already provided in your AEP instance as default field groups, so we'll be leveraging that for creation below."
   ]
  },
  {
   "cell_type": "markdown",
   "metadata": {
    "application/vnd.databricks.v1+cell": {
     "cellMetadata": {},
     "inputWidgets": {},
     "nuid": "e0e00bce-88a1-4819-8352-ca6fc7b3882a",
     "showTitle": false,
     "title": ""
    }
   },
   "source": [
    "We first print out the tenantId, this represents our ims org name."
   ]
  },
  {
   "cell_type": "code",
   "execution_count": 6,
   "metadata": {
    "application/vnd.databricks.v1+cell": {
     "cellMetadata": {
      "byteLimit": 2048000,
      "rowLimit": 10000
     },
     "inputWidgets": {},
     "nuid": "d75837ff-0ebb-474c-9b00-32234e03649a",
     "showTitle": false,
     "title": ""
    }
   },
   "outputs": [
    {
     "data": {
      "text/plain": [
       "'cloudmlecosystem'"
      ]
     },
     "execution_count": 6,
     "metadata": {},
     "output_type": "execute_result"
    }
   ],
   "source": [
    "from aepp import schema\n",
    "schema_conn = schema.Schema()\n",
    "schema_conn.sandbox\n",
    "tenant_id = schema_conn.getTenantId()\n",
    "tenant_id"
   ]
  },
  {
   "cell_type": "markdown",
   "metadata": {
    "application/vnd.databricks.v1+cell": {
     "cellMetadata": {},
     "inputWidgets": {},
     "nuid": "5502cd58-6473-496d-91ac-6336d1f7f092",
     "showTitle": false,
     "title": ""
    },
    "jp-MarkdownHeadingCollapsed": true
   },
   "source": [
    "### 1.1.1 Creating the Experience Event field group\n",
    "\n",
    "Our goal is to create schemas for the Profile and Experience Events and fieldgroups in these schemas, a fieldgroup allows us to define and query segments around the profile and experience events, conceptually a fieldgroup allows us to gather together a set of fields to represent data in our segments"
   ]
  },
  {
   "cell_type": "code",
   "execution_count": 7,
   "metadata": {
    "application/vnd.databricks.v1+cell": {
     "cellMetadata": {
      "byteLimit": 2048000,
      "rowLimit": 10000
     },
     "inputWidgets": {},
     "nuid": "e68576ba-1e7c-4565-adc7-4331049dbc8b",
     "showTitle": false,
     "title": ""
    }
   },
   "outputs": [],
   "source": [
    "fieldgroup_res = schema_conn.createFieldGroup({\n",
    "  \t\"type\": \"object\",\n",
    "\t\"title\": f\"[CMLE] [Week1] Exp Event related to user propensity subscription (created by {username})\",\n",
    "\t\"description\": \"This mixin is used to define a propensity score that can be assigned to a given profile and associated experience events.\",\n",
    "\t\"allOf\": [{\n",
    "\t\t\"$ref\": \"#/definitions/customFields\"\n",
    "\t}],\n",
    "\t\"meta:containerId\": \"tenant\",\n",
    "\t\"meta:resourceType\": \"mixins\",\n",
    "\t\"meta:xdmType\": \"object\",\n",
    "\t\"definitions\": {\n",
    "      \"customFields\": {\n",
    "        \"type\": \"object\",\n",
    "        \"properties\": {\n",
    "          f\"_{tenant_id}\": {\n",
    "            \"type\": \"object\",\n",
    "            \"properties\": {\n",
    "              \"userid\": {\n",
    "                \"title\": \"User ID\",\n",
    "                \"description\": \"This refers to the user having a propensity towards an outcome.\",\n",
    "                \"type\": \"string\"\n",
    "              }\n",
    "            }\n",
    "          }\n",
    "        }\n",
    "      }\n",
    "\t},\n",
    "\t\"meta:intendedToExtend\": [\"https://ns.adobe.com/xdm/context/experienceevent\"]\n",
    "})\n",
    "\n",
    "fieldgroup_res\n",
    "fieldgroup_id = fieldgroup_res['$id']\n"
   ]
  },
  {
   "cell_type": "code",
   "execution_count": 8,
   "metadata": {
    "application/vnd.databricks.v1+cell": {
     "cellMetadata": {},
     "inputWidgets": {},
     "nuid": "3ef3cfe8-e716-4f98-b0cb-5f14dd670193",
     "showTitle": false,
     "title": ""
    }
   },
   "outputs": [
    {
     "name": "stdout",
     "output_type": "stream",
     "text": [
      "https://experience-stage.adobe.com/#/@cloudmlecosystem/sname:bugbash-pod-a/platform/schema/mixin/browse/https%3A%2F%2Fns.adobe.com%2Fcloudmlecosystem%2Fmixins%2Fc402d85d6dc7058e588fbffc1d0d02d7fe667726bed6c080\n"
     ]
    }
   ],
   "source": [
    "import urllib.parse\n",
    "fieldgroup_link = get_ui_link(tenant_id, \"schema/mixin/browse\", urllib.parse.quote(fieldgroup_id, safe=\"a\"))\n",
    "print(fieldgroup_link)"
   ]
  },
  {
   "cell_type": "markdown",
   "metadata": {},
   "source": [
    "![AEP-FieldGroup](../media/CMLE-Notebooks-Week1-FieldGroup.jpeg)"
   ]
  },
  {
   "cell_type": "markdown",
   "metadata": {
    "application/vnd.databricks.v1+cell": {
     "cellMetadata": {},
     "inputWidgets": {},
     "nuid": "b8eee48a-674b-498b-a4af-5d58d791df8f",
     "showTitle": false,
     "title": ""
    }
   },
   "source": [
    "## 1.1.2 Creating the Profile field group"
   ]
  },
  {
   "cell_type": "markdown",
   "metadata": {
    "application/vnd.databricks.v1+cell": {
     "cellMetadata": {},
     "inputWidgets": {},
     "nuid": "2dc850c8-56e2-40c1-8ec3-d1f6a815b70c",
     "showTitle": false,
     "title": ""
    }
   },
   "source": [
    "Creating a profile fieldgroup for assigning a propensity score into it"
   ]
  },
  {
   "cell_type": "code",
   "execution_count": 9,
   "metadata": {
    "application/vnd.databricks.v1+cell": {
     "cellMetadata": {
      "byteLimit": 2048000,
      "rowLimit": 10000
     },
     "inputWidgets": {},
     "nuid": "31cf1897-e3b2-40b4-8737-7199738b5fa7",
     "showTitle": false,
     "title": ""
    }
   },
   "outputs": [
    {
     "data": {
      "text/plain": [
       "{'$id': 'https://ns.adobe.com/cloudmlecosystem/mixins/70d2e7dbd03a4ba05eacc0c5c0e8b8f6328de076f7002969',\n",
       " 'meta:altId': '_cloudmlecosystem.mixins.70d2e7dbd03a4ba05eacc0c5c0e8b8f6328de076f7002969',\n",
       " 'meta:resourceType': 'mixins',\n",
       " 'version': '1.0',\n",
       " 'title': '[CMLE] [Week1] Profile Fieldgroup associated with user propensity subscription (created by saikatkanjilal)',\n",
       " 'type': 'object',\n",
       " 'description': 'This mixin is used to define a propensity score that can be assigned to a given profile and associated experience events.',\n",
       " 'definitions': {'customFields': {'type': 'object',\n",
       "   'properties': {'_cloudmlecosystem': {'type': 'object',\n",
       "     'properties': {'userid': {'title': 'User ID',\n",
       "       'description': 'This refers to the user having a propensity towards an outcome.',\n",
       "       'type': 'string',\n",
       "       'meta:xdmType': 'string'}},\n",
       "     'meta:xdmType': 'object'}},\n",
       "   'meta:xdmType': 'object'}},\n",
       " 'allOf': [{'$ref': '#/definitions/customFields',\n",
       "   'type': 'object',\n",
       "   'meta:xdmType': 'object'}],\n",
       " 'refs': [],\n",
       " 'imsOrg': '3ADF23C463D98F640A494032@AdobeOrg',\n",
       " 'meta:extensible': True,\n",
       " 'meta:abstract': True,\n",
       " 'meta:intendedToExtend': ['https://ns.adobe.com/xdm/context/profile'],\n",
       " 'meta:xdmType': 'object',\n",
       " 'meta:registryMetadata': {'repo:createdDate': 1679451481023,\n",
       "  'repo:lastModifiedDate': 1679451481023,\n",
       "  'xdm:createdClientId': '35e6e4d205274c4ca1418805ac41153b',\n",
       "  'xdm:lastModifiedClientId': '35e6e4d205274c4ca1418805ac41153b',\n",
       "  'xdm:createdUserId': 'D94C245363DBF9770A494005@techacct.adobe.com',\n",
       "  'xdm:lastModifiedUserId': 'D94C245363DBF9770A494005@techacct.adobe.com',\n",
       "  'eTag': 'ae9ba30dbd0811eb2684fc6eb224a63a55dbb3e6bfe7bdf501828de6e4fd584d',\n",
       "  'meta:globalLibVersion': '1.40.2'},\n",
       " 'meta:containerId': '2e62b46d-b7f6-4b0c-a2b4-6db7f65b0cf5',\n",
       " 'meta:sandboxId': '2e62b46d-b7f6-4b0c-a2b4-6db7f65b0cf5',\n",
       " 'meta:sandboxType': 'development',\n",
       " 'meta:tenantNamespace': '_cloudmlecosystem'}"
      ]
     },
     "execution_count": 9,
     "metadata": {},
     "output_type": "execute_result"
    }
   ],
   "source": [
    "fieldgroup_res_profile = schema_conn.createFieldGroup({\n",
    "  \t\"type\": \"object\",\n",
    "\t\"title\": f\"[CMLE] [Week1] Profile Fieldgroup associated with user propensity subscription (created by {username})\",\n",
    "\t\"description\": \"This mixin is used to define a propensity score that can be assigned to a given profile and associated experience events.\",\n",
    "\t\"allOf\": [{\n",
    "\t\t\"$ref\": \"#/definitions/customFields\"\n",
    "\t}],\n",
    "\t\"meta:containerId\": \"tenant\",\n",
    "\t\"meta:resourceType\": \"mixins\",\n",
    "\t\"meta:xdmType\": \"object\",\n",
    "\t\"definitions\": {\n",
    "      \"customFields\": {\n",
    "        \"type\": \"object\",\n",
    "        \"properties\": {\n",
    "          f\"_{tenant_id}\": {\n",
    "            \"type\": \"object\",\n",
    "            \"properties\": {\n",
    "              \"userid\": {\n",
    "                \"title\": \"User ID\",\n",
    "                \"description\": \"This refers to the user having a propensity towards an outcome.\",\n",
    "                \"type\": \"string\"\n",
    "              }\n",
    "            }\n",
    "          }\n",
    "        }\n",
    "      }\n",
    "\t},\n",
    "\t\"meta:intendedToExtend\": [\"https://ns.adobe.com/xdm/context/profile\"]\n",
    "})\n",
    "\n",
    "fieldgroup_res_profile"
   ]
  },
  {
   "cell_type": "code",
   "execution_count": 15,
   "metadata": {
    "application/vnd.databricks.v1+cell": {
     "cellMetadata": {
      "byteLimit": 2048000,
      "rowLimit": 10000
     },
     "inputWidgets": {},
     "nuid": "9eea6a9e-273c-4e45-81de-5c158edbddd1",
     "showTitle": false,
     "title": ""
    }
   },
   "outputs": [],
   "source": [
    "fieldgroup_id_profile=fieldgroup_res_profile[\"$id\"]"
   ]
  },
  {
   "cell_type": "markdown",
   "metadata": {
    "application/vnd.databricks.v1+cell": {
     "cellMetadata": {},
     "inputWidgets": {},
     "nuid": "ff751e32-819b-4cae-9005-a2145e262898",
     "showTitle": false,
     "title": ""
    }
   },
   "source": [
    "## 1.1.3 Creating the ExperienceEvent schema\n",
    "\n",
    "Now create the experience event schema and the descriptor, schema descriptors are tenant-level metadata,  unique to your IMS Organization and all descriptor operations take place in the tenant container."
   ]
  },
  {
   "cell_type": "code",
   "execution_count": 10,
   "metadata": {
    "application/vnd.databricks.v1+cell": {
     "cellMetadata": {},
     "inputWidgets": {},
     "nuid": "9f263fc3-86d2-4366-96b8-6973ebc9e2d3",
     "showTitle": false,
     "title": ""
    }
   },
   "outputs": [],
   "source": [
    "schema_res = schema_conn.createExperienceEventSchema(\n",
    "  name=f\"[CMLE] [Week1] Notebook with ecid added and Synthetic Event Schema (created by {username})\",\n",
    "  mixinIds=[\n",
    "    fieldgroup_id,\n",
    "    \"https://ns.adobe.com/xdm/context/experienceevent-directmarketing\",\n",
    "    \"https://ns.adobe.com/xdm/context/experienceevent-web\"\n",
    "  ],\n",
    "  description=\"Profile Schema generated by CMLE for synthetic events\",\n",
    ")\n",
    "schema_res\n",
    "schema_experience_event_id = schema_res['$id']"
   ]
  },
  {
   "cell_type": "code",
   "execution_count": 11,
   "metadata": {},
   "outputs": [
    {
     "name": "stdout",
     "output_type": "stream",
     "text": [
      "https://experience-stage.adobe.com/#/@cloudmlecosystem/sname:bugbash-pod-a/platform/schema/mixin/browse/https%3A%2F%2Fns.adobe.com%2Fcloudmlecosystem%2Fschemas%2F70e2392745a94ad72a1270a52722c54596ec416028ae836f\n"
     ]
    }
   ],
   "source": [
    "import urllib.parse\n",
    "schema_link = get_ui_link(tenant_id, \"schema/mixin/browse\", urllib.parse.quote(schema_experience_event_id, safe=\"a\"))\n",
    "print(schema_link)"
   ]
  },
  {
   "cell_type": "markdown",
   "metadata": {},
   "source": [
    "![AEP-Schema](../media/CMLE-Notebooks-Week1-Schema.jpeg)"
   ]
  },
  {
   "cell_type": "code",
   "execution_count": 12,
   "metadata": {
    "application/vnd.databricks.v1+cell": {
     "cellMetadata": {},
     "inputWidgets": {},
     "nuid": "f91bea3e-28ff-4f3a-9495-d9ecc606ee42",
     "showTitle": false,
     "title": ""
    }
   },
   "outputs": [
    {
     "name": "stdout",
     "output_type": "stream",
     "text": [
      "Schema ID: https://ns.adobe.com/cloudmlecosystem/schemas/70e2392745a94ad72a1270a52722c54596ec416028ae836f\n",
      "Schema Alt ID: _cloudmlecosystem.schemas.70e2392745a94ad72a1270a52722c54596ec416028ae836f\n"
     ]
    }
   ],
   "source": [
    "schema_id = schema_res[\"$id\"]\n",
    "schema_alt_id = schema_res[\"meta:altId\"]\n",
    "\n",
    "print(f\"Schema ID: {schema_id}\")\n",
    "print(f\"Schema Alt ID: {schema_alt_id}\")"
   ]
  },
  {
   "cell_type": "markdown",
   "metadata": {},
   "source": [
    "## 1.1.4 Creating the Experience Event identity descriptor\n",
    "Now create the experience event schema and the descriptor, schema descriptors are tenant-level metadata,  unique to your IMS Organization and all descriptor operations take place in the tenant container.\n"
   ]
  },
  {
   "cell_type": "code",
   "execution_count": 13,
   "metadata": {
    "application/vnd.databricks.v1+cell": {
     "cellMetadata": {},
     "inputWidgets": {},
     "nuid": "8a394873-4165-4cf2-b5ca-1cc6691e22a6",
     "showTitle": false,
     "title": ""
    }
   },
   "outputs": [
    {
     "data": {
      "text/plain": [
       "{'@id': 'a9e850e8afe98d52e40deb34b2d6437713e770ea9603eb0a',\n",
       " '@type': 'xdm:descriptorIdentity',\n",
       " 'xdm:sourceSchema': 'https://ns.adobe.com/cloudmlecosystem/schemas/70e2392745a94ad72a1270a52722c54596ec416028ae836f',\n",
       " 'xdm:sourceVersion': 1,\n",
       " 'xdm:sourceProperty': '/_cloudmlecosystem/userid',\n",
       " 'imsOrg': '3ADF23C463D98F640A494032@AdobeOrg',\n",
       " 'version': '1',\n",
       " 'xdm:namespace': 'ECID',\n",
       " 'xdm:property': 'xdm:id',\n",
       " 'xdm:isPrimary': True,\n",
       " 'meta:containerId': '2e62b46d-b7f6-4b0c-a2b4-6db7f65b0cf5',\n",
       " 'meta:sandboxId': '2e62b46d-b7f6-4b0c-a2b4-6db7f65b0cf5',\n",
       " 'meta:sandboxType': 'development'}"
      ]
     },
     "execution_count": 13,
     "metadata": {},
     "output_type": "execute_result"
    }
   ],
   "source": [
    "identity_type = \"ECID\"\n",
    "descriptor_res = schema_conn.createDescriptor(\n",
    "  descriptorObj = {\n",
    "    \"@type\": \"xdm:descriptorIdentity\",\n",
    "    \"xdm:sourceSchema\": schema_id,\n",
    "    \"xdm:sourceVersion\": 1,\n",
    "    \"xdm:sourceProperty\": f\"/_{tenant_id}/userid\",\n",
    "    \"xdm:namespace\": identity_type,\n",
    "    \"xdm:property\": \"xdm:id\",\n",
    "    \"xdm:isPrimary\": True\n",
    "  }\n",
    ")\n",
    "descriptor_res"
   ]
  },
  {
   "cell_type": "markdown",
   "metadata": {},
   "source": [
    "## 1.1.5 Creating the Profile Schema\n",
    "Now create the profile schema and the descriptor, schema descriptors are tenant-level metadata,  unique to your IMS Organization and all descriptor operations take place in the tenant container."
   ]
  },
  {
   "cell_type": "code",
   "execution_count": 19,
   "metadata": {
    "application/vnd.databricks.v1+cell": {
     "cellMetadata": {
      "byteLimit": 2048000,
      "rowLimit": 10000
     },
     "inputWidgets": {},
     "nuid": "bdcc22de-9baf-4892-ad8f-e260a46b46b6",
     "showTitle": false,
     "title": ""
    }
   },
   "outputs": [
    {
     "data": {
      "text/plain": [
       "{'$id': 'https://ns.adobe.com/cloudmlecosystem/schemas/2e3b704e0b7a435587ba4348d09c3e543ef65b178ba78e23',\n",
       " 'meta:altId': '_cloudmlecosystem.schemas.2e3b704e0b7a435587ba4348d09c3e543ef65b178ba78e23',\n",
       " 'meta:resourceType': 'schemas',\n",
       " 'version': '1.0',\n",
       " 'title': '[CMLE] [Week1] Notebook with ecid added and Profile Schema (created by saikatkanjilal)',\n",
       " 'type': 'object',\n",
       " 'description': 'Profile Schema generated by CMLEs',\n",
       " 'allOf': [{'$ref': 'https://ns.adobe.com/xdm/context/profile',\n",
       "   'type': 'object',\n",
       "   'meta:xdmType': 'object'},\n",
       "  {'$ref': 'https://ns.adobe.com/cloudmlecosystem/mixins/70d2e7dbd03a4ba05eacc0c5c0e8b8f6328de076f7002969',\n",
       "   'type': 'object',\n",
       "   'meta:xdmType': 'object'}],\n",
       " 'refs': ['https://ns.adobe.com/cloudmlecosystem/mixins/70d2e7dbd03a4ba05eacc0c5c0e8b8f6328de076f7002969',\n",
       "  'https://ns.adobe.com/xdm/context/profile'],\n",
       " 'imsOrg': '3ADF23C463D98F640A494032@AdobeOrg',\n",
       " 'additionalInfo': {'numberOfIdentities': 0,\n",
       "  'numberOfRelationShips': 0,\n",
       "  'classTitle': 'XDM Individual Profile',\n",
       "  'behavior': 'Record',\n",
       "  'hasRelationShip': False,\n",
       "  'profileEnabled': False},\n",
       " 'meta:extensible': False,\n",
       " 'meta:abstract': False,\n",
       " 'meta:extends': ['https://ns.adobe.com/xdm/common/auditable',\n",
       "  'https://ns.adobe.com/xdm/data/record',\n",
       "  'https://ns.adobe.com/cloudmlecosystem/mixins/70d2e7dbd03a4ba05eacc0c5c0e8b8f6328de076f7002969',\n",
       "  'https://ns.adobe.com/xdm/context/profile'],\n",
       " 'meta:xdmType': 'object',\n",
       " 'meta:registryMetadata': {'repo:createdDate': 1679451665137,\n",
       "  'repo:lastModifiedDate': 1679451665137,\n",
       "  'xdm:createdClientId': '35e6e4d205274c4ca1418805ac41153b',\n",
       "  'xdm:lastModifiedClientId': '35e6e4d205274c4ca1418805ac41153b',\n",
       "  'xdm:createdUserId': 'D94C245363DBF9770A494005@techacct.adobe.com',\n",
       "  'xdm:lastModifiedUserId': 'D94C245363DBF9770A494005@techacct.adobe.com',\n",
       "  'eTag': '62c61e622660122fe3d118659e3b707b0736dbe173b7edd770bf6c3dae459ae0',\n",
       "  'meta:globalLibVersion': '1.40.2'},\n",
       " 'meta:class': 'https://ns.adobe.com/xdm/context/profile',\n",
       " 'meta:containerId': '2e62b46d-b7f6-4b0c-a2b4-6db7f65b0cf5',\n",
       " 'meta:sandboxId': '2e62b46d-b7f6-4b0c-a2b4-6db7f65b0cf5',\n",
       " 'meta:sandboxType': 'development',\n",
       " 'meta:tenantNamespace': '_cloudmlecosystem'}"
      ]
     },
     "execution_count": 19,
     "metadata": {},
     "output_type": "execute_result"
    }
   ],
   "source": [
    "schema_res_profile = schema_conn.createProfileSchema(\n",
    "  name=f\"[CMLE] [Week1] Notebook with ecid added and Profile Schema (created by {username})\",\n",
    "  mixinIds=[\n",
    "    fieldgroup_id_profile\n",
    "  ],\n",
    "  description=\"Profile Schema generated by CMLEs\",\n",
    ")\n",
    "schema_res_profile"
   ]
  },
  {
   "cell_type": "code",
   "execution_count": 20,
   "metadata": {
    "application/vnd.databricks.v1+cell": {
     "cellMetadata": {
      "byteLimit": 2048000,
      "rowLimit": 10000
     },
     "inputWidgets": {},
     "nuid": "a0e6a7e6-9c4b-40d4-9975-b676059dc93d",
     "showTitle": false,
     "title": ""
    }
   },
   "outputs": [
    {
     "data": {
      "text/plain": [
       "'_cloudmlecosystem.schemas.2e3b704e0b7a435587ba4348d09c3e543ef65b178ba78e23'"
      ]
     },
     "execution_count": 20,
     "metadata": {},
     "output_type": "execute_result"
    }
   ],
   "source": [
    "schema_profile_id=schema_res_profile[\"$id\"]\n",
    "schema_alt_profile_id = schema_res_profile[\"meta:altId\"]\n",
    "schema_alt_profile_id"
   ]
  },
  {
   "cell_type": "code",
   "execution_count": 21,
   "metadata": {
    "application/vnd.databricks.v1+cell": {
     "cellMetadata": {},
     "inputWidgets": {},
     "nuid": "346dbe9e-44bf-4d6d-bd04-ccca4b2c3f7c",
     "showTitle": false,
     "title": ""
    }
   },
   "outputs": [
    {
     "data": {
      "text/plain": [
       "{'@id': 'a9e850e8afe98d52e40deb34b2d6437713e770ea9603eb0a',\n",
       " '@type': 'xdm:descriptorIdentity',\n",
       " 'xdm:sourceSchema': 'https://ns.adobe.com/cloudmlecosystem/schemas/70e2392745a94ad72a1270a52722c54596ec416028ae836f',\n",
       " 'xdm:sourceVersion': 1,\n",
       " 'xdm:sourceProperty': '/_cloudmlecosystem/userid',\n",
       " 'imsOrg': '3ADF23C463D98F640A494032@AdobeOrg',\n",
       " 'version': '1',\n",
       " 'xdm:namespace': 'ECID',\n",
       " 'xdm:property': 'xdm:id',\n",
       " 'xdm:isPrimary': True,\n",
       " 'meta:containerId': '2e62b46d-b7f6-4b0c-a2b4-6db7f65b0cf5',\n",
       " 'meta:sandboxId': '2e62b46d-b7f6-4b0c-a2b4-6db7f65b0cf5',\n",
       " 'meta:sandboxType': 'development'}"
      ]
     },
     "execution_count": 21,
     "metadata": {},
     "output_type": "execute_result"
    }
   ],
   "source": [
    "identity_type = \"ECID\"\n",
    "descriptor_profile_res = schema_conn.createDescriptor(\n",
    "  descriptorObj = {\n",
    "    \"@type\": \"xdm:descriptorIdentity\",\n",
    "    \"xdm:sourceSchema\": schema_id,\n",
    "    \"xdm:sourceVersion\": 1,\n",
    "    \"xdm:sourceProperty\": f\"/_{tenant_id}/userid\",\n",
    "    \"xdm:namespace\": identity_type,\n",
    "    \"xdm:property\": \"xdm:id\",\n",
    "    \"xdm:isPrimary\": True\n",
    "  }\n",
    ")\n",
    "descriptor_res"
   ]
  },
  {
   "cell_type": "markdown",
   "metadata": {
    "application/vnd.databricks.v1+cell": {
     "cellMetadata": {},
     "inputWidgets": {},
     "nuid": "b2816c41-158a-4da6-a809-8c35391a6165",
     "showTitle": false,
     "title": ""
    }
   },
   "source": [
    "### 1.1.6 Enabling Schemas for Unified Profile"
   ]
  },
  {
   "cell_type": "code",
   "execution_count": 22,
   "metadata": {
    "application/vnd.databricks.v1+cell": {
     "cellMetadata": {},
     "inputWidgets": {},
     "nuid": "4c92185a-1cad-45c2-9805-efbb073b2dff",
     "showTitle": false,
     "title": ""
    }
   },
   "outputs": [
    {
     "data": {
      "text/plain": [
       "{'$id': 'https://ns.adobe.com/cloudmlecosystem/schemas/70e2392745a94ad72a1270a52722c54596ec416028ae836f',\n",
       " 'meta:altId': '_cloudmlecosystem.schemas.70e2392745a94ad72a1270a52722c54596ec416028ae836f',\n",
       " 'meta:resourceType': 'schemas',\n",
       " 'version': '1.1',\n",
       " 'title': '[CMLE] [Week1] Notebook with ecid added and Synthetic Event Schema (created by saikatkanjilal)',\n",
       " 'type': 'object',\n",
       " 'description': 'Profile Schema generated by CMLE for synthetic events',\n",
       " 'allOf': [{'$ref': 'https://ns.adobe.com/xdm/context/experienceevent',\n",
       "   'type': 'object',\n",
       "   'meta:xdmType': 'object'},\n",
       "  {'$ref': 'https://ns.adobe.com/cloudmlecosystem/mixins/c402d85d6dc7058e588fbffc1d0d02d7fe667726bed6c080',\n",
       "   'type': 'object',\n",
       "   'meta:xdmType': 'object'},\n",
       "  {'$ref': 'https://ns.adobe.com/xdm/context/experienceevent-directmarketing',\n",
       "   'type': 'object',\n",
       "   'meta:xdmType': 'object'},\n",
       "  {'$ref': 'https://ns.adobe.com/xdm/context/experienceevent-web',\n",
       "   'type': 'object',\n",
       "   'meta:xdmType': 'object'}],\n",
       " 'refs': ['https://ns.adobe.com/cloudmlecosystem/mixins/c402d85d6dc7058e588fbffc1d0d02d7fe667726bed6c080',\n",
       "  'https://ns.adobe.com/xdm/context/experienceevent-directmarketing',\n",
       "  'https://ns.adobe.com/xdm/context/experienceevent-web',\n",
       "  'https://ns.adobe.com/xdm/context/experienceevent'],\n",
       " 'required': ['@id', 'xdm:timestamp'],\n",
       " 'imsOrg': '3ADF23C463D98F640A494032@AdobeOrg',\n",
       " 'additionalInfo': {'numberOfIdentities': 1,\n",
       "  'numberOfRelationShips': 0,\n",
       "  'classTitle': 'XDM ExperienceEvent',\n",
       "  'hasPrimaryIdentity': 'true',\n",
       "  'primaryIdentityNamespace': 'ECID',\n",
       "  'hasRelationShip': False,\n",
       "  'profileEnabled': True},\n",
       " 'meta:extensible': False,\n",
       " 'meta:abstract': False,\n",
       " 'meta:extends': ['https://ns.adobe.com/xdm/data/time-series',\n",
       "  'https://ns.adobe.com/cloudmlecosystem/mixins/c402d85d6dc7058e588fbffc1d0d02d7fe667726bed6c080',\n",
       "  'https://ns.adobe.com/xdm/context/experienceevent-directmarketing',\n",
       "  'https://ns.adobe.com/xdm/context/identitymap',\n",
       "  'https://ns.adobe.com/xdm/context/experienceevent-web',\n",
       "  'https://ns.adobe.com/xdm/context/experienceevent'],\n",
       " 'meta:xdmType': 'object',\n",
       " 'meta:registryMetadata': {'repo:createdDate': 1679451499853,\n",
       "  'repo:lastModifiedDate': 1679451687725,\n",
       "  'xdm:createdClientId': '35e6e4d205274c4ca1418805ac41153b',\n",
       "  'xdm:lastModifiedClientId': '35e6e4d205274c4ca1418805ac41153b',\n",
       "  'xdm:createdUserId': 'D94C245363DBF9770A494005@techacct.adobe.com',\n",
       "  'xdm:lastModifiedUserId': 'D94C245363DBF9770A494005@techacct.adobe.com',\n",
       "  'eTag': '283d09105605250dd390ce9851569f82fa38bc6fd1945c6be042d9ca7628c89b',\n",
       "  'meta:globalLibVersion': '1.40.2'},\n",
       " 'meta:class': 'https://ns.adobe.com/xdm/context/experienceevent',\n",
       " 'meta:containerId': '2e62b46d-b7f6-4b0c-a2b4-6db7f65b0cf5',\n",
       " 'meta:sandboxId': '2e62b46d-b7f6-4b0c-a2b4-6db7f65b0cf5',\n",
       " 'meta:sandboxType': 'development',\n",
       " 'meta:tenantNamespace': '_cloudmlecosystem',\n",
       " 'meta:immutableTags': ['union'],\n",
       " 'meta:descriptorStatus': {'result': []}}"
      ]
     },
     "execution_count": 22,
     "metadata": {},
     "output_type": "execute_result"
    }
   ],
   "source": [
    "enable_res = schema_conn.enableSchemaForRealTime(schema_alt_id)\n",
    "enable_res"
   ]
  },
  {
   "cell_type": "code",
   "execution_count": 23,
   "metadata": {
    "application/vnd.databricks.v1+cell": {
     "cellMetadata": {
      "byteLimit": 2048000,
      "rowLimit": 10000
     },
     "inputWidgets": {},
     "nuid": "ac0de747-b14b-4af3-8ff6-503ddb50d014",
     "showTitle": false,
     "title": ""
    }
   },
   "outputs": [
    {
     "data": {
      "text/plain": [
       "{'$id': 'https://ns.adobe.com/cloudmlecosystem/schemas/2e3b704e0b7a435587ba4348d09c3e543ef65b178ba78e23',\n",
       " 'meta:altId': '_cloudmlecosystem.schemas.2e3b704e0b7a435587ba4348d09c3e543ef65b178ba78e23',\n",
       " 'meta:resourceType': 'schemas',\n",
       " 'version': '1.1',\n",
       " 'title': '[CMLE] [Week1] Notebook with ecid added and Profile Schema (created by saikatkanjilal)',\n",
       " 'type': 'object',\n",
       " 'description': 'Profile Schema generated by CMLEs',\n",
       " 'allOf': [{'$ref': 'https://ns.adobe.com/xdm/context/profile',\n",
       "   'type': 'object',\n",
       "   'meta:xdmType': 'object'},\n",
       "  {'$ref': 'https://ns.adobe.com/cloudmlecosystem/mixins/70d2e7dbd03a4ba05eacc0c5c0e8b8f6328de076f7002969',\n",
       "   'type': 'object',\n",
       "   'meta:xdmType': 'object'}],\n",
       " 'refs': ['https://ns.adobe.com/cloudmlecosystem/mixins/70d2e7dbd03a4ba05eacc0c5c0e8b8f6328de076f7002969',\n",
       "  'https://ns.adobe.com/xdm/context/profile'],\n",
       " 'imsOrg': '3ADF23C463D98F640A494032@AdobeOrg',\n",
       " 'additionalInfo': {'numberOfIdentities': 0,\n",
       "  'numberOfRelationShips': 0,\n",
       "  'classTitle': 'XDM Individual Profile',\n",
       "  'behavior': 'Record',\n",
       "  'hasRelationShip': False,\n",
       "  'profileEnabled': True},\n",
       " 'meta:extensible': False,\n",
       " 'meta:abstract': False,\n",
       " 'meta:extends': ['https://ns.adobe.com/xdm/common/auditable',\n",
       "  'https://ns.adobe.com/xdm/data/record',\n",
       "  'https://ns.adobe.com/cloudmlecosystem/mixins/70d2e7dbd03a4ba05eacc0c5c0e8b8f6328de076f7002969',\n",
       "  'https://ns.adobe.com/xdm/context/profile'],\n",
       " 'meta:xdmType': 'object',\n",
       " 'meta:registryMetadata': {'repo:createdDate': 1679451665137,\n",
       "  'repo:lastModifiedDate': 1679451719126,\n",
       "  'xdm:createdClientId': '35e6e4d205274c4ca1418805ac41153b',\n",
       "  'xdm:lastModifiedClientId': '35e6e4d205274c4ca1418805ac41153b',\n",
       "  'xdm:createdUserId': 'D94C245363DBF9770A494005@techacct.adobe.com',\n",
       "  'xdm:lastModifiedUserId': 'D94C245363DBF9770A494005@techacct.adobe.com',\n",
       "  'eTag': '3ba44da736605b3ea13c89894391806ae8f891e7baa5a884f84baf4130a7f767',\n",
       "  'meta:globalLibVersion': '1.40.2'},\n",
       " 'meta:class': 'https://ns.adobe.com/xdm/context/profile',\n",
       " 'meta:containerId': '2e62b46d-b7f6-4b0c-a2b4-6db7f65b0cf5',\n",
       " 'meta:sandboxId': '2e62b46d-b7f6-4b0c-a2b4-6db7f65b0cf5',\n",
       " 'meta:sandboxType': 'development',\n",
       " 'meta:tenantNamespace': '_cloudmlecosystem',\n",
       " 'meta:immutableTags': ['union'],\n",
       " 'meta:descriptorStatus': {'result': []}}"
      ]
     },
     "execution_count": 23,
     "metadata": {},
     "output_type": "execute_result"
    }
   ],
   "source": [
    "enable_res_profile = schema_conn.enableSchemaForRealTime(schema_alt_profile_id)\n",
    "enable_res_profile"
   ]
  },
  {
   "cell_type": "markdown",
   "metadata": {},
   "source": [
    "## 1.2 Setting up datasets"
   ]
  },
  {
   "cell_type": "markdown",
   "metadata": {
    "application/vnd.databricks.v1+cell": {
     "cellMetadata": {},
     "inputWidgets": {},
     "nuid": "d897ec73-ad3b-49e5-a248-3f89c52f8833",
     "showTitle": false,
     "title": ""
    }
   },
   "source": [
    "### 1.2.1 Creating the Experience Event dataset"
   ]
  },
  {
   "cell_type": "code",
   "execution_count": 24,
   "metadata": {
    "application/vnd.databricks.v1+cell": {
     "cellMetadata": {
      "byteLimit": 2048000,
      "rowLimit": 10000
     },
     "inputWidgets": {},
     "nuid": "b74983f8-bd4b-4ce4-8d53-669058a9a7d2",
     "showTitle": false,
     "title": ""
    }
   },
   "outputs": [],
   "source": [
    "from aepp import catalog\n",
    "cat_conn = catalog.Catalog()"
   ]
  },
  {
   "cell_type": "code",
   "execution_count": 25,
   "metadata": {
    "application/vnd.databricks.v1+cell": {
     "cellMetadata": {},
     "inputWidgets": {},
     "nuid": "47d208d1-405a-4373-ae50-916554074b9a",
     "showTitle": false,
     "title": ""
    }
   },
   "outputs": [
    {
     "data": {
      "text/plain": [
       "['@/dataSets/641a666b4081f11b98e54efd']"
      ]
     },
     "execution_count": 25,
     "metadata": {},
     "output_type": "execute_result"
    }
   ],
   "source": [
    "dataset_res = cat_conn.createDataSets(\n",
    "  name=f\"[CMLE] [Week1] Notebook with ecid used Dataset (created by {username})\",\n",
    "  schemaId=schema_experience_event_id,\n",
    ")\n",
    "dataset_res"
   ]
  },
  {
   "cell_type": "code",
   "execution_count": 26,
   "metadata": {
    "application/vnd.databricks.v1+cell": {
     "cellMetadata": {},
     "inputWidgets": {},
     "nuid": "f70a32fd-7768-417e-b72b-7d6fc1652d58",
     "showTitle": false,
     "title": ""
    }
   },
   "outputs": [
    {
     "data": {
      "text/plain": [
       "'641a666b4081f11b98e54efd'"
      ]
     },
     "execution_count": 26,
     "metadata": {},
     "output_type": "execute_result"
    }
   ],
   "source": [
    "dataset_id = dataset_res[0].split(\"/\")[-1]\n",
    "dataset_id"
   ]
  },
  {
   "cell_type": "code",
   "execution_count": 27,
   "metadata": {},
   "outputs": [
    {
     "name": "stdout",
     "output_type": "stream",
     "text": [
      "https://experience-stage.adobe.com/#/@cloudmlecosystem/sname:bugbash-pod-a/platform/dataset/browse/641a666b4081f11b98e54efd\n"
     ]
    }
   ],
   "source": [
    "dataset_link = get_ui_link(tenant_id, \"dataset/browse\", dataset_id)\n",
    "print(dataset_link)"
   ]
  },
  {
   "cell_type": "markdown",
   "metadata": {},
   "source": [
    "![AEPDataset](../media/CMLE-Notebooks-Week1-DataSet.jpeg)"
   ]
  },
  {
   "cell_type": "markdown",
   "metadata": {
    "application/vnd.databricks.v1+cell": {
     "cellMetadata": {},
     "inputWidgets": {},
     "nuid": "3de60a11-9d14-4e59-a036-3c8722b544a9",
     "showTitle": false,
     "title": ""
    }
   },
   "source": [
    "### 1.2.2 Enabling the dataset for Unified Profile\n"
   ]
  },
  {
   "cell_type": "code",
   "execution_count": 28,
   "metadata": {
    "application/vnd.databricks.v1+cell": {
     "cellMetadata": {},
     "inputWidgets": {},
     "nuid": "2e459a96-f160-48a2-a6da-f6e01980bd69",
     "showTitle": false,
     "title": ""
    }
   },
   "outputs": [
    {
     "data": {
      "text/plain": [
       "['@/dataSets/641a666b4081f11b98e54efd']"
      ]
     },
     "execution_count": 28,
     "metadata": {},
     "output_type": "execute_result"
    }
   ],
   "source": [
    "cat_conn.enableDatasetProfile(dataset_id)"
   ]
  },
  {
   "cell_type": "markdown",
   "metadata": {},
   "source": [
    "<div class=\"alert alert-block alert-warning\">\n",
    "<b>Note:</b> After you do this step please go in the UI and click on the link above, if the profile toggle is not enabled please manually toggle the profile on\n",
    "</div>"
   ]
  },
  {
   "cell_type": "markdown",
   "metadata": {
    "application/vnd.databricks.v1+cell": {
     "cellMetadata": {},
     "inputWidgets": {},
     "nuid": "0d78d4a8-9f88-42ef-a270-1a822cf65cb4",
     "showTitle": false,
     "title": ""
    }
   },
   "source": [
    "The dataset ID printed above is where we will be uploading all the synthetic data, and what we will use as the basis for querying the data and building our ML model down the line.   Here is the [link](https://experience-stage.adobe.com/#/@cloudmlecosystem/sname:prod/platform/dataset/browse?hideSystemDatasets=true&limit=50&page=1&sortDescending=1&sortField=created) to the UI where the dataset is located"
   ]
  },
  {
   "cell_type": "markdown",
   "metadata": {
    "application/vnd.databricks.v1+cell": {
     "cellMetadata": {},
     "inputWidgets": {},
     "nuid": "2dc850c8-56e2-40c1-8ec3-d1f6a815b70c",
     "showTitle": false,
     "title": ""
    }
   },
   "source": [
    "# 2. Statistical Simulation\n",
    "\n",
    "The first step is to create a detailed simulation that will allow a reasonable propensity model to be built. \n",
    "\n",
    "Our goal in this task will be to create a propensity model for \"subscription\" events.\n",
    "\n",
    "A subscription event will be defined as an event where a `web.formFilledOut` event is recorded, with a specific \n",
    "These will be events where a customer subscribes to the desired plan.\n",
    "\n",
    "In order to incorporate our custom experience events we replace the identityMap with the tenantId\n",
    "\n",
    "## 2.1 EventTypes and their contribution to propensity\n",
    "\n",
    "We will allow for several types of experience events to be received for each user.\n",
    "For each user, we will create a \"generative\" model of subscription as follows:\n",
    "\n",
    "1. We sample randomly from a poisson distribution for the number of advertising impressions, webPageViews, emailsSent. **These events can happen at random times over a 10 week interval.**\n",
    "2. For each of these \"base\" exposure events, we then have a corresponding conversion:\n",
    "    - If an advertising impression occurs, we then allow for an advertising click to happen, with a certain probability.  \n",
    "    - If a web Page view occurs, then linkClicks, productViews, purchases, propositionDisplays, Interacts and Dismisses can all occur.\n",
    "    - For an Email Sent, opens and clicks can then also occur. \n",
    "    \n",
    "3. After all these base events have been generated, we then have a timeseries of events for each user. Each of the timeseries events affects the user's propensity to subscribe. After each event the user then has a certain probability of subscribing. The subscription is then evaluated with a Bernoulli draw - if the user subscribes, no further subscription evaluations are made. If the subscription does not happen, the subscription possibility will continue to be evaluated. \n",
    "\n",
    "4. Extra - if more than 10 advertising impressions, or 5 emails are sent, the user churns, and no more events for that user are generated."
   ]
  },
  {
   "cell_type": "code",
   "execution_count": 30,
   "metadata": {
    "application/vnd.databricks.v1+cell": {
     "cellMetadata": {
      "byteLimit": 2048000,
      "rowLimit": 10000
     },
     "inputWidgets": {},
     "nuid": "c28d360b-7fcd-4924-8613-a66909414030",
     "showTitle": false,
     "title": ""
    }
   },
   "outputs": [],
   "source": [
    "import random, string\n",
    "import uuid\n",
    "from datetime import datetime, timedelta\n",
    "import mmh3\n",
    "import rstr\n",
    "from random import randrange"
   ]
  },
  {
   "cell_type": "code",
   "execution_count": 31,
   "metadata": {
    "application/vnd.databricks.v1+cell": {
     "cellMetadata": {
      "byteLimit": 2048000,
      "rowLimit": 10000
     },
     "inputWidgets": {},
     "nuid": "b3469cd8-a2f8-48cc-b15d-9f28e51b44d9",
     "showTitle": false,
     "title": ""
    }
   },
   "outputs": [],
   "source": [
    "#define some events and dependencies between the events\n",
    "advertising_events = {\n",
    " \n",
    "    #eventType          : (weeklyAverageOccurrence, propensityDelta, [(field_to_replace, value)], timeInHoursFromDependent)\n",
    "    \"advertising.clicks\": (0.01,                    0.002,            [(\"advertising/clicks/value\", 1.0)], 0.5) , \n",
    "    \"advertising.impressions\": (0.1, 0.001, [(\"advertising/impressions/value\", 1.0)], 0),\n",
    "\n",
    "    \"web.webpagedetails.pageViews\": (0.1, 0.005, [(\"web/webPageDetails/pageViews/value\", 1.0)], 0.1),\n",
    "    \"web.webinteraction.linkClicks\": (0.05, 0.005, [(\"web/webInteraction/linkClicks/value\", 1.0)], 0.1),\n",
    "   \n",
    "    \n",
    "    \"commerce.productViews\": (0.05, 0.005, [(\"commerce/productViews/value\", 1.0)], 0.2),\n",
    "    \"commerce.purchases\": (0.01, 0.1, [(\"commerce/purchases/value\", 1.0)], 1),\n",
    "    \n",
    "    \n",
    "    \"decisioning.propositionDisplay\": (0.05, 0.005, [(\"_experience/decisioning/propositionEventType/display\", 1)], 0.1),\n",
    "    \"decisioning.propositionInteract\": (0.01, 0.1, [(\"_experience/decisioning/propositionEventType/interact\", 1)], 0.05),\n",
    "    \"decisioning.propositionDismiss\": (0.01, -0.2, [(\"_experience/decisioning/propositionEventType/dismiss\", 1)], 0.05),\n",
    "\n",
    "    \n",
    "    \"directMarketing.emailOpened\": (0.2, 0.02, [(\"directMarketing/opens/value\", 1.0)], 24),\n",
    "    \"directMarketing.emailClicked\": (0.05, 0.1, [(\"directMarketing/clicks/value\", 1.0)], 0.5),\n",
    "    \"directMarketing.emailSent\": (0.5, 0.005, [(\"directMarketing/sends/value\", 1.0)], 0),\n",
    "    \n",
    "    \"web.formFilledOut\": (0.0, 0.0, [(\"web/webPageDetails/name\", \"subscriptionForm\")], 0),\n",
    "\n",
    "}\n",
    "\n",
    "event_dependencies = {\n",
    "    \"advertising.impressions\": [\"advertising.clicks\"],\n",
    "    \"directMarketing.emailSent\": [\"directMarketing.emailOpened\"],\n",
    "    \"directMarketing.emailOpened\": [\"directMarketing.emailClicked\"],\n",
    "    \"directMarketing.emailClicked\": [\"web.webpagedetails.pageViews\"],\n",
    "    \"web.webpagedetails.pageViews\": [\"web.webinteraction.linkClicks\", \"commerce.productViews\", \"decisioning.propositionDisplay\"],\n",
    "    \"commerce.productViews\": [\"commerce.purchases\"],\n",
    "    \"decisioning.propositionDisplay\": [\"decisioning.propositionInteract\", \"decisioning.propositionDismiss\"]\n",
    "    \n",
    "}"
   ]
  },
  {
   "cell_type": "code",
   "execution_count": 32,
   "metadata": {
    "application/vnd.databricks.v1+cell": {
     "cellMetadata": {
      "byteLimit": 2048000,
      "rowLimit": 10000
     },
     "inputWidgets": {},
     "nuid": "54ca49f9-f5f4-4270-b8db-cc948674c386",
     "showTitle": false,
     "title": ""
    }
   },
   "outputs": [],
   "source": [
    "# we define some utility functions to be used later\n",
    "\n",
    "import numpy as np\n",
    "from datetime import datetime\n",
    "import math\n",
    "\n",
    "\n",
    "def random_date(start, end):\n",
    "    \"\"\"\n",
    "    This function will return a random datetime between two datetime \n",
    "    objects.\n",
    "    \"\"\"\n",
    "    delta = end - start\n",
    "    int_delta = (delta.days * 24 * 60 * 60) + delta.seconds\n",
    "    random_second = randrange(int_delta)\n",
    "    return start + timedelta(seconds=random_second)\n",
    "\n",
    "def create_data_for_n_users(n_users, first_user):\n",
    "  \n",
    "  N_USERS = n_users\n",
    "  FIRST_USER = first_user\n",
    "  \n",
    "  N_WEEKS = 10\n",
    "  GLOBAL_START_DATE = datetime.now() - timedelta(weeks=12)\n",
    "  GLOBAL_END_DATE = GLOBAL_START_DATE + timedelta(weeks=N_WEEKS)\n",
    "\n",
    "  events = []\n",
    "\n",
    "  for user in range(N_USERS):\n",
    "        user_id = FIRST_USER + user\n",
    "        user_events = []\n",
    "        base_events = {}\n",
    "        for event_type in [\"advertising.impressions\", \"web.webpagedetails.pageViews\", \"directMarketing.emailSent\"]:\n",
    "            n_events = np.random.poisson(advertising_events[event_type][0] * N_WEEKS)\n",
    "            times = []\n",
    "            for _ in range(n_events):\n",
    "                #times.append(random_date(GLOBAL_START_DATE, GLOBAL_END_DATE)\n",
    "                times.append(random_date(GLOBAL_START_DATE, GLOBAL_END_DATE).isoformat())\n",
    "\n",
    "            base_events[event_type] = times\n",
    "\n",
    "        for event_type, dependent_event_types in event_dependencies.items():\n",
    "\n",
    "            if event_type in base_events:\n",
    "                #for each originating event\n",
    "                for event_time in base_events[event_type]:\n",
    "                    #Look for possible later on events\n",
    "                    for dependent_event in dependent_event_types:\n",
    "                                n_events = np.random.poisson(advertising_events[dependent_event][0] * N_WEEKS)\n",
    "                                times = []\n",
    "                                for _ in range(n_events):\n",
    "                                    #times.append(event_time + timedelta(hours = np.random.exponential(advertising_events[dependent_event][3])))\n",
    "                                    new_time = datetime.fromisoformat(event_time) + timedelta(hours = np.random.exponential(advertising_events[dependent_event][3]))\n",
    "                                    times.append(new_time.isoformat())\n",
    "                                base_events[dependent_event] = times\n",
    "\n",
    "\n",
    "        for event_type, times in base_events.items():\n",
    "            for time in times:\n",
    "                user_events.append({\"userId\": user_id, \"eventType\": event_type, \"timestamp\": time})\n",
    "\n",
    "        user_events = sorted(user_events, key = lambda x: (x[\"userId\"], x[\"timestamp\"]))\n",
    "\n",
    "\n",
    "        cumulative_probability = 0.001\n",
    "        subscribed = False\n",
    "        for event in user_events:\n",
    "            cumulative_probability = min(1.0, max(cumulative_probability + advertising_events[event[\"eventType\"]][1], 0))\n",
    "            event[\"subscriptionPropensity\"] = cumulative_probability\n",
    "            if subscribed == False and \"directMarketing\" not in event[\"eventType\"] and \"advertising\" not in event[\"eventType\"]:\n",
    "                subscribed = np.random.binomial(1, cumulative_probability) > 0\n",
    "                if subscribed:\n",
    "                    subscriptiontime = (datetime.fromisoformat(event[\"timestamp\"]) + timedelta(seconds = 60)).isoformat()\n",
    "                    #subscriptiontime = event[\"timestamp\"] + timedelta(seconds = 60)\n",
    "                    user_events.append({\"userId\": user_id, \"eventType\": \"web.formFilledOut\",  \"timestamp\": subscriptiontime})\n",
    "            event[\"subscribed\"] = subscribed\n",
    "        user_events = sorted(user_events, key = lambda x: (x[\"userId\"], x[\"timestamp\"]))\n",
    "\n",
    "        events = events + user_events\n",
    "  return events"
   ]
  },
  {
   "cell_type": "code",
   "execution_count": 33,
   "metadata": {
    "application/vnd.databricks.v1+cell": {
     "cellMetadata": {
      "byteLimit": 2048000,
      "rowLimit": 10000
     },
     "inputWidgets": {},
     "nuid": "8a919ab4-6dbd-4a64-b84d-b81e77426d93",
     "showTitle": false,
     "title": ""
    }
   },
   "outputs": [],
   "source": [
    "#utility functions continued\n",
    "def normalize_ecid(ecid_part):\n",
    "    ecid_part_str = str(abs(ecid_part))\n",
    "    if len(ecid_part_str) != 19:\n",
    "        ecid_part_str = \"\".join([str(x) for x in range(\n",
    "            0, 19 - len(ecid_part_str))]) + ecid_part_str\n",
    "    return ecid_part_str\n",
    "\n",
    "\n",
    "def get_ecid(email):\n",
    "    \"\"\"\n",
    "    The ECID must be two valid 19 digit longs concatenated together\n",
    "    \"\"\"\n",
    "    ecidpart1, ecidpart2 = mmh3.hash64(email)\n",
    "    ecid1, ecid2 = (normalize_ecid(ecidpart1), normalize_ecid(ecidpart2))\n",
    "    return ecid1 + ecid2"
   ]
  },
  {
   "cell_type": "code",
   "execution_count": 34,
   "metadata": {
    "application/vnd.databricks.v1+cell": {
     "cellMetadata": {
      "byteLimit": 2048000,
      "rowLimit": 10000
     },
     "inputWidgets": {},
     "nuid": "9c9a618f-a393-4e90-9b3e-88bc16ae7d3c",
     "showTitle": false,
     "title": ""
    }
   },
   "outputs": [],
   "source": [
    "# define the different types of events\n",
    "def create_email_event(user_id, event_type, timestamp):\n",
    "  \"\"\"\n",
    "  Combines previous methods to create various type of email events\n",
    "  \"\"\"\n",
    "  \n",
    "  if event_type == \"directMarketing.emailSent\":\n",
    "    directMarketing = {\"emailDelivered\": {\"value\": 1.0}, \n",
    "                       \"sends\": {\"value\": 1.0}, \n",
    "                       \"emailVisitorID\": user_id,\n",
    "                       \"hashedEmail\": ''.join(random.choices(string.ascii_letters + string.digits, k=10)),\n",
    "                       \"messageID\": str(uuid.uuid4()),\n",
    "                      }\n",
    "  elif event_type == \"directMarketing.emailOpened\":\n",
    "    directMarketing = {\"offerOpens\": {\"value\": 1.0}, \n",
    "                     \"opens\": {\"value\": 1.0}, \n",
    "                     \"emailVisitorID\": user_id,\n",
    "                     \"messageID\": str(uuid.uuid4()),\n",
    "                    }\n",
    "  elif event_type == \"directMarketing.emailClicked\":\n",
    "    directMarketing = {\"clicks\": {\"value\": 1.0}, \n",
    "                     \"offerOpens\": {\"value\": 1.0}, \n",
    "                     \"emailVisitorID\": user_id,\n",
    "                     \"messageID\": str(uuid.uuid4()),\n",
    "                    }\n",
    "  return {\n",
    "    \"directMarketing\": directMarketing,\n",
    "    \"web\": None,\n",
    "    \"_id\": str(uuid.uuid4()),\n",
    "    \"eventMergeId\": None,\n",
    "    \"eventType\": event_type,\n",
    "    f\"_{tenant_id}\": {\"userid\":get_ecid(user_id)},\n",
    "    \"producedBy\": \"databricks-synthetic\",\n",
    "    \"timestamp\": timestamp\n",
    "  }\n",
    "  \n",
    "def create_web_event(user_id, event_type, timestamp):\n",
    "  \"\"\"\n",
    "  Combines previous methods to creat various type of web events\n",
    "  \"\"\"\n",
    "  url = f\"http://www.{''.join(random.choices(string.ascii_letters + string.digits, k=5))}.com\"\n",
    "  ref_url = f\"http://www.{''.join(random.choices(string.ascii_letters + string.digits, k=5))}.com\"\n",
    "  name = ''.join(random.choices(string.ascii_letters + string.digits, k=5))\n",
    "  isHomePage = random.choice([True, False])\n",
    "  server = ''.join(random.choices(string.ascii_letters + string.digits, k=10))\n",
    "  site_section = ''.join(random.choices(string.ascii_letters, k=2))\n",
    "  view_name = ''.join(random.choices(string.ascii_letters, k=3))\n",
    "  region = ''.join(random.choices(string.ascii_letters + string.digits, k=5))\n",
    "  interaction_type = random.choice([\"download\", \"exit\", \"other\"])\n",
    "  web_referrer = random.choice([\"internal\", \"external\", \"search_engine\", \"email\", \"social\", \"unknown\", \"usenet\", \"typed_bookmarked\"])\n",
    "  base_web = {\"webInteraction\": {\"linkClicks\": {\"value\": 0.0}, \n",
    "                                 \"URL\": url, \n",
    "                                 \"name\": name,\n",
    "                                \"region\": region,\n",
    "                                \"type\": interaction_type},\n",
    "              \"webPageDetails\": {\"pageViews\": {\"value\": 1.0},\n",
    "                                 \"URL\": url,\n",
    "                                 \"isErrorPage\": False,\n",
    "                                 #\"isHomepage\": isHomePage,\n",
    "                                 \"name\": name,\n",
    "                                 \"server\": server,\n",
    "                                 \"siteSection\": site_section,\n",
    "                                 \"viewName\": view_name\n",
    "                                },\n",
    "              \"webReferrer\": {\n",
    "                \"URL\": ref_url,\n",
    "                \"type\": web_referrer\n",
    "              }\n",
    "             }\n",
    "  if event_type in [\"advertising.clicks\", \"commerce.purchases\", \"web.webinteraction.linkClicks\", \"web.formFilledOut\", \n",
    "                   \"decisioning.propositionInteract\", \"decisioning.propositionDismiss\"]:\n",
    "    base_web[\"webInteraction\"][\"linkClicks\"][\"value\"] = 1.0\n",
    "\n",
    "  return {\n",
    "    \"directMarketing\": None,\n",
    "    \"web\": base_web,\n",
    "    \"_id\": str(uuid.uuid4()),\n",
    "    \"eventMergeId\": None,\n",
    "    \"eventType\": event_type,\n",
    "    f\"_{tenant_id}\": {\"userid\":get_ecid(user_id)},\n",
    "    \"producedBy\": \"databricks-synthetic\",\n",
    "    \"timestamp\": timestamp\n",
    "  }\n",
    "    \n",
    "    \n",
    "    \n",
    "def create_xdm_event(user_id, event_type, timestamp):\n",
    "  \"\"\"\n",
    "  The final 'event factory' method that converts an event into an XDM event\n",
    "  \"\"\"\n",
    "  if \"directMarketing\" in event_type:\n",
    "    return create_email_event(user_id, event_type, timestamp)\n",
    "  else: \n",
    "    return create_web_event(user_id, event_type, timestamp)"
   ]
  },
  {
   "cell_type": "markdown",
   "metadata": {
    "application/vnd.databricks.v1+cell": {
     "cellMetadata": {},
     "inputWidgets": {},
     "nuid": "0656f8a3-3e11-41da-8bdc-1125fa1c722a",
     "showTitle": false,
     "title": ""
    }
   },
   "source": [
    "## 2.2 Batch ingestion "
   ]
  },
  {
   "cell_type": "code",
   "execution_count": 35,
   "metadata": {
    "application/vnd.databricks.v1+cell": {
     "cellMetadata": {
      "byteLimit": 2048000,
      "rowLimit": 10000
     },
     "inputWidgets": {},
     "nuid": "4b94c34c-c3fc-44ee-8b31-e7e207b4ec78",
     "showTitle": false,
     "title": ""
    }
   },
   "outputs": [],
   "source": [
    "num_batches = 10\n",
    "batch_size = 10000"
   ]
  },
  {
   "cell_type": "markdown",
   "metadata": {
    "application/vnd.databricks.v1+cell": {
     "cellMetadata": {},
     "inputWidgets": {},
     "nuid": "2a371094-1106-4550-881d-4df12b8c3ce5",
     "showTitle": false,
     "title": ""
    }
   },
   "source": [
    "Now we're going to use the ingestion APIs using the same `aepp` library. Ingesting a batch of data is a multi-step process:\n",
    "1. Create an empty batch to initialize the connection\n",
    "2. Upload some data using the same batch ID we just created\n",
    "3. Mark the batch as completed successfully\n",
    "\n",
    "For more details about batch ingestion you can find API details [here](https://experienceleague.adobe.com/docs/experience-platform/ingestion/batch/overview.html?lang=en)"
   ]
  },
  {
   "cell_type": "code",
   "execution_count": 36,
   "metadata": {
    "application/vnd.databricks.v1+cell": {
     "cellMetadata": {
      "byteLimit": 2048000,
      "rowLimit": 10000
     },
     "inputWidgets": {},
     "nuid": "6fe7d22a-0f2f-4ad3-9d46-04b21391589d",
     "showTitle": false,
     "title": ""
    }
   },
   "outputs": [],
   "source": [
    "from aepp import ingestion\n",
    "\n",
    "ingest_conn = ingestion.DataIngestion()"
   ]
  },
  {
   "cell_type": "code",
   "execution_count": 37,
   "metadata": {
    "application/vnd.databricks.v1+cell": {
     "cellMetadata": {
      "byteLimit": 2048000,
      "rowLimit": 10000
     },
     "inputWidgets": {},
     "nuid": "6660aa28-0ca3-487c-aea1-9f54539ce43e",
     "showTitle": false,
     "title": ""
    }
   },
   "outputs": [
    {
     "name": "stdout",
     "output_type": "stream",
     "text": [
      "Processing batch 1/10 with ID 01GW3JKCNFMB1TSMY21VGPV98K\n",
      "Processing batch 2/10 with ID 01GW3JNJKT7X432G6P5RJ77G7M\n",
      "Processing batch 3/10 with ID 01GW3JQX5WERH4SS7VPD44DVW8\n",
      "Processing batch 4/10 with ID 01GW3JSZA1VYKAK7TQTP55P0PH\n",
      "Processing batch 5/10 with ID 01GW3JW4D8NM4FZWSFT3G3HCND\n",
      "Processing batch 6/10 with ID 01GW3JYGE3HKZBNJ9YKYANCA38\n",
      "Processing batch 7/10 with ID 01GW3K0PDMDTG0T46DW27TZYJV\n",
      "Processing batch 8/10 with ID 01GW3K2ZMCP7NPDQ56C9M28B6Q\n",
      "Processing batch 9/10 with ID 01GW3K5ECDAHRSXW37CS424RMY\n",
      "Processing batch 10/10 with ID 01GW3K7RDTQ0GMZNNJ0G6PKMYH\n"
     ]
    }
   ],
   "source": [
    "batch_ids = []\n",
    "for batch_index in range(num_batches):\n",
    "  first_user_id_for_batch = batch_index * batch_size\n",
    "  batch_events = create_data_for_n_users(batch_size, first_user_id_for_batch)\n",
    "  batch_data = [create_xdm_event(f\"synthetic-user-{x['userId']}@adobe.com\", x[\"eventType\"], x[\"timestamp\"]) for x in batch_events]\n",
    "  \n",
    "  # Initialize batch creation\n",
    "  batch_res = ingest_conn.createBatch(\n",
    "    datasetId = dataset_id\n",
    "  )\n",
    "  #print(str(batch_res))\n",
    "  batch_id = batch_res[\"id\"]\n",
    "  print(f\"Processing batch {batch_index + 1}/{num_batches} with ID {batch_id}\")\n",
    "  \n",
    "  # Upload XDM data\n",
    "  file_path = f\"batch-synthetic-{batch_id}\"\n",
    "  ingest_conn.uploadSmallFile(\n",
    "    batchId = batch_id,\n",
    "    datasetId = dataset_id,\n",
    "    filePath = batch_id,\n",
    "    data = batch_data\n",
    "  )\n",
    "  \n",
    "  # Complete the batch\n",
    "  ingest_conn.uploadSmallFileFinish(\n",
    "    batchId = batch_id\n",
    "  )\n",
    "  \n",
    "  # Store the batch ID to check status\n",
    "  batch_ids.append(batch_id)"
   ]
  },
  {
   "cell_type": "markdown",
   "metadata": {
    "application/vnd.databricks.v1+cell": {
     "cellMetadata": {},
     "inputWidgets": {},
     "nuid": "308a979b-ef82-4aa6-ac24-3860bd3ff619",
     "showTitle": false,
     "title": ""
    }
   },
   "source": [
    "**Note**: Batches are ingested asynchronously in AEP. It may take some time for all the data generated here to be available in your dataset depending on how your AEP organization has been provisioned. You can check ingestion status for all your batches in [the dataset page of your AEP UI](https://experience.adobe.com/#/@TENANT/sname:SANDBOX/platform/dataset/browse/DATASETID)"
   ]
  },
  {
   "cell_type": "code",
   "execution_count": 38,
   "metadata": {
    "application/vnd.databricks.v1+cell": {
     "cellMetadata": {},
     "inputWidgets": {},
     "nuid": "cdb87863-e017-43f2-98ef-3dfbee7147f7",
     "showTitle": false,
     "title": ""
    }
   },
   "outputs": [
    {
     "name": "stdout",
     "output_type": "stream",
     "text": [
      "Remaining batches being ingested: 1\n",
      "All batches have been ingested\n"
     ]
    }
   ],
   "source": [
    "from aepp import catalog\n",
    "\n",
    "import time\n",
    "\n",
    "cat_conn = catalog.Catalog()\n",
    "\n",
    "all_ingested = False\n",
    "while not all_ingested:\n",
    "  incomplete_batches = cat_conn.getBatches(\n",
    "    limit=min(100, num_batches),\n",
    "    n_results=num_batches,\n",
    "    output=\"dataframe\",\n",
    "    dataSet=dataset_id,\n",
    "    status=\"staging\"\n",
    "  )\n",
    "  \n",
    "  num_incomplete_batches = len(incomplete_batches)\n",
    "  if num_incomplete_batches == 0:\n",
    "    print(\"All batches have been ingested\")\n",
    "    all_ingested = True\n",
    "  else:\n",
    "    print(f\"Remaining batches being ingested: {num_incomplete_batches}\")\n",
    "    time.sleep(30)"
   ]
  },
  {
   "cell_type": "markdown",
   "metadata": {
    "application/vnd.databricks.v1+cell": {
     "cellMetadata": {},
     "inputWidgets": {},
     "nuid": "33ed6b1f-e0fa-4453-86ed-e06d39e63afc",
     "showTitle": false,
     "title": ""
    }
   },
   "source": [
    "# 3. Data Exploration for Propensity Models\n",
    "\n",
    "In this notebook, we connect to the query service using the aepp library, and examine the data that we have uploaded. \n",
    "\n",
    "We do the following steps:\n",
    "\n",
    "- Connect to query service using the aepp configuration parameters\n",
    "- Discover the schema of data, and explore a few rows\n",
    "- Compute basic statistics\n",
    "- Examine correlations among features, to inform feature creation"
   ]
  },
  {
   "cell_type": "markdown",
   "metadata": {
    "application/vnd.databricks.v1+cell": {
     "cellMetadata": {},
     "inputWidgets": {},
     "nuid": "069804cb-e9dc-4201-a266-7676c4c63627",
     "showTitle": false,
     "title": ""
    }
   },
   "source": [
    "## 3.1 Interactive Session with Data Distiller"
   ]
  },
  {
   "cell_type": "markdown",
   "metadata": {},
   "source": [
    "Every dataset ID in the Adobe Experience Platform is tied to a table name in Query Service world. We can easily get the table name by doing a lookup on the dataset ID and extracting the table name from the tags:\n",
    "We will be using the dataset created in 1.2.1, please make sure dataset_id is set with the correct value"
   ]
  },
  {
   "cell_type": "code",
   "execution_count": 6,
   "metadata": {},
   "outputs": [
    {
     "data": {
      "text/plain": [
       "'cmle_week1_new_notebook_with_ecid_used_dataset_created_by_saikat'"
      ]
     },
     "execution_count": 6,
     "metadata": {},
     "output_type": "execute_result"
    }
   ],
   "source": [
    "from aepp import catalog\n",
    "\n",
    "cat_conn = catalog.Catalog()\n",
    "\n",
    "dataset_info = cat_conn.getDataSet(dataset_id)\n",
    "table_name = dataset_info[dataset_id][\"tags\"][\"adobe/pqs/table\"][0]\n",
    "table_name"
   ]
  },
  {
   "cell_type": "markdown",
   "metadata": {},
   "source": [
    "When you set the connection to the query service object you'll setup a connection to the actual table you need to connect to, this will be faster and use up less resources from the query service API"
   ]
  },
  {
   "cell_type": "code",
   "execution_count": 7,
   "metadata": {
    "application/vnd.databricks.v1+cell": {
     "cellMetadata": {},
     "inputWidgets": {},
     "nuid": "c0b34fab-a2b1-4b2c-8ce0-623e0bda8084",
     "showTitle": false,
     "title": ""
    }
   },
   "outputs": [],
   "source": [
    "from aepp import queryservice\n",
    "\n",
    "qs_conn = queryservice.QueryService().connection()\n",
    "qs_conn[\"dbname\"] = f\"{sandbox_name}:{table_name}\"\n",
    "qs_cursor = queryservice.InteractiveQuery(qs_conn)"
   ]
  },
  {
   "cell_type": "markdown",
   "metadata": {
    "application/vnd.databricks.v1+cell": {
     "cellMetadata": {},
     "inputWidgets": {},
     "nuid": "70c34366-7c3f-42f2-9adf-993d3bcecff7",
     "showTitle": false,
     "title": ""
    }
   },
   "source": [
    "## 3.2 Querying the dataset"
   ]
  },
  {
   "cell_type": "markdown",
   "metadata": {},
   "source": [
    "We can use the interactive session created just before to issue any kinds of queries to Query Service. As an example here we simply select all the fields in our synthetic data table."
   ]
  },
  {
   "cell_type": "code",
   "execution_count": 8,
   "metadata": {
    "application/vnd.databricks.v1+cell": {
     "cellMetadata": {},
     "inputWidgets": {},
     "nuid": "eee551bc-bcf7-40af-abc3-0c6a152d072a",
     "showTitle": false,
     "title": ""
    }
   },
   "outputs": [
    {
     "data": {
      "text/html": [
       "<div>\n",
       "<style scoped>\n",
       "    .dataframe tbody tr th:only-of-type {\n",
       "        vertical-align: middle;\n",
       "    }\n",
       "\n",
       "    .dataframe tbody tr th {\n",
       "        vertical-align: top;\n",
       "    }\n",
       "\n",
       "    .dataframe thead th {\n",
       "        text-align: right;\n",
       "    }\n",
       "</style>\n",
       "<table border=\"1\" class=\"dataframe\">\n",
       "  <thead>\n",
       "    <tr style=\"text-align: right;\">\n",
       "      <th></th>\n",
       "      <th>_aamds</th>\n",
       "      <th>_id</th>\n",
       "      <th>directMarketing</th>\n",
       "      <th>eventMergeId</th>\n",
       "      <th>eventType</th>\n",
       "      <th>producedBy</th>\n",
       "      <th>timestamp</th>\n",
       "      <th>web</th>\n",
       "    </tr>\n",
       "  </thead>\n",
       "  <tbody>\n",
       "    <tr>\n",
       "      <th>0</th>\n",
       "      <td>(65243412659796291646255339364107433273)</td>\n",
       "      <td>e5134037-8569-4aad-bbef-279bb831808f</td>\n",
       "      <td>(NULL,\"(1.0)\",synthetic-user-5429@adobe.com,MD...</td>\n",
       "      <td>None</td>\n",
       "      <td>directMarketing.emailSent</td>\n",
       "      <td>databricks-synthetic</td>\n",
       "      <td>2023-01-21 00:01:41.534</td>\n",
       "      <td>None</td>\n",
       "    </tr>\n",
       "    <tr>\n",
       "      <th>1</th>\n",
       "      <td>(49844234781406159997650770259889908940)</td>\n",
       "      <td>e1793fdc-4ac7-49c6-9aa3-e0867aa0ec55</td>\n",
       "      <td>None</td>\n",
       "      <td>None</td>\n",
       "      <td>commerce.productViews</td>\n",
       "      <td>databricks-synthetic</td>\n",
       "      <td>2023-01-21 00:02:15.916</td>\n",
       "      <td>(\"(http://www.SxTqn.com,\"(0.0)\",t91jg,n7Gcl,ex...</td>\n",
       "    </tr>\n",
       "    <tr>\n",
       "      <th>2</th>\n",
       "      <td>(12020984676794453631540776783207087622)</td>\n",
       "      <td>78ee3b46-c3fd-4058-8041-f7fe15180268</td>\n",
       "      <td>(NULL,\"(1.0)\",synthetic-user-7954@adobe.com,re...</td>\n",
       "      <td>None</td>\n",
       "      <td>directMarketing.emailSent</td>\n",
       "      <td>databricks-synthetic</td>\n",
       "      <td>2023-01-21 00:02:34.534</td>\n",
       "      <td>None</td>\n",
       "    </tr>\n",
       "    <tr>\n",
       "      <th>3</th>\n",
       "      <td>(21690903347635878125817940858837590243)</td>\n",
       "      <td>d46358de-d9bf-4bc7-861a-cc3275203fde</td>\n",
       "      <td>(NULL,\"(1.0)\",synthetic-user-3552@adobe.com,5N...</td>\n",
       "      <td>None</td>\n",
       "      <td>directMarketing.emailSent</td>\n",
       "      <td>databricks-synthetic</td>\n",
       "      <td>2023-01-21 00:02:36.534</td>\n",
       "      <td>None</td>\n",
       "    </tr>\n",
       "    <tr>\n",
       "      <th>4</th>\n",
       "      <td>(53459861322107555163196673979056455929)</td>\n",
       "      <td>5af2c15c-ec23-4a41-ac3d-1dab9fe9a057</td>\n",
       "      <td>(NULL,\"(1.0)\",synthetic-user-5914@adobe.com,YB...</td>\n",
       "      <td>None</td>\n",
       "      <td>directMarketing.emailSent</td>\n",
       "      <td>databricks-synthetic</td>\n",
       "      <td>2023-01-21 00:05:18.534</td>\n",
       "      <td>None</td>\n",
       "    </tr>\n",
       "  </tbody>\n",
       "</table>\n",
       "</div>"
      ],
      "text/plain": [
       "                                     _aamds  \\\n",
       "0  (65243412659796291646255339364107433273)   \n",
       "1  (49844234781406159997650770259889908940)   \n",
       "2  (12020984676794453631540776783207087622)   \n",
       "3  (21690903347635878125817940858837590243)   \n",
       "4  (53459861322107555163196673979056455929)   \n",
       "\n",
       "                                    _id  \\\n",
       "0  e5134037-8569-4aad-bbef-279bb831808f   \n",
       "1  e1793fdc-4ac7-49c6-9aa3-e0867aa0ec55   \n",
       "2  78ee3b46-c3fd-4058-8041-f7fe15180268   \n",
       "3  d46358de-d9bf-4bc7-861a-cc3275203fde   \n",
       "4  5af2c15c-ec23-4a41-ac3d-1dab9fe9a057   \n",
       "\n",
       "                                     directMarketing eventMergeId  \\\n",
       "0  (NULL,\"(1.0)\",synthetic-user-5429@adobe.com,MD...         None   \n",
       "1                                               None         None   \n",
       "2  (NULL,\"(1.0)\",synthetic-user-7954@adobe.com,re...         None   \n",
       "3  (NULL,\"(1.0)\",synthetic-user-3552@adobe.com,5N...         None   \n",
       "4  (NULL,\"(1.0)\",synthetic-user-5914@adobe.com,YB...         None   \n",
       "\n",
       "                   eventType            producedBy                timestamp  \\\n",
       "0  directMarketing.emailSent  databricks-synthetic  2023-01-21 00:01:41.534   \n",
       "1      commerce.productViews  databricks-synthetic  2023-01-21 00:02:15.916   \n",
       "2  directMarketing.emailSent  databricks-synthetic  2023-01-21 00:02:34.534   \n",
       "3  directMarketing.emailSent  databricks-synthetic  2023-01-21 00:02:36.534   \n",
       "4  directMarketing.emailSent  databricks-synthetic  2023-01-21 00:05:18.534   \n",
       "\n",
       "                                                 web  \n",
       "0                                               None  \n",
       "1  (\"(http://www.SxTqn.com,\"(0.0)\",t91jg,n7Gcl,ex...  \n",
       "2                                               None  \n",
       "3                                               None  \n",
       "4                                               None  "
      ]
     },
     "execution_count": 8,
     "metadata": {},
     "output_type": "execute_result"
    }
   ],
   "source": [
    "sample_experience_event_query = f'''SELECT * FROM {table_name} LIMIT 5'''\n",
    "qs_cursor.query(sample_experience_event_query)"
   ]
  },
  {
   "cell_type": "markdown",
   "metadata": {
    "application/vnd.databricks.v1+cell": {
     "cellMetadata": {},
     "inputWidgets": {},
     "nuid": "a356d2d3-6931-4f7e-8286-ce74cf870f4f",
     "showTitle": false,
     "title": ""
    },
    "nteract": {
     "transient": {
      "deleting": false
     }
    }
   },
   "source": [
    "## 3.3 Querying Complex Fields\n",
    "\n",
    "Let's sample some of the fields in our dataset - we have different types, some are timestamps, some are just primitives like strings, and then some are complex nested XDM structures. Let's see what we get when we query it as-is: "
   ]
  },
  {
   "cell_type": "code",
   "execution_count": 9,
   "metadata": {
    "application/vnd.databricks.v1+cell": {
     "cellMetadata": {},
     "inputWidgets": {},
     "nuid": "62c856f3-b608-42e5-96b5-a1d10dfddd3c",
     "showTitle": false,
     "title": ""
    }
   },
   "outputs": [
    {
     "data": {
      "text/html": [
       "<div>\n",
       "<style scoped>\n",
       "    .dataframe tbody tr th:only-of-type {\n",
       "        vertical-align: middle;\n",
       "    }\n",
       "\n",
       "    .dataframe tbody tr th {\n",
       "        vertical-align: top;\n",
       "    }\n",
       "\n",
       "    .dataframe thead th {\n",
       "        text-align: right;\n",
       "    }\n",
       "</style>\n",
       "<table border=\"1\" class=\"dataframe\">\n",
       "  <thead>\n",
       "    <tr style=\"text-align: right;\">\n",
       "      <th></th>\n",
       "      <th>directMarketing</th>\n",
       "      <th>_id</th>\n",
       "      <th>eventType</th>\n",
       "      <th>timestamp</th>\n",
       "    </tr>\n",
       "  </thead>\n",
       "  <tbody>\n",
       "    <tr>\n",
       "      <th>0</th>\n",
       "      <td>(NULL,\"(1.0)\",synthetic-user-72328@adobe.com,h...</td>\n",
       "      <td>fbf988a7-deb1-4dfa-b6a6-0f22a1e479e8</td>\n",
       "      <td>directMarketing.emailSent</td>\n",
       "      <td>2023-01-21 00:01:18.909</td>\n",
       "    </tr>\n",
       "    <tr>\n",
       "      <th>1</th>\n",
       "      <td>(NULL,NULL,synthetic-user-74797@adobe.com,NULL...</td>\n",
       "      <td>04bf1142-325b-4faf-b028-dcecb0b38f1b</td>\n",
       "      <td>directMarketing.emailOpened</td>\n",
       "      <td>2023-01-21 00:01:30.281</td>\n",
       "    </tr>\n",
       "    <tr>\n",
       "      <th>2</th>\n",
       "      <td>(NULL,\"(1.0)\",synthetic-user-78676@adobe.com,z...</td>\n",
       "      <td>5127f038-ad0b-40b6-9689-d5e17c5b6589</td>\n",
       "      <td>directMarketing.emailSent</td>\n",
       "      <td>2023-01-21 00:01:34.909</td>\n",
       "    </tr>\n",
       "    <tr>\n",
       "      <th>3</th>\n",
       "      <td>None</td>\n",
       "      <td>2dd27960-2ee6-4926-a1ff-940a19be7b42</td>\n",
       "      <td>advertising.impressions</td>\n",
       "      <td>2023-01-21 00:02:35.909</td>\n",
       "    </tr>\n",
       "    <tr>\n",
       "      <th>4</th>\n",
       "      <td>(NULL,NULL,synthetic-user-72648@adobe.com,NULL...</td>\n",
       "      <td>c4439186-05dd-4b21-9867-424af166c1e6</td>\n",
       "      <td>directMarketing.emailOpened</td>\n",
       "      <td>2023-01-21 00:03:13.375</td>\n",
       "    </tr>\n",
       "  </tbody>\n",
       "</table>\n",
       "</div>"
      ],
      "text/plain": [
       "                                     directMarketing  \\\n",
       "0  (NULL,\"(1.0)\",synthetic-user-72328@adobe.com,h...   \n",
       "1  (NULL,NULL,synthetic-user-74797@adobe.com,NULL...   \n",
       "2  (NULL,\"(1.0)\",synthetic-user-78676@adobe.com,z...   \n",
       "3                                               None   \n",
       "4  (NULL,NULL,synthetic-user-72648@adobe.com,NULL...   \n",
       "\n",
       "                                    _id                    eventType  \\\n",
       "0  fbf988a7-deb1-4dfa-b6a6-0f22a1e479e8    directMarketing.emailSent   \n",
       "1  04bf1142-325b-4faf-b028-dcecb0b38f1b  directMarketing.emailOpened   \n",
       "2  5127f038-ad0b-40b6-9689-d5e17c5b6589    directMarketing.emailSent   \n",
       "3  2dd27960-2ee6-4926-a1ff-940a19be7b42      advertising.impressions   \n",
       "4  c4439186-05dd-4b21-9867-424af166c1e6  directMarketing.emailOpened   \n",
       "\n",
       "                 timestamp  \n",
       "0  2023-01-21 00:01:18.909  \n",
       "1  2023-01-21 00:01:30.281  \n",
       "2  2023-01-21 00:01:34.909  \n",
       "3  2023-01-21 00:02:35.909  \n",
       "4  2023-01-21 00:03:13.375  "
      ]
     },
     "execution_count": 9,
     "metadata": {},
     "output_type": "execute_result"
    }
   ],
   "source": [
    "schema_query= f'''SELECT directMarketing, _id, eventType, timestamp FROM {table_name} LIMIT 5'''\n",
    "df = qs_cursor.query(schema_query, output=\"dataframe\")\n",
    "df.head()"
   ]
  },
  {
   "cell_type": "markdown",
   "metadata": {},
   "source": [
    "As we can see when looking at the complex nested field, it's pretty hard to make sense of what this data is and the underlying structure:"
   ]
  },
  {
   "cell_type": "code",
   "execution_count": null,
   "metadata": {},
   "outputs": [],
   "source": [
    "df[\"directMarketing\"]"
   ]
  },
  {
   "cell_type": "code",
   "execution_count": 11,
   "metadata": {},
   "outputs": [
    {
     "data": {
      "text/plain": [
       "'(NULL,\"(1.0)\",synthetic-user-72328@adobe.com,h0etCqXVFg,db076fce-9c9a-4bab-ae63-25eb91e12de1,NULL,NULL,\"(1.0)\")'"
      ]
     },
     "execution_count": 11,
     "metadata": {},
     "output_type": "execute_result"
    }
   ],
   "source": [
    "df[\"directMarketing\"].iloc[0]"
   ]
  },
  {
   "cell_type": "markdown",
   "metadata": {},
   "source": [
    "Now let's run the same query again but with a twist: we can set the `auto_to_json` flag to be true - this configuration ensures that complex structures are automatically converted into a json form so that the field names can be queried."
   ]
  },
  {
   "cell_type": "code",
   "execution_count": 12,
   "metadata": {},
   "outputs": [
    {
     "data": {
      "text/html": [
       "<div>\n",
       "<style scoped>\n",
       "    .dataframe tbody tr th:only-of-type {\n",
       "        vertical-align: middle;\n",
       "    }\n",
       "\n",
       "    .dataframe tbody tr th {\n",
       "        vertical-align: top;\n",
       "    }\n",
       "\n",
       "    .dataframe thead th {\n",
       "        text-align: right;\n",
       "    }\n",
       "</style>\n",
       "<table border=\"1\" class=\"dataframe\">\n",
       "  <thead>\n",
       "    <tr style=\"text-align: right;\">\n",
       "      <th></th>\n",
       "      <th>_id</th>\n",
       "      <th>eventType</th>\n",
       "      <th>timestamp</th>\n",
       "      <th>directMarketing</th>\n",
       "    </tr>\n",
       "  </thead>\n",
       "  <tbody>\n",
       "    <tr>\n",
       "      <th>0</th>\n",
       "      <td>fbf988a7-deb1-4dfa-b6a6-0f22a1e479e8</td>\n",
       "      <td>directMarketing.emailSent</td>\n",
       "      <td>2023-01-21 00:01:18.909</td>\n",
       "      <td>{\"emailDelivered\":{\"value\":1.0},\"emailVisitorI...</td>\n",
       "    </tr>\n",
       "    <tr>\n",
       "      <th>1</th>\n",
       "      <td>04bf1142-325b-4faf-b028-dcecb0b38f1b</td>\n",
       "      <td>directMarketing.emailOpened</td>\n",
       "      <td>2023-01-21 00:01:30.281</td>\n",
       "      <td>{\"emailVisitorID\":\"synthetic-user-74797@adobe....</td>\n",
       "    </tr>\n",
       "    <tr>\n",
       "      <th>2</th>\n",
       "      <td>5127f038-ad0b-40b6-9689-d5e17c5b6589</td>\n",
       "      <td>directMarketing.emailSent</td>\n",
       "      <td>2023-01-21 00:01:34.909</td>\n",
       "      <td>{\"emailDelivered\":{\"value\":1.0},\"emailVisitorI...</td>\n",
       "    </tr>\n",
       "    <tr>\n",
       "      <th>3</th>\n",
       "      <td>2dd27960-2ee6-4926-a1ff-940a19be7b42</td>\n",
       "      <td>advertising.impressions</td>\n",
       "      <td>2023-01-21 00:02:35.909</td>\n",
       "      <td>None</td>\n",
       "    </tr>\n",
       "    <tr>\n",
       "      <th>4</th>\n",
       "      <td>c4439186-05dd-4b21-9867-424af166c1e6</td>\n",
       "      <td>directMarketing.emailOpened</td>\n",
       "      <td>2023-01-21 00:03:13.375</td>\n",
       "      <td>{\"emailVisitorID\":\"synthetic-user-72648@adobe....</td>\n",
       "    </tr>\n",
       "  </tbody>\n",
       "</table>\n",
       "</div>"
      ],
      "text/plain": [
       "                                    _id                    eventType  \\\n",
       "0  fbf988a7-deb1-4dfa-b6a6-0f22a1e479e8    directMarketing.emailSent   \n",
       "1  04bf1142-325b-4faf-b028-dcecb0b38f1b  directMarketing.emailOpened   \n",
       "2  5127f038-ad0b-40b6-9689-d5e17c5b6589    directMarketing.emailSent   \n",
       "3  2dd27960-2ee6-4926-a1ff-940a19be7b42      advertising.impressions   \n",
       "4  c4439186-05dd-4b21-9867-424af166c1e6  directMarketing.emailOpened   \n",
       "\n",
       "                 timestamp                                    directMarketing  \n",
       "0  2023-01-21 00:01:18.909  {\"emailDelivered\":{\"value\":1.0},\"emailVisitorI...  \n",
       "1  2023-01-21 00:01:30.281  {\"emailVisitorID\":\"synthetic-user-74797@adobe....  \n",
       "2  2023-01-21 00:01:34.909  {\"emailDelivered\":{\"value\":1.0},\"emailVisitorI...  \n",
       "3  2023-01-21 00:02:35.909                                               None  \n",
       "4  2023-01-21 00:03:13.375  {\"emailVisitorID\":\"synthetic-user-72648@adobe....  "
      ]
     },
     "execution_count": 12,
     "metadata": {},
     "output_type": "execute_result"
    }
   ],
   "source": [
    "schema_query= f\"\"\"\n",
    "SET auto_to_json=true; \n",
    "\n",
    "SELECT directMarketing, _id, eventType, timestamp \n",
    "FROM {table_name} \n",
    "LIMIT 5\"\"\"\n",
    "df = qs_cursor.query(schema_query, output=\"dataframe\")\n",
    "df"
   ]
  },
  {
   "cell_type": "markdown",
   "metadata": {},
   "source": [
    "As we can see, the data is now much easier to digest, and we can see clearly the underlying structure along with the different field names."
   ]
  },
  {
   "cell_type": "code",
   "execution_count": 13,
   "metadata": {},
   "outputs": [
    {
     "data": {
      "text/plain": [
       "'{\"emailDelivered\":{\"value\":1.0},\"emailVisitorID\":\"synthetic-user-72328@adobe.com\",\"hashedEmail\":\"h0etCqXVFg\",\"messageID\":\"db076fce-9c9a-4bab-ae63-25eb91e12de1\",\"sends\":{\"value\":1.0}}'"
      ]
     },
     "execution_count": 13,
     "metadata": {},
     "output_type": "execute_result"
    }
   ],
   "source": [
    "df[\"directMarketing\"].iloc[0]"
   ]
  },
  {
   "cell_type": "code",
   "execution_count": 14,
   "metadata": {},
   "outputs": [
    {
     "data": {
      "text/plain": [
       "{'emailDelivered': {'value': 1.0},\n",
       " 'emailVisitorID': 'synthetic-user-72328@adobe.com',\n",
       " 'hashedEmail': 'h0etCqXVFg',\n",
       " 'messageID': 'db076fce-9c9a-4bab-ae63-25eb91e12de1',\n",
       " 'sends': {'value': 1.0}}"
      ]
     },
     "execution_count": 14,
     "metadata": {},
     "output_type": "execute_result"
    }
   ],
   "source": [
    "import json\n",
    "\n",
    "json.loads(df[\"directMarketing\"].iloc[0])"
   ]
  },
  {
   "cell_type": "markdown",
   "metadata": {
    "application/vnd.databricks.v1+cell": {
     "cellMetadata": {},
     "inputWidgets": {},
     "nuid": "9ef944d7-9ac6-4946-ad9c-37f8d930b9bf",
     "showTitle": false,
     "title": ""
    },
    "nteract": {
     "transient": {
      "deleting": false
     }
    }
   },
   "source": [
    "## 3.4 Manually get some basic statistics\n",
    "\n",
    "Let's look at the number of rows, number of profiles in our synthetic dataset as an example of basic computations that can be done with Query Service:"
   ]
  },
  {
   "cell_type": "code",
   "execution_count": 53,
   "metadata": {
    "application/vnd.databricks.v1+cell": {
     "cellMetadata": {},
     "inputWidgets": {},
     "nuid": "6a9a9bc1-808f-4c8c-a446-545de9f46bc3",
     "showTitle": false,
     "title": ""
    },
    "gather": {
     "logged": 1667866562768
    },
    "jupyter": {
     "outputs_hidden": false,
     "source_hidden": false
    },
    "nteract": {
     "transient": {
      "deleting": false
     }
    }
   },
   "outputs": [
    {
     "data": {
      "text/html": [
       "<div>\n",
       "<style scoped>\n",
       "    .dataframe tbody tr th:only-of-type {\n",
       "        vertical-align: middle;\n",
       "    }\n",
       "\n",
       "    .dataframe tbody tr th {\n",
       "        vertical-align: top;\n",
       "    }\n",
       "\n",
       "    .dataframe thead th {\n",
       "        text-align: right;\n",
       "    }\n",
       "</style>\n",
       "<table border=\"1\" class=\"dataframe\">\n",
       "  <thead>\n",
       "    <tr style=\"text-align: right;\">\n",
       "      <th></th>\n",
       "      <th>totalRows</th>\n",
       "      <th>distinctUsers</th>\n",
       "    </tr>\n",
       "  </thead>\n",
       "  <tbody>\n",
       "    <tr>\n",
       "      <th>0</th>\n",
       "      <td>1064337</td>\n",
       "      <td>1064337</td>\n",
       "    </tr>\n",
       "  </tbody>\n",
       "</table>\n",
       "</div>"
      ],
      "text/plain": [
       "   totalRows  distinctUsers\n",
       "0    1064337        1064337"
      ]
     },
     "execution_count": 53,
     "metadata": {},
     "output_type": "execute_result"
    }
   ],
   "source": [
    "basic_statistics_query = f\"\"\"\n",
    "SELECT\n",
    "    COUNT(_id) as \"totalRows\",  \n",
    "    COUNT(DISTINCT _id) as \"distinctUsers\" \n",
    "FROM {table_name}\"\"\"\n",
    "df = qs_cursor.query(basic_statistics_query, output=\"dataframe\")\n",
    "df"
   ]
  },
  {
   "cell_type": "markdown",
   "metadata": {
    "application/vnd.databricks.v1+cell": {
     "cellMetadata": {},
     "inputWidgets": {},
     "nuid": "c8254ae0-3017-4390-b79a-4d68b9e62c0f",
     "showTitle": false,
     "title": ""
    }
   },
   "source": [
    "## 3.5 Create a sampled version of the table\n",
    "\n",
    "If our dataset is too big, or we simply don't need to get exact numbers for our queries, we can use the [sampling functionality](https://experienceleague.adobe.com/docs/experience-platform/query/sql/dataset-samples.html?lang=en) available in Query Service. This happens in multiple steps:\n",
    "- First we have to **analyze** the table to create an actual sample with a specific sampling ratio.\n",
    "- Then we can query the actual sample created which will automatically extrapolate the numbers to the full dataset.\n",
    "\n",
    "As an example below, this is how we start by analyzing the table and creating a 5% sample:"
   ]
  },
  {
   "cell_type": "code",
   "execution_count": 23,
   "metadata": {},
   "outputs": [],
   "source": [
    "# A sampling rate of 10 is 100% in Query Service, so for 5% we have to use 0.5\n",
    "sampling_rate = 0.5"
   ]
  },
  {
   "cell_type": "code",
   "execution_count": 9,
   "metadata": {},
   "outputs": [],
   "source": [
    "analyze_table_query=f\"\"\"\n",
    "SET aqp=true; \n",
    "\n",
    "ANALYZE TABLE {table_name} TABLESAMPLE SAMPLERATE {sampling_rate}\"\"\"\n",
    "qs_cursor.query(analyze_table_query, output=\"raw\")"
   ]
  },
  {
   "cell_type": "markdown",
   "metadata": {},
   "source": [
    "If we want to see all the different samples available for our table, we can use the `sample_meta` function which will have an entry for each sample pointing to that sample's dataset ID and table name as well as the recorded sampling ratio."
   ]
  },
  {
   "cell_type": "code",
   "execution_count": 12,
   "metadata": {
    "application/vnd.databricks.v1+cell": {
     "cellMetadata": {},
     "inputWidgets": {},
     "nuid": "f744d60d-303c-461a-bbca-fc6abc6619c0",
     "showTitle": false,
     "title": ""
    }
   },
   "outputs": [
    {
     "data": {
      "text/html": [
       "<div>\n",
       "<style scoped>\n",
       "    .dataframe tbody tr th:only-of-type {\n",
       "        vertical-align: middle;\n",
       "    }\n",
       "\n",
       "    .dataframe tbody tr th {\n",
       "        vertical-align: top;\n",
       "    }\n",
       "\n",
       "    .dataframe thead th {\n",
       "        text-align: right;\n",
       "    }\n",
       "</style>\n",
       "<table border=\"1\" class=\"dataframe\">\n",
       "  <thead>\n",
       "    <tr style=\"text-align: right;\">\n",
       "      <th></th>\n",
       "      <th>sample_table_name</th>\n",
       "      <th>sample_dataset_id</th>\n",
       "      <th>parent_dataset_id</th>\n",
       "      <th>sample_type</th>\n",
       "      <th>sampling_rate</th>\n",
       "      <th>filter_condition_on_source_dataset</th>\n",
       "      <th>sample_num_rows</th>\n",
       "      <th>created</th>\n",
       "    </tr>\n",
       "  </thead>\n",
       "  <tbody>\n",
       "    <tr>\n",
       "      <th>0</th>\n",
       "      <td>cmle_week1_new_notebook_with_ecid_used_dataset...</td>\n",
       "      <td>643426f164d2b81c05d79e6d</td>\n",
       "      <td>642c452bb871e21c0669cba8</td>\n",
       "      <td>uniform</td>\n",
       "      <td>0.5</td>\n",
       "      <td></td>\n",
       "      <td>5412</td>\n",
       "      <td>10/04/2023 03:10:41</td>\n",
       "    </tr>\n",
       "  </tbody>\n",
       "</table>\n",
       "</div>"
      ],
      "text/plain": [
       "                                   sample_table_name  \\\n",
       "0  cmle_week1_new_notebook_with_ecid_used_dataset...   \n",
       "\n",
       "          sample_dataset_id         parent_dataset_id sample_type  \\\n",
       "0  643426f164d2b81c05d79e6d  642c452bb871e21c0669cba8     uniform   \n",
       "\n",
       "   sampling_rate filter_condition_on_source_dataset  sample_num_rows  \\\n",
       "0            0.5                                                5412   \n",
       "\n",
       "               created  \n",
       "0  10/04/2023 03:10:41  "
      ]
     },
     "execution_count": 12,
     "metadata": {},
     "output_type": "execute_result"
    }
   ],
   "source": [
    "sampled_version_of_table_query = f'''SELECT sample_meta('{table_name}')'''\n",
    "\n",
    "df_samples = qs_cursor.query(sampled_version_of_table_query, output=\"dataframe\")\n",
    "df_samples"
   ]
  },
  {
   "cell_type": "markdown",
   "metadata": {},
   "source": [
    "So now let's compare what happens when we run the same query on both the original table, and our 5% sample. We're using a very simple query to just do a `COUNT` to compare both the accuracy of the result, and also how much faster it is."
   ]
  },
  {
   "cell_type": "code",
   "execution_count": 11,
   "metadata": {},
   "outputs": [
    {
     "name": "stdout",
     "output_type": "stream",
     "text": [
      "CPU times: user 1.29 ms, sys: 1.12 ms, total: 2.41 ms\n",
      "Wall time: 4.48 s\n"
     ]
    },
    {
     "data": {
      "text/html": [
       "<div>\n",
       "<style scoped>\n",
       "    .dataframe tbody tr th:only-of-type {\n",
       "        vertical-align: middle;\n",
       "    }\n",
       "\n",
       "    .dataframe tbody tr th {\n",
       "        vertical-align: top;\n",
       "    }\n",
       "\n",
       "    .dataframe thead th {\n",
       "        text-align: right;\n",
       "    }\n",
       "</style>\n",
       "<table border=\"1\" class=\"dataframe\">\n",
       "  <thead>\n",
       "    <tr style=\"text-align: right;\">\n",
       "      <th></th>\n",
       "      <th>count(1)</th>\n",
       "    </tr>\n",
       "  </thead>\n",
       "  <tbody>\n",
       "    <tr>\n",
       "      <th>0</th>\n",
       "      <td>1066272</td>\n",
       "    </tr>\n",
       "  </tbody>\n",
       "</table>\n",
       "</div>"
      ],
      "text/plain": [
       "   count(1)\n",
       "0   1066272"
      ]
     },
     "execution_count": 11,
     "metadata": {},
     "output_type": "execute_result"
    }
   ],
   "source": [
    "%%time\n",
    "count_query=f'''SELECT count(*) from {table_name}'''\n",
    "df = qs_cursor.query(count_query, output=\"dataframe\")\n",
    "df"
   ]
  },
  {
   "cell_type": "markdown",
   "metadata": {},
   "source": [
    "To query the sample we get the sampling table name from the metadata above, and then query it directly and multiply the results by the sampling ratio to get an estimate."
   ]
  },
  {
   "cell_type": "code",
   "execution_count": 20,
   "metadata": {},
   "outputs": [
    {
     "data": {
      "text/plain": [
       "'cmle_week1_new_notebook_with_ecid_used_dataset_cre_sample_0_5'"
      ]
     },
     "execution_count": 20,
     "metadata": {},
     "output_type": "execute_result"
    }
   ],
   "source": [
    "sample_table_name = df_samples[df_samples[\"sampling_rate\"] == sampling_rate][\"sample_table_name\"].iloc[0]\n",
    "sample_table_name"
   ]
  },
  {
   "cell_type": "code",
   "execution_count": 28,
   "metadata": {},
   "outputs": [
    {
     "name": "stdout",
     "output_type": "stream",
     "text": [
      "Approximate count: 1079600.0 using 5.0% sample\n",
      "CPU times: user 1.65 ms, sys: 1.23 ms, total: 2.87 ms\n",
      "Wall time: 3.08 s\n"
     ]
    }
   ],
   "source": [
    "%%time\n",
    "count_query=f'''SELECT count(*) as cnt from {sample_table_name}'''\n",
    "df = qs_cursor.query(count_query, output=\"dataframe\")\n",
    "approx_count = df[\"cnt\"].iloc[0] / (sampling_rate / 100)\n",
    "print(f\"Approximate count: {approx_count} using {sampling_rate *10}% sample\")"
   ]
  },
  {
   "cell_type": "markdown",
   "metadata": {},
   "source": [
    "<div class=\"alert alert-block alert-warning\">\n",
    "<b>Note:</b>\n",
    "    \n",
    "You can also query the latest sample from that dataset by using `SELECT * from {table_name} WITHAPPROXIMATE` however it is not advised to do aggregation queries or joins with that since this is only a uniform random sample.\n",
    "</div>"
   ]
  },
  {
   "cell_type": "markdown",
   "metadata": {},
   "source": [
    "We can see that the results are pretty accurate <1% error, and also the runtime is reduced by at least 20%, so using samples are a good choice for featurization data if we have a ML model that is not necessarily data-hungry."
   ]
  },
  {
   "cell_type": "markdown",
   "metadata": {
    "application/vnd.databricks.v1+cell": {
     "cellMetadata": {},
     "inputWidgets": {},
     "nuid": "272c9e84-9321-469e-9c9d-032fe45f4357",
     "showTitle": false,
     "title": ""
    }
   },
   "source": [
    "# 4. Analyzing the data\n",
    "\n",
    "Let's now analyze the data by creating a few visualizations using some commonly requested questions. \n",
    "\n",
    "## 4.1 Email Funnel Analysis\n",
    "\n",
    "Let's look at the funnel of how many users actually fill out the webForm. A funnel analysis is a method of understanding the steps required to reach an outcome on a website and how many users get through each of those steps."
   ]
  },
  {
   "cell_type": "code",
   "execution_count": 45,
   "metadata": {
    "application/vnd.databricks.v1+cell": {
     "cellMetadata": {},
     "inputWidgets": {},
     "nuid": "6627674c-a074-49f0-80cd-327e58be1f30",
     "showTitle": false,
     "title": ""
    }
   },
   "outputs": [
    {
     "data": {
      "text/html": [
       "<div>\n",
       "<style scoped>\n",
       "    .dataframe tbody tr th:only-of-type {\n",
       "        vertical-align: middle;\n",
       "    }\n",
       "\n",
       "    .dataframe tbody tr th {\n",
       "        vertical-align: top;\n",
       "    }\n",
       "\n",
       "    .dataframe thead th {\n",
       "        text-align: right;\n",
       "    }\n",
       "</style>\n",
       "<table border=\"1\" class=\"dataframe\">\n",
       "  <thead>\n",
       "    <tr style=\"text-align: right;\">\n",
       "      <th></th>\n",
       "      <th>eventType</th>\n",
       "      <th>distinctUsers</th>\n",
       "      <th>distinctEvents</th>\n",
       "    </tr>\n",
       "  </thead>\n",
       "  <tbody>\n",
       "    <tr>\n",
       "      <th>0</th>\n",
       "      <td>directMarketing.emailSent</td>\n",
       "      <td>500970</td>\n",
       "      <td>500970</td>\n",
       "    </tr>\n",
       "    <tr>\n",
       "      <th>1</th>\n",
       "      <td>directMarketing.emailOpened</td>\n",
       "      <td>198474</td>\n",
       "      <td>198474</td>\n",
       "    </tr>\n",
       "    <tr>\n",
       "      <th>2</th>\n",
       "      <td>advertising.impressions</td>\n",
       "      <td>100246</td>\n",
       "      <td>100246</td>\n",
       "    </tr>\n",
       "    <tr>\n",
       "      <th>3</th>\n",
       "      <td>web.webpagedetails.pageViews</td>\n",
       "      <td>99389</td>\n",
       "      <td>99389</td>\n",
       "    </tr>\n",
       "    <tr>\n",
       "      <th>4</th>\n",
       "      <td>directMarketing.emailClicked</td>\n",
       "      <td>42431</td>\n",
       "      <td>42431</td>\n",
       "    </tr>\n",
       "    <tr>\n",
       "      <th>5</th>\n",
       "      <td>decisioning.propositionDisplay</td>\n",
       "      <td>31639</td>\n",
       "      <td>31639</td>\n",
       "    </tr>\n",
       "    <tr>\n",
       "      <th>6</th>\n",
       "      <td>commerce.productViews</td>\n",
       "      <td>31545</td>\n",
       "      <td>31545</td>\n",
       "    </tr>\n",
       "    <tr>\n",
       "      <th>7</th>\n",
       "      <td>web.webinteraction.linkClicks</td>\n",
       "      <td>31501</td>\n",
       "      <td>31501</td>\n",
       "    </tr>\n",
       "    <tr>\n",
       "      <th>8</th>\n",
       "      <td>web.formFilledOut</td>\n",
       "      <td>14841</td>\n",
       "      <td>14841</td>\n",
       "    </tr>\n",
       "    <tr>\n",
       "      <th>9</th>\n",
       "      <td>advertising.clicks</td>\n",
       "      <td>6376</td>\n",
       "      <td>6376</td>\n",
       "    </tr>\n",
       "    <tr>\n",
       "      <th>10</th>\n",
       "      <td>decisioning.propositionDismiss</td>\n",
       "      <td>2554</td>\n",
       "      <td>2554</td>\n",
       "    </tr>\n",
       "    <tr>\n",
       "      <th>11</th>\n",
       "      <td>decisioning.propositionInteract</td>\n",
       "      <td>2540</td>\n",
       "      <td>2540</td>\n",
       "    </tr>\n",
       "    <tr>\n",
       "      <th>12</th>\n",
       "      <td>commerce.purchases</td>\n",
       "      <td>2538</td>\n",
       "      <td>2538</td>\n",
       "    </tr>\n",
       "  </tbody>\n",
       "</table>\n",
       "</div>"
      ],
      "text/plain": [
       "                          eventType  distinctUsers  distinctEvents\n",
       "0         directMarketing.emailSent         500970          500970\n",
       "1       directMarketing.emailOpened         198474          198474\n",
       "2           advertising.impressions         100246          100246\n",
       "3      web.webpagedetails.pageViews          99389           99389\n",
       "4      directMarketing.emailClicked          42431           42431\n",
       "5    decisioning.propositionDisplay          31639           31639\n",
       "6             commerce.productViews          31545           31545\n",
       "7     web.webinteraction.linkClicks          31501           31501\n",
       "8                 web.formFilledOut          14841           14841\n",
       "9                advertising.clicks           6376            6376\n",
       "10   decisioning.propositionDismiss           2554            2554\n",
       "11  decisioning.propositionInteract           2540            2540\n",
       "12               commerce.purchases           2538            2538"
      ]
     },
     "execution_count": 45,
     "metadata": {},
     "output_type": "execute_result"
    }
   ],
   "source": [
    "simple_funnel_analysis_query = f'''SELECT eventType, COUNT(DISTINCT _id) as \"distinctUsers\",COUNT(_id) as \"distinctEvents\" FROM {table_name} GROUP BY eventType ORDER BY distinctUsers DESC'''\n",
    "funnel_df = qs_cursor.query(simple_funnel_analysis_query, output=\"dataframe\")\n",
    "funnel_df"
   ]
  },
  {
   "cell_type": "markdown",
   "metadata": {
    "application/vnd.databricks.v1+cell": {
     "cellMetadata": {},
     "inputWidgets": {},
     "nuid": "747b6df6-a2a1-48e0-9027-0284bbe839e0",
     "showTitle": false,
     "title": ""
    },
    "nteract": {
     "transient": {
      "deleting": false
     }
    }
   },
   "source": [
    "Here, we launch a query to get number of users in each phase"
   ]
  },
  {
   "cell_type": "code",
   "execution_count": 48,
   "metadata": {
    "application/vnd.databricks.v1+cell": {
     "cellMetadata": {},
     "inputWidgets": {},
     "nuid": "20853d7e-9b9f-4472-b96b-cbc74d22a7ce",
     "showTitle": false,
     "title": ""
    },
    "gather": {
     "logged": 1667870707273
    }
   },
   "outputs": [
    {
     "data": {
      "application/vnd.plotly.v1+json": {
       "config": {
        "plotlyServerURL": "https://plot.ly"
       },
       "data": [
        {
         "hovertemplate": "distinctUsers=%{x}<br>eventType=%{y}<extra></extra>",
         "legendgroup": "",
         "marker": {
          "color": "#636efa"
         },
         "name": "",
         "orientation": "h",
         "showlegend": false,
         "type": "funnel",
         "x": [
          500970,
          198474,
          42431,
          14841
         ],
         "xaxis": "x",
         "y": [
          "directMarketing.emailSent",
          "directMarketing.emailOpened",
          "directMarketing.emailClicked",
          "web.formFilledOut"
         ],
         "yaxis": "y"
        }
       ],
       "layout": {
        "legend": {
         "tracegroupgap": 0
        },
        "margin": {
         "t": 60
        },
        "template": {
         "data": {
          "bar": [
           {
            "error_x": {
             "color": "#2a3f5f"
            },
            "error_y": {
             "color": "#2a3f5f"
            },
            "marker": {
             "line": {
              "color": "#E5ECF6",
              "width": 0.5
             },
             "pattern": {
              "fillmode": "overlay",
              "size": 10,
              "solidity": 0.2
             }
            },
            "type": "bar"
           }
          ],
          "barpolar": [
           {
            "marker": {
             "line": {
              "color": "#E5ECF6",
              "width": 0.5
             },
             "pattern": {
              "fillmode": "overlay",
              "size": 10,
              "solidity": 0.2
             }
            },
            "type": "barpolar"
           }
          ],
          "carpet": [
           {
            "aaxis": {
             "endlinecolor": "#2a3f5f",
             "gridcolor": "white",
             "linecolor": "white",
             "minorgridcolor": "white",
             "startlinecolor": "#2a3f5f"
            },
            "baxis": {
             "endlinecolor": "#2a3f5f",
             "gridcolor": "white",
             "linecolor": "white",
             "minorgridcolor": "white",
             "startlinecolor": "#2a3f5f"
            },
            "type": "carpet"
           }
          ],
          "choropleth": [
           {
            "colorbar": {
             "outlinewidth": 0,
             "ticks": ""
            },
            "type": "choropleth"
           }
          ],
          "contour": [
           {
            "colorbar": {
             "outlinewidth": 0,
             "ticks": ""
            },
            "colorscale": [
             [
              0,
              "#0d0887"
             ],
             [
              0.1111111111111111,
              "#46039f"
             ],
             [
              0.2222222222222222,
              "#7201a8"
             ],
             [
              0.3333333333333333,
              "#9c179e"
             ],
             [
              0.4444444444444444,
              "#bd3786"
             ],
             [
              0.5555555555555556,
              "#d8576b"
             ],
             [
              0.6666666666666666,
              "#ed7953"
             ],
             [
              0.7777777777777778,
              "#fb9f3a"
             ],
             [
              0.8888888888888888,
              "#fdca26"
             ],
             [
              1,
              "#f0f921"
             ]
            ],
            "type": "contour"
           }
          ],
          "contourcarpet": [
           {
            "colorbar": {
             "outlinewidth": 0,
             "ticks": ""
            },
            "type": "contourcarpet"
           }
          ],
          "heatmap": [
           {
            "colorbar": {
             "outlinewidth": 0,
             "ticks": ""
            },
            "colorscale": [
             [
              0,
              "#0d0887"
             ],
             [
              0.1111111111111111,
              "#46039f"
             ],
             [
              0.2222222222222222,
              "#7201a8"
             ],
             [
              0.3333333333333333,
              "#9c179e"
             ],
             [
              0.4444444444444444,
              "#bd3786"
             ],
             [
              0.5555555555555556,
              "#d8576b"
             ],
             [
              0.6666666666666666,
              "#ed7953"
             ],
             [
              0.7777777777777778,
              "#fb9f3a"
             ],
             [
              0.8888888888888888,
              "#fdca26"
             ],
             [
              1,
              "#f0f921"
             ]
            ],
            "type": "heatmap"
           }
          ],
          "heatmapgl": [
           {
            "colorbar": {
             "outlinewidth": 0,
             "ticks": ""
            },
            "colorscale": [
             [
              0,
              "#0d0887"
             ],
             [
              0.1111111111111111,
              "#46039f"
             ],
             [
              0.2222222222222222,
              "#7201a8"
             ],
             [
              0.3333333333333333,
              "#9c179e"
             ],
             [
              0.4444444444444444,
              "#bd3786"
             ],
             [
              0.5555555555555556,
              "#d8576b"
             ],
             [
              0.6666666666666666,
              "#ed7953"
             ],
             [
              0.7777777777777778,
              "#fb9f3a"
             ],
             [
              0.8888888888888888,
              "#fdca26"
             ],
             [
              1,
              "#f0f921"
             ]
            ],
            "type": "heatmapgl"
           }
          ],
          "histogram": [
           {
            "marker": {
             "pattern": {
              "fillmode": "overlay",
              "size": 10,
              "solidity": 0.2
             }
            },
            "type": "histogram"
           }
          ],
          "histogram2d": [
           {
            "colorbar": {
             "outlinewidth": 0,
             "ticks": ""
            },
            "colorscale": [
             [
              0,
              "#0d0887"
             ],
             [
              0.1111111111111111,
              "#46039f"
             ],
             [
              0.2222222222222222,
              "#7201a8"
             ],
             [
              0.3333333333333333,
              "#9c179e"
             ],
             [
              0.4444444444444444,
              "#bd3786"
             ],
             [
              0.5555555555555556,
              "#d8576b"
             ],
             [
              0.6666666666666666,
              "#ed7953"
             ],
             [
              0.7777777777777778,
              "#fb9f3a"
             ],
             [
              0.8888888888888888,
              "#fdca26"
             ],
             [
              1,
              "#f0f921"
             ]
            ],
            "type": "histogram2d"
           }
          ],
          "histogram2dcontour": [
           {
            "colorbar": {
             "outlinewidth": 0,
             "ticks": ""
            },
            "colorscale": [
             [
              0,
              "#0d0887"
             ],
             [
              0.1111111111111111,
              "#46039f"
             ],
             [
              0.2222222222222222,
              "#7201a8"
             ],
             [
              0.3333333333333333,
              "#9c179e"
             ],
             [
              0.4444444444444444,
              "#bd3786"
             ],
             [
              0.5555555555555556,
              "#d8576b"
             ],
             [
              0.6666666666666666,
              "#ed7953"
             ],
             [
              0.7777777777777778,
              "#fb9f3a"
             ],
             [
              0.8888888888888888,
              "#fdca26"
             ],
             [
              1,
              "#f0f921"
             ]
            ],
            "type": "histogram2dcontour"
           }
          ],
          "mesh3d": [
           {
            "colorbar": {
             "outlinewidth": 0,
             "ticks": ""
            },
            "type": "mesh3d"
           }
          ],
          "parcoords": [
           {
            "line": {
             "colorbar": {
              "outlinewidth": 0,
              "ticks": ""
             }
            },
            "type": "parcoords"
           }
          ],
          "pie": [
           {
            "automargin": true,
            "type": "pie"
           }
          ],
          "scatter": [
           {
            "fillpattern": {
             "fillmode": "overlay",
             "size": 10,
             "solidity": 0.2
            },
            "type": "scatter"
           }
          ],
          "scatter3d": [
           {
            "line": {
             "colorbar": {
              "outlinewidth": 0,
              "ticks": ""
             }
            },
            "marker": {
             "colorbar": {
              "outlinewidth": 0,
              "ticks": ""
             }
            },
            "type": "scatter3d"
           }
          ],
          "scattercarpet": [
           {
            "marker": {
             "colorbar": {
              "outlinewidth": 0,
              "ticks": ""
             }
            },
            "type": "scattercarpet"
           }
          ],
          "scattergeo": [
           {
            "marker": {
             "colorbar": {
              "outlinewidth": 0,
              "ticks": ""
             }
            },
            "type": "scattergeo"
           }
          ],
          "scattergl": [
           {
            "marker": {
             "colorbar": {
              "outlinewidth": 0,
              "ticks": ""
             }
            },
            "type": "scattergl"
           }
          ],
          "scattermapbox": [
           {
            "marker": {
             "colorbar": {
              "outlinewidth": 0,
              "ticks": ""
             }
            },
            "type": "scattermapbox"
           }
          ],
          "scatterpolar": [
           {
            "marker": {
             "colorbar": {
              "outlinewidth": 0,
              "ticks": ""
             }
            },
            "type": "scatterpolar"
           }
          ],
          "scatterpolargl": [
           {
            "marker": {
             "colorbar": {
              "outlinewidth": 0,
              "ticks": ""
             }
            },
            "type": "scatterpolargl"
           }
          ],
          "scatterternary": [
           {
            "marker": {
             "colorbar": {
              "outlinewidth": 0,
              "ticks": ""
             }
            },
            "type": "scatterternary"
           }
          ],
          "surface": [
           {
            "colorbar": {
             "outlinewidth": 0,
             "ticks": ""
            },
            "colorscale": [
             [
              0,
              "#0d0887"
             ],
             [
              0.1111111111111111,
              "#46039f"
             ],
             [
              0.2222222222222222,
              "#7201a8"
             ],
             [
              0.3333333333333333,
              "#9c179e"
             ],
             [
              0.4444444444444444,
              "#bd3786"
             ],
             [
              0.5555555555555556,
              "#d8576b"
             ],
             [
              0.6666666666666666,
              "#ed7953"
             ],
             [
              0.7777777777777778,
              "#fb9f3a"
             ],
             [
              0.8888888888888888,
              "#fdca26"
             ],
             [
              1,
              "#f0f921"
             ]
            ],
            "type": "surface"
           }
          ],
          "table": [
           {
            "cells": {
             "fill": {
              "color": "#EBF0F8"
             },
             "line": {
              "color": "white"
             }
            },
            "header": {
             "fill": {
              "color": "#C8D4E3"
             },
             "line": {
              "color": "white"
             }
            },
            "type": "table"
           }
          ]
         },
         "layout": {
          "annotationdefaults": {
           "arrowcolor": "#2a3f5f",
           "arrowhead": 0,
           "arrowwidth": 1
          },
          "autotypenumbers": "strict",
          "coloraxis": {
           "colorbar": {
            "outlinewidth": 0,
            "ticks": ""
           }
          },
          "colorscale": {
           "diverging": [
            [
             0,
             "#8e0152"
            ],
            [
             0.1,
             "#c51b7d"
            ],
            [
             0.2,
             "#de77ae"
            ],
            [
             0.3,
             "#f1b6da"
            ],
            [
             0.4,
             "#fde0ef"
            ],
            [
             0.5,
             "#f7f7f7"
            ],
            [
             0.6,
             "#e6f5d0"
            ],
            [
             0.7,
             "#b8e186"
            ],
            [
             0.8,
             "#7fbc41"
            ],
            [
             0.9,
             "#4d9221"
            ],
            [
             1,
             "#276419"
            ]
           ],
           "sequential": [
            [
             0,
             "#0d0887"
            ],
            [
             0.1111111111111111,
             "#46039f"
            ],
            [
             0.2222222222222222,
             "#7201a8"
            ],
            [
             0.3333333333333333,
             "#9c179e"
            ],
            [
             0.4444444444444444,
             "#bd3786"
            ],
            [
             0.5555555555555556,
             "#d8576b"
            ],
            [
             0.6666666666666666,
             "#ed7953"
            ],
            [
             0.7777777777777778,
             "#fb9f3a"
            ],
            [
             0.8888888888888888,
             "#fdca26"
            ],
            [
             1,
             "#f0f921"
            ]
           ],
           "sequentialminus": [
            [
             0,
             "#0d0887"
            ],
            [
             0.1111111111111111,
             "#46039f"
            ],
            [
             0.2222222222222222,
             "#7201a8"
            ],
            [
             0.3333333333333333,
             "#9c179e"
            ],
            [
             0.4444444444444444,
             "#bd3786"
            ],
            [
             0.5555555555555556,
             "#d8576b"
            ],
            [
             0.6666666666666666,
             "#ed7953"
            ],
            [
             0.7777777777777778,
             "#fb9f3a"
            ],
            [
             0.8888888888888888,
             "#fdca26"
            ],
            [
             1,
             "#f0f921"
            ]
           ]
          },
          "colorway": [
           "#636efa",
           "#EF553B",
           "#00cc96",
           "#ab63fa",
           "#FFA15A",
           "#19d3f3",
           "#FF6692",
           "#B6E880",
           "#FF97FF",
           "#FECB52"
          ],
          "font": {
           "color": "#2a3f5f"
          },
          "geo": {
           "bgcolor": "white",
           "lakecolor": "white",
           "landcolor": "#E5ECF6",
           "showlakes": true,
           "showland": true,
           "subunitcolor": "white"
          },
          "hoverlabel": {
           "align": "left"
          },
          "hovermode": "closest",
          "mapbox": {
           "style": "light"
          },
          "paper_bgcolor": "white",
          "plot_bgcolor": "#E5ECF6",
          "polar": {
           "angularaxis": {
            "gridcolor": "white",
            "linecolor": "white",
            "ticks": ""
           },
           "bgcolor": "#E5ECF6",
           "radialaxis": {
            "gridcolor": "white",
            "linecolor": "white",
            "ticks": ""
           }
          },
          "scene": {
           "xaxis": {
            "backgroundcolor": "#E5ECF6",
            "gridcolor": "white",
            "gridwidth": 2,
            "linecolor": "white",
            "showbackground": true,
            "ticks": "",
            "zerolinecolor": "white"
           },
           "yaxis": {
            "backgroundcolor": "#E5ECF6",
            "gridcolor": "white",
            "gridwidth": 2,
            "linecolor": "white",
            "showbackground": true,
            "ticks": "",
            "zerolinecolor": "white"
           },
           "zaxis": {
            "backgroundcolor": "#E5ECF6",
            "gridcolor": "white",
            "gridwidth": 2,
            "linecolor": "white",
            "showbackground": true,
            "ticks": "",
            "zerolinecolor": "white"
           }
          },
          "shapedefaults": {
           "line": {
            "color": "#2a3f5f"
           }
          },
          "ternary": {
           "aaxis": {
            "gridcolor": "white",
            "linecolor": "white",
            "ticks": ""
           },
           "baxis": {
            "gridcolor": "white",
            "linecolor": "white",
            "ticks": ""
           },
           "bgcolor": "#E5ECF6",
           "caxis": {
            "gridcolor": "white",
            "linecolor": "white",
            "ticks": ""
           }
          },
          "title": {
           "x": 0.05
          },
          "xaxis": {
           "automargin": true,
           "gridcolor": "white",
           "linecolor": "white",
           "ticks": "",
           "title": {
            "standoff": 15
           },
           "zerolinecolor": "white",
           "zerolinewidth": 2
          },
          "yaxis": {
           "automargin": true,
           "gridcolor": "white",
           "linecolor": "white",
           "ticks": "",
           "title": {
            "standoff": 15
           },
           "zerolinecolor": "white",
           "zerolinewidth": 2
          }
         }
        },
        "xaxis": {
         "anchor": "y",
         "domain": [
          0,
          1
         ],
         "title": {
          "text": "distinctUsers"
         }
        },
        "yaxis": {
         "anchor": "x",
         "domain": [
          0,
          1
         ],
         "title": {
          "text": "eventType"
         }
        }
       }
      },
      "text/html": [
       "<div>                            <div id=\"4ee44c6a-71c6-45bb-9cd7-851832611dd1\" class=\"plotly-graph-div\" style=\"height:525px; width:100%;\"></div>            <script type=\"text/javascript\">                require([\"plotly\"], function(Plotly) {                    window.PLOTLYENV=window.PLOTLYENV || {};                                    if (document.getElementById(\"4ee44c6a-71c6-45bb-9cd7-851832611dd1\")) {                    Plotly.newPlot(                        \"4ee44c6a-71c6-45bb-9cd7-851832611dd1\",                        [{\"hovertemplate\":\"distinctUsers=%{x}<br>eventType=%{y}<extra></extra>\",\"legendgroup\":\"\",\"marker\":{\"color\":\"#636efa\"},\"name\":\"\",\"orientation\":\"h\",\"showlegend\":false,\"x\":[500970,198474,42431,14841],\"xaxis\":\"x\",\"y\":[\"directMarketing.emailSent\",\"directMarketing.emailOpened\",\"directMarketing.emailClicked\",\"web.formFilledOut\"],\"yaxis\":\"y\",\"type\":\"funnel\"}],                        {\"template\":{\"data\":{\"histogram2dcontour\":[{\"type\":\"histogram2dcontour\",\"colorbar\":{\"outlinewidth\":0,\"ticks\":\"\"},\"colorscale\":[[0.0,\"#0d0887\"],[0.1111111111111111,\"#46039f\"],[0.2222222222222222,\"#7201a8\"],[0.3333333333333333,\"#9c179e\"],[0.4444444444444444,\"#bd3786\"],[0.5555555555555556,\"#d8576b\"],[0.6666666666666666,\"#ed7953\"],[0.7777777777777778,\"#fb9f3a\"],[0.8888888888888888,\"#fdca26\"],[1.0,\"#f0f921\"]]}],\"choropleth\":[{\"type\":\"choropleth\",\"colorbar\":{\"outlinewidth\":0,\"ticks\":\"\"}}],\"histogram2d\":[{\"type\":\"histogram2d\",\"colorbar\":{\"outlinewidth\":0,\"ticks\":\"\"},\"colorscale\":[[0.0,\"#0d0887\"],[0.1111111111111111,\"#46039f\"],[0.2222222222222222,\"#7201a8\"],[0.3333333333333333,\"#9c179e\"],[0.4444444444444444,\"#bd3786\"],[0.5555555555555556,\"#d8576b\"],[0.6666666666666666,\"#ed7953\"],[0.7777777777777778,\"#fb9f3a\"],[0.8888888888888888,\"#fdca26\"],[1.0,\"#f0f921\"]]}],\"heatmap\":[{\"type\":\"heatmap\",\"colorbar\":{\"outlinewidth\":0,\"ticks\":\"\"},\"colorscale\":[[0.0,\"#0d0887\"],[0.1111111111111111,\"#46039f\"],[0.2222222222222222,\"#7201a8\"],[0.3333333333333333,\"#9c179e\"],[0.4444444444444444,\"#bd3786\"],[0.5555555555555556,\"#d8576b\"],[0.6666666666666666,\"#ed7953\"],[0.7777777777777778,\"#fb9f3a\"],[0.8888888888888888,\"#fdca26\"],[1.0,\"#f0f921\"]]}],\"heatmapgl\":[{\"type\":\"heatmapgl\",\"colorbar\":{\"outlinewidth\":0,\"ticks\":\"\"},\"colorscale\":[[0.0,\"#0d0887\"],[0.1111111111111111,\"#46039f\"],[0.2222222222222222,\"#7201a8\"],[0.3333333333333333,\"#9c179e\"],[0.4444444444444444,\"#bd3786\"],[0.5555555555555556,\"#d8576b\"],[0.6666666666666666,\"#ed7953\"],[0.7777777777777778,\"#fb9f3a\"],[0.8888888888888888,\"#fdca26\"],[1.0,\"#f0f921\"]]}],\"contourcarpet\":[{\"type\":\"contourcarpet\",\"colorbar\":{\"outlinewidth\":0,\"ticks\":\"\"}}],\"contour\":[{\"type\":\"contour\",\"colorbar\":{\"outlinewidth\":0,\"ticks\":\"\"},\"colorscale\":[[0.0,\"#0d0887\"],[0.1111111111111111,\"#46039f\"],[0.2222222222222222,\"#7201a8\"],[0.3333333333333333,\"#9c179e\"],[0.4444444444444444,\"#bd3786\"],[0.5555555555555556,\"#d8576b\"],[0.6666666666666666,\"#ed7953\"],[0.7777777777777778,\"#fb9f3a\"],[0.8888888888888888,\"#fdca26\"],[1.0,\"#f0f921\"]]}],\"surface\":[{\"type\":\"surface\",\"colorbar\":{\"outlinewidth\":0,\"ticks\":\"\"},\"colorscale\":[[0.0,\"#0d0887\"],[0.1111111111111111,\"#46039f\"],[0.2222222222222222,\"#7201a8\"],[0.3333333333333333,\"#9c179e\"],[0.4444444444444444,\"#bd3786\"],[0.5555555555555556,\"#d8576b\"],[0.6666666666666666,\"#ed7953\"],[0.7777777777777778,\"#fb9f3a\"],[0.8888888888888888,\"#fdca26\"],[1.0,\"#f0f921\"]]}],\"mesh3d\":[{\"type\":\"mesh3d\",\"colorbar\":{\"outlinewidth\":0,\"ticks\":\"\"}}],\"scatter\":[{\"fillpattern\":{\"fillmode\":\"overlay\",\"size\":10,\"solidity\":0.2},\"type\":\"scatter\"}],\"parcoords\":[{\"type\":\"parcoords\",\"line\":{\"colorbar\":{\"outlinewidth\":0,\"ticks\":\"\"}}}],\"scatterpolargl\":[{\"type\":\"scatterpolargl\",\"marker\":{\"colorbar\":{\"outlinewidth\":0,\"ticks\":\"\"}}}],\"bar\":[{\"error_x\":{\"color\":\"#2a3f5f\"},\"error_y\":{\"color\":\"#2a3f5f\"},\"marker\":{\"line\":{\"color\":\"#E5ECF6\",\"width\":0.5},\"pattern\":{\"fillmode\":\"overlay\",\"size\":10,\"solidity\":0.2}},\"type\":\"bar\"}],\"scattergeo\":[{\"type\":\"scattergeo\",\"marker\":{\"colorbar\":{\"outlinewidth\":0,\"ticks\":\"\"}}}],\"scatterpolar\":[{\"type\":\"scatterpolar\",\"marker\":{\"colorbar\":{\"outlinewidth\":0,\"ticks\":\"\"}}}],\"histogram\":[{\"marker\":{\"pattern\":{\"fillmode\":\"overlay\",\"size\":10,\"solidity\":0.2}},\"type\":\"histogram\"}],\"scattergl\":[{\"type\":\"scattergl\",\"marker\":{\"colorbar\":{\"outlinewidth\":0,\"ticks\":\"\"}}}],\"scatter3d\":[{\"type\":\"scatter3d\",\"line\":{\"colorbar\":{\"outlinewidth\":0,\"ticks\":\"\"}},\"marker\":{\"colorbar\":{\"outlinewidth\":0,\"ticks\":\"\"}}}],\"scattermapbox\":[{\"type\":\"scattermapbox\",\"marker\":{\"colorbar\":{\"outlinewidth\":0,\"ticks\":\"\"}}}],\"scatterternary\":[{\"type\":\"scatterternary\",\"marker\":{\"colorbar\":{\"outlinewidth\":0,\"ticks\":\"\"}}}],\"scattercarpet\":[{\"type\":\"scattercarpet\",\"marker\":{\"colorbar\":{\"outlinewidth\":0,\"ticks\":\"\"}}}],\"carpet\":[{\"aaxis\":{\"endlinecolor\":\"#2a3f5f\",\"gridcolor\":\"white\",\"linecolor\":\"white\",\"minorgridcolor\":\"white\",\"startlinecolor\":\"#2a3f5f\"},\"baxis\":{\"endlinecolor\":\"#2a3f5f\",\"gridcolor\":\"white\",\"linecolor\":\"white\",\"minorgridcolor\":\"white\",\"startlinecolor\":\"#2a3f5f\"},\"type\":\"carpet\"}],\"table\":[{\"cells\":{\"fill\":{\"color\":\"#EBF0F8\"},\"line\":{\"color\":\"white\"}},\"header\":{\"fill\":{\"color\":\"#C8D4E3\"},\"line\":{\"color\":\"white\"}},\"type\":\"table\"}],\"barpolar\":[{\"marker\":{\"line\":{\"color\":\"#E5ECF6\",\"width\":0.5},\"pattern\":{\"fillmode\":\"overlay\",\"size\":10,\"solidity\":0.2}},\"type\":\"barpolar\"}],\"pie\":[{\"automargin\":true,\"type\":\"pie\"}]},\"layout\":{\"autotypenumbers\":\"strict\",\"colorway\":[\"#636efa\",\"#EF553B\",\"#00cc96\",\"#ab63fa\",\"#FFA15A\",\"#19d3f3\",\"#FF6692\",\"#B6E880\",\"#FF97FF\",\"#FECB52\"],\"font\":{\"color\":\"#2a3f5f\"},\"hovermode\":\"closest\",\"hoverlabel\":{\"align\":\"left\"},\"paper_bgcolor\":\"white\",\"plot_bgcolor\":\"#E5ECF6\",\"polar\":{\"bgcolor\":\"#E5ECF6\",\"angularaxis\":{\"gridcolor\":\"white\",\"linecolor\":\"white\",\"ticks\":\"\"},\"radialaxis\":{\"gridcolor\":\"white\",\"linecolor\":\"white\",\"ticks\":\"\"}},\"ternary\":{\"bgcolor\":\"#E5ECF6\",\"aaxis\":{\"gridcolor\":\"white\",\"linecolor\":\"white\",\"ticks\":\"\"},\"baxis\":{\"gridcolor\":\"white\",\"linecolor\":\"white\",\"ticks\":\"\"},\"caxis\":{\"gridcolor\":\"white\",\"linecolor\":\"white\",\"ticks\":\"\"}},\"coloraxis\":{\"colorbar\":{\"outlinewidth\":0,\"ticks\":\"\"}},\"colorscale\":{\"sequential\":[[0.0,\"#0d0887\"],[0.1111111111111111,\"#46039f\"],[0.2222222222222222,\"#7201a8\"],[0.3333333333333333,\"#9c179e\"],[0.4444444444444444,\"#bd3786\"],[0.5555555555555556,\"#d8576b\"],[0.6666666666666666,\"#ed7953\"],[0.7777777777777778,\"#fb9f3a\"],[0.8888888888888888,\"#fdca26\"],[1.0,\"#f0f921\"]],\"sequentialminus\":[[0.0,\"#0d0887\"],[0.1111111111111111,\"#46039f\"],[0.2222222222222222,\"#7201a8\"],[0.3333333333333333,\"#9c179e\"],[0.4444444444444444,\"#bd3786\"],[0.5555555555555556,\"#d8576b\"],[0.6666666666666666,\"#ed7953\"],[0.7777777777777778,\"#fb9f3a\"],[0.8888888888888888,\"#fdca26\"],[1.0,\"#f0f921\"]],\"diverging\":[[0,\"#8e0152\"],[0.1,\"#c51b7d\"],[0.2,\"#de77ae\"],[0.3,\"#f1b6da\"],[0.4,\"#fde0ef\"],[0.5,\"#f7f7f7\"],[0.6,\"#e6f5d0\"],[0.7,\"#b8e186\"],[0.8,\"#7fbc41\"],[0.9,\"#4d9221\"],[1,\"#276419\"]]},\"xaxis\":{\"gridcolor\":\"white\",\"linecolor\":\"white\",\"ticks\":\"\",\"title\":{\"standoff\":15},\"zerolinecolor\":\"white\",\"automargin\":true,\"zerolinewidth\":2},\"yaxis\":{\"gridcolor\":\"white\",\"linecolor\":\"white\",\"ticks\":\"\",\"title\":{\"standoff\":15},\"zerolinecolor\":\"white\",\"automargin\":true,\"zerolinewidth\":2},\"scene\":{\"xaxis\":{\"backgroundcolor\":\"#E5ECF6\",\"gridcolor\":\"white\",\"linecolor\":\"white\",\"showbackground\":true,\"ticks\":\"\",\"zerolinecolor\":\"white\",\"gridwidth\":2},\"yaxis\":{\"backgroundcolor\":\"#E5ECF6\",\"gridcolor\":\"white\",\"linecolor\":\"white\",\"showbackground\":true,\"ticks\":\"\",\"zerolinecolor\":\"white\",\"gridwidth\":2},\"zaxis\":{\"backgroundcolor\":\"#E5ECF6\",\"gridcolor\":\"white\",\"linecolor\":\"white\",\"showbackground\":true,\"ticks\":\"\",\"zerolinecolor\":\"white\",\"gridwidth\":2}},\"shapedefaults\":{\"line\":{\"color\":\"#2a3f5f\"}},\"annotationdefaults\":{\"arrowcolor\":\"#2a3f5f\",\"arrowhead\":0,\"arrowwidth\":1},\"geo\":{\"bgcolor\":\"white\",\"landcolor\":\"#E5ECF6\",\"subunitcolor\":\"white\",\"showland\":true,\"showlakes\":true,\"lakecolor\":\"white\"},\"title\":{\"x\":0.05},\"mapbox\":{\"style\":\"light\"}}},\"xaxis\":{\"anchor\":\"y\",\"domain\":[0.0,1.0],\"title\":{\"text\":\"distinctUsers\"}},\"yaxis\":{\"anchor\":\"x\",\"domain\":[0.0,1.0],\"title\":{\"text\":\"eventType\"}},\"legend\":{\"tracegroupgap\":0},\"margin\":{\"t\":60}},                        {\"responsive\": true}                    ).then(function(){\n",
       "                            \n",
       "var gd = document.getElementById('4ee44c6a-71c6-45bb-9cd7-851832611dd1');\n",
       "var x = new MutationObserver(function (mutations, observer) {{\n",
       "        var display = window.getComputedStyle(gd).display;\n",
       "        if (!display || display === 'none') {{\n",
       "            console.log([gd, 'removed!']);\n",
       "            Plotly.purge(gd);\n",
       "            observer.disconnect();\n",
       "        }}\n",
       "}});\n",
       "\n",
       "// Listen for the removal of the full notebook cells\n",
       "var notebookContainer = gd.closest('#notebook-container');\n",
       "if (notebookContainer) {{\n",
       "    x.observe(notebookContainer, {childList: true});\n",
       "}}\n",
       "\n",
       "// Listen for the clearing of the current output cell\n",
       "var outputEl = gd.closest('.output');\n",
       "if (outputEl) {{\n",
       "    x.observe(outputEl, {childList: true});\n",
       "}}\n",
       "\n",
       "                        })                };                });            </script>        </div>"
      ]
     },
     "metadata": {},
     "output_type": "display_data"
    }
   ],
   "source": [
    "import plotly.express as px\n",
    "\n",
    "email_funnel_events = [\"directMarketing.emailSent\", \"directMarketing.emailOpened\", \"directMarketing.emailClicked\", \"web.formFilledOut\"]\n",
    "email_funnel_df = funnel_df[funnel_df[\"eventType\"].isin(email_funnel_events)]\n",
    "\n",
    "fig = px.funnel(email_funnel_df, y='eventType', x='distinctUsers')\n",
    "fig.show()"
   ]
  },
  {
   "cell_type": "markdown",
   "metadata": {
    "application/vnd.databricks.v1+cell": {
     "cellMetadata": {},
     "inputWidgets": {},
     "nuid": "ef5f0c97-62c6-4489-ba62-0e031e574f37",
     "showTitle": false,
     "title": ""
    }
   },
   "source": [
    "## 4.2 Event correlation\n",
    "Now, we analyze the correlation between various types of events. \n",
    "\n",
    "We'll look for which events predict the `web.formFilledOut` outcome. \n",
    "\n",
    "To do this, we must execute a more complex join query."
   ]
  },
  {
   "cell_type": "code",
   "execution_count": 49,
   "metadata": {
    "application/vnd.databricks.v1+cell": {
     "cellMetadata": {},
     "inputWidgets": {},
     "nuid": "09da403f-4aac-4723-9611-b0ba64a83f62",
     "showTitle": false,
     "title": ""
    }
   },
   "outputs": [
    {
     "data": {
      "text/html": [
       "<div>\n",
       "<style scoped>\n",
       "    .dataframe tbody tr th:only-of-type {\n",
       "        vertical-align: middle;\n",
       "    }\n",
       "\n",
       "    .dataframe tbody tr th {\n",
       "        vertical-align: top;\n",
       "    }\n",
       "\n",
       "    .dataframe thead th {\n",
       "        text-align: right;\n",
       "    }\n",
       "</style>\n",
       "<table border=\"1\" class=\"dataframe\">\n",
       "  <thead>\n",
       "    <tr style=\"text-align: right;\">\n",
       "      <th></th>\n",
       "      <th>eventType_First</th>\n",
       "      <th>eventType_Later</th>\n",
       "      <th>distinctUsers</th>\n",
       "    </tr>\n",
       "  </thead>\n",
       "  <tbody>\n",
       "    <tr>\n",
       "      <th>0</th>\n",
       "      <td>directMarketing.emailSent</td>\n",
       "      <td>directMarketing.emailSent</td>\n",
       "      <td>99319</td>\n",
       "    </tr>\n",
       "    <tr>\n",
       "      <th>1</th>\n",
       "      <td>directMarketing.emailOpened</td>\n",
       "      <td>directMarketing.emailOpened</td>\n",
       "      <td>85822</td>\n",
       "    </tr>\n",
       "    <tr>\n",
       "      <th>2</th>\n",
       "      <td>directMarketing.emailSent</td>\n",
       "      <td>directMarketing.emailOpened</td>\n",
       "      <td>85822</td>\n",
       "    </tr>\n",
       "    <tr>\n",
       "      <th>3</th>\n",
       "      <td>advertising.impressions</td>\n",
       "      <td>advertising.impressions</td>\n",
       "      <td>63322</td>\n",
       "    </tr>\n",
       "    <tr>\n",
       "      <th>4</th>\n",
       "      <td>directMarketing.emailOpened</td>\n",
       "      <td>directMarketing.emailSent</td>\n",
       "      <td>63169</td>\n",
       "    </tr>\n",
       "    <tr>\n",
       "      <th>...</th>\n",
       "      <td>...</td>\n",
       "      <td>...</td>\n",
       "      <td>...</td>\n",
       "    </tr>\n",
       "    <tr>\n",
       "      <th>164</th>\n",
       "      <td>commerce.purchases</td>\n",
       "      <td>web.webinteraction.linkClicks</td>\n",
       "      <td>46</td>\n",
       "    </tr>\n",
       "    <tr>\n",
       "      <th>165</th>\n",
       "      <td>commerce.purchases</td>\n",
       "      <td>decisioning.propositionDisplay</td>\n",
       "      <td>32</td>\n",
       "    </tr>\n",
       "    <tr>\n",
       "      <th>166</th>\n",
       "      <td>commerce.purchases</td>\n",
       "      <td>directMarketing.emailClicked</td>\n",
       "      <td>25</td>\n",
       "    </tr>\n",
       "    <tr>\n",
       "      <th>167</th>\n",
       "      <td>commerce.purchases</td>\n",
       "      <td>decisioning.propositionDismiss</td>\n",
       "      <td>10</td>\n",
       "    </tr>\n",
       "    <tr>\n",
       "      <th>168</th>\n",
       "      <td>commerce.purchases</td>\n",
       "      <td>decisioning.propositionInteract</td>\n",
       "      <td>9</td>\n",
       "    </tr>\n",
       "  </tbody>\n",
       "</table>\n",
       "<p>169 rows × 3 columns</p>\n",
       "</div>"
      ],
      "text/plain": [
       "                 eventType_First                  eventType_Later  \\\n",
       "0      directMarketing.emailSent        directMarketing.emailSent   \n",
       "1    directMarketing.emailOpened      directMarketing.emailOpened   \n",
       "2      directMarketing.emailSent      directMarketing.emailOpened   \n",
       "3        advertising.impressions          advertising.impressions   \n",
       "4    directMarketing.emailOpened        directMarketing.emailSent   \n",
       "..                           ...                              ...   \n",
       "164           commerce.purchases    web.webinteraction.linkClicks   \n",
       "165           commerce.purchases   decisioning.propositionDisplay   \n",
       "166           commerce.purchases     directMarketing.emailClicked   \n",
       "167           commerce.purchases   decisioning.propositionDismiss   \n",
       "168           commerce.purchases  decisioning.propositionInteract   \n",
       "\n",
       "     distinctUsers  \n",
       "0            99319  \n",
       "1            85822  \n",
       "2            85822  \n",
       "3            63322  \n",
       "4            63169  \n",
       "..             ...  \n",
       "164             46  \n",
       "165             32  \n",
       "166             25  \n",
       "167             10  \n",
       "168              9  \n",
       "\n",
       "[169 rows x 3 columns]"
      ]
     },
     "execution_count": 49,
     "metadata": {},
     "output_type": "execute_result"
    }
   ],
   "source": [
    "event_correlation_query=f'''SELECT  eventType_First, eventType_Later, COUNT(DISTINCT userId) as \"distinctUsers\"\n",
    "FROM \n",
    "    (\n",
    "        SELECT a.eventType as eventType_First, \n",
    "                b.eventType as eventType_Later, \n",
    "                a._{tenant_id}.userid as userID \n",
    "        FROM {table_name} a\n",
    "        JOIN {table_name} b\n",
    "        ON a._{tenant_id}.userid = b._{tenant_id}.userid\n",
    "        WHERE a.timestamp <= b.timestamp\n",
    "    )\n",
    "GROUP BY eventType_First, eventType_Later\n",
    "ORDER BY distinctUsers DESC'''\n",
    "event_correlation_df = qs_cursor.query(event_correlation_query, output=\"dataframe\")\n",
    "event_correlation_df"
   ]
  },
  {
   "cell_type": "markdown",
   "metadata": {},
   "source": [
    "Now we join the results of this correlation to obtain a coocurrence matrix which we can then display to get a visual feel of which events are likely to be occurring together."
   ]
  },
  {
   "cell_type": "code",
   "execution_count": 50,
   "metadata": {
    "application/vnd.databricks.v1+cell": {
     "cellMetadata": {},
     "inputWidgets": {},
     "nuid": "3dc30699-dc62-4657-a86b-6cd9be4ac16e",
     "showTitle": false,
     "title": ""
    },
    "gather": {
     "logged": 1667866377834
    }
   },
   "outputs": [],
   "source": [
    "coocc_matrix = event_correlation_df\n",
    "individual_counts = funnel_df\n",
    "cocc_with_individual = coocc_matrix.merge(individual_counts, left_on=\"eventType_First\", right_on=\"eventType\")\n",
    "cocc_with_individual[\"probability\"] = cocc_with_individual[\"distinctUsers_x\"]/ cocc_with_individual[\"distinctUsers_y\"]"
   ]
  },
  {
   "cell_type": "code",
   "execution_count": 51,
   "metadata": {
    "application/vnd.databricks.v1+cell": {
     "cellMetadata": {},
     "inputWidgets": {},
     "nuid": "7206de06-a841-4774-b889-35a410a3b702",
     "showTitle": false,
     "title": ""
    },
    "gather": {
     "logged": 1667866380317
    }
   },
   "outputs": [
    {
     "name": "stderr",
     "output_type": "stream",
     "text": [
      "/var/folders/4_/y52rp_4d21sdgtx662w561dm0000gq/T/ipykernel_15483/402706120.py:3: FutureWarning:\n",
      "\n",
      "In a future version of pandas all arguments of DataFrame.pivot will be keyword-only.\n",
      "\n"
     ]
    },
    {
     "data": {
      "text/plain": [
       "<Axes: xlabel='eventType_Later', ylabel='eventType_First'>"
      ]
     },
     "execution_count": 51,
     "metadata": {},
     "output_type": "execute_result"
    },
    {
     "data": {
      "image/png": "iVBORw0KGgoAAAANSUhEUgAAAucAAAKGCAYAAADprzU3AAAAOXRFWHRTb2Z0d2FyZQBNYXRwbG90bGliIHZlcnNpb24zLjcuMSwgaHR0cHM6Ly9tYXRwbG90bGliLm9yZy/bCgiHAAAACXBIWXMAAA9hAAAPYQGoP6dpAAEAAElEQVR4nOzdeVxOef/48ddVadciVIgsRVkjTLJE+caMbttYG9mZocHYhiGy78bOjKXszGBwj13U3EIlSkZCJGYiS8xkCdXvD7/O7dIiTblyez8fj/N4uM75bOdczLzP53qfz1FlZmZmIoQQQgghhNA4LU0PQAghhBBCCPGKBOdCCCGEEEIUExKcCyGEEEIIUUxIcC6EEEIIIUQxIcG5EEIIIYQQxYQE50IIIYQQQhQTEpwLIYQQQghRTEhwLoQQQgghRDEhwbkQQgghhBDFhATnQgghhBBCFBMSnAshhBBCCPGG3377DS8vL8qVK4dKpWL37t1vrRMcHEz9+vXR09OjWrVqBAYGvnO/EpwLIYQQQgjxhsePH1O3bl2WL1+er/LXr1/ns88+o2XLlkRFRTFixAgGDBjAoUOH3qlfVWZmZmZBBiyEEEIIIcTHQKVS8csvv9ChQ4dcy3z77bfs27ePCxcuKPu6d+/Ow4cPOXjwYL77kplzIYQQQgjxUUhLS+Ovv/5S29LS0gql7VOnTuHh4aG2z9PTk1OnTr1TOzqFMhohxP+UtMsnNNJvj9ZzNdIvQNyzOxrp93LKLY30C69mgjTF3qyCRvqNS7mpkX4BXMs6aKTfoemWGukX4LNRBhrpt8bMMI30C2BSwkgj/XbVr6qRfgEm3dhc5H28uHetUNqZtWwDU6ZMUds3efJk/P39/3Hbt2/fxtJS/d+bpaUlf/31F0+fPsXAIH//HiQ4F0IIIYQQxVtGeqE0M378eEaOHKm2T09Pr1DaLiwSnAshhBBCiI+Cnp5ekQXjVlZW3Lmj/ivsnTt3MDExyfesOUhwLoQQQgghirvMDE2P4K1cXFzYv3+/2r4jR47g4uLyTu3IA6FCCCGEEKJ4y8gonO0dpKamEhUVRVRUFPBqqcSoqCgSExOBVykyPj4+Svkvv/ySa9euMXbsWC5dusSKFSv46aef+Oabb96pX5k5F0IIIYQQxVqmBmbOz5w5Q8uWLZXPWbnqvXv3JjAwkKSkJCVQB6hcuTL79u3jm2++YfHixVSoUIE1a9bg6en5Tv1KcC6EEEIIIcQb3NzcyOt1QDm9/dPNzY1z5879o34lOBdCCCGEEMXbO6akfMgk51z8YwkJCahUKiUn630LDg5GpVLx8OHDQi1blNzc3BgxYoTy2dbWlkWLFuWrbmBgIGZmZkUyLiGEEKJYyswonO0DIDPn4oPi5uZGvXr11ALZJk2akJSUhKmp6Vvrv0vZ9ykiIgIjI828uEIIIYQQxYcE5+KD8Pz5c3R1dXM8pquri5WVVb7aeZey71OZMmU0PQQhhBCi+CqklxB9CCStRWRz8OBBmjZtipmZGRYWFrRr1474+HjleHh4OE5OTujr6+Ps7Kz24ENGRgYVKlRg5cqVam2eO3cOLS0tbty4AcDDhw8ZMGAAZcqUwcTEhFatWhEdHa2U9/f3p169eqxZs4bKlSujr69Pnz59CAkJYfHixahUKlQqFQkJCdlSVW7cuIGXlxfm5uYYGRlRs2ZNZd3RN8tmpYgcOnQIBwcHjI2NadOmDUlJScpYXr58ybBhw5Tr8e2339K7d286dOiQ53UMDQ3Fzc0NQ0NDzM3N8fT0JCUlJceyb6a1PHz4kMGDB2NpaYm+vj61atXi119/zbHu3bt3cXZ2pmPHjqSlpZGSkoK3tzdlypTBwMAAOzs7AgIC8hyrEEIIUax9RGktEpyLbB4/fszIkSM5c+YMQUFBaGlp0bFjRzIyMkhNTaVdu3Y4OjoSGRmJv78/o0ePVupqaWnRo0cPtmzZotbm5s2bcXV1pVKlSgB06dKF5ORkDhw4QGRkJPXr18fd3Z0HDx4oda5evcrOnTvZtWsXUVFRLF68GBcXFwYOHEhSUhJJSUnY2NhkG//QoUNJS0vjt99+IyYmhjlz5mBsbJzr+T558oT58+ezceNGfvvtNxITE9XOac6cOWzevJmAgABCQ0P566+/2L17d57XMCoqCnd3dxwdHTl16hQnTpzAy8uL9PS33/lnZGTQtm1bQkND2bRpExcvXmT27Nloa2tnK3vz5k2aNWtGrVq12LFjB3p6evj5+XHx4kUOHDhAbGwsK1eupHTp0m/tVwghhBCaJ2ktIpvOnTurfV63bh1lypTh4sWLnDx5koyMDNauXYu+vj41a9bk1q1bfPXVV0p5b29vFixYQGJiIhUrViQjI4Nt27YxceJEAE6cOEF4eDjJycnKK3Tnz5/P7t272bFjB4MGDQJepbJs2LBBLeVDV1cXQ0PDPFNTEhMT6dy5M7Vr1wagSpUqeZ7vixcvWLVqFVWrVgXA19eXqVOnKseXLl3K+PHj6dixIwDLli3L9gawN82dOxdnZ2dWrFih7KtZs2aedbIcPXqU8PBwYmNjsbe3z/Uc4uLiaN26NR07dmTRokWoVCrg1fk7OTnh7OwMvJqVz0taWhppaWnqO58/Ry+XNCIhhBDivZPVWsTH7MqVK/To0YMqVapgYmKiBHeJiYnExsZSp04d9PX1lfJvvpa2Xr16ODg4KLPnISEhJCcn06VLFwCio6NJTU3FwsICY2NjZbt+/bpa+kylSpUKlIs9bNgwpk+fjqurK5MnT+b8+fN5ljc0NFQCcwBra2uSk5MBePToEXfu3KFRo0bKcW1tbRo0aJBnm1kz5wURFRVFhQoVlMA8J0+fPqVZs2Z06tRJSfPJ8tVXX7Ft2zbq1avH2LFjOXnyZJ79zZo1C1NTU7Vt7g+bCjR2IYQQoihkZmYUyvYhkOBcZOPl5cWDBw9YvXo1YWFhhIWFAa9msvPL29tbCc63bNlCmzZtsLCwAF69Dtfa2lp5JW7WFhcXx5gxY5Q2Crp6yYABA7h27Rq9evUiJiYGZ2dnli5dmmv5EiVKqH1WqVR5vnQgPwwMDIq0rp6eHh4eHvz666/88ccfasfatm3LjRs3+Oabb/jzzz9xd3dXS9N50/jx43n06JHaNnbwFwUevxBCCCEKToJzoeb+/fvExcUxceJE3N3dcXBwUHuI0cHBgfPnz/Ps2TNl3+nTp7O107NnTy5cuEBkZCQ7duzA29tbOVa/fn1u376Njo4O1apVU9velhutq6ubr7xtGxsbvvzyS3bt2sWoUaNYvXp1fk4/G1NTUywtLYmIiFD2paenc/bs2Tzr1alTh6CgoAL1WadOHW7dusXly5dzLaOlpcXGjRtp0KABLVu25M8//1Q7XqZMGXr37s2mTZtYtGgRP/74Y65t6enpYWJiorZJSosQQohiJSOjcLYPgATnQo25uTkWFhb8+OOPXL16lWPHjjFy5EjleM+ePVGpVAwcOJCLFy+yf/9+5s+fn60dW1tbmjRpQv/+/UlPT+df//qXcszDwwMXFxc6dOjA4cOHSUhI4OTJk0yYMIEzZ87kOT5bW1vCwsJISEjg3r17ZOTwD23EiBEcOnSI69evc/bsWY4fP46Dg0OBr8nXX3/NrFmz2LNnD3FxcQwfPpyUlBS1VJJly5appbGMHz+eiIgIhgwZwvnz57l06RIrV67k3r17b+2vRYsWNG/enM6dO3PkyBGuX7/OgQMHOHjwoFo5bW1tNm/eTN26dWnVqhW3b98GYNKkSezZs4erV6/y+++/8+uvv/6j8xdCCCE0TlZrER8rLS0ttm3bRmRkJLVq1eKbb75h3rx5ynFjY2P+/e9/ExMTg5OTExMmTGDOnDk5tuXt7U10dDQdO3ZUS9VQqVTs37+f5s2b07dvX+zt7enevTs3btzA0tIyz/GNHj0abW1tHB0dKVOmDImJidnKpKenM3ToUBwcHGjTpg329vZqD2a+q2+//ZYePXrg4+ODi4sLxsbGeHp6quXd37t3Ty1f3t7ensOHDxMdHU2jRo1wcXFhz5496Ojk7xnsnTt30rBhQ3r06IGjoyNjx47N8RcDHR0dtm7dSs2aNWnVqhXJycno6uoyfvx46tSpQ/PmzdHW1mbbtm0FPn8hhBBC4zLSC2f7AKgy/2lyrRAfmYyMDBwcHOjatSvTpk3T9HCKRNrlExrpt0fruRrpFyDu2R2N9Hs55ZZG+gXUfv153+zNKmik37iUmxrpF8C1rGZ+wRqanvekR1H6bFTBn7/5J2rMDNNIvwAmJTTztueu+lXfXqiITLqxucj7SLsUUijt6NVoUSjtFCVZSlGIt7hx4waHDx+mRYsWpKWlsWzZMq5fv07Pnj01PTQhhBDi4/CBpKQUBgnOhXgLLS0tAgMDGT16NJmZmdSqVYujR49KHrcQQgjxvnwgD3MWBgnOhXgLGxsbQkNDNT0MIYQQQnwEJDgXQgghhBDFm6S1CCGEEEIIUUx8RGktspSiEEIIIYQQxYTMnAshhBBCiGItM/PDWKO8MEhwLoQQQgghijfJORdCfMwqNhygkX5j3TT3shTn0Oca61tTNPkOuifpaRrrW1NSXj7RSL+/62mkWwDqrPlDI/2mpb/QSL8AT7Q083c7QfU//m9Kcs6FEEIIIYQQ75vMnAshhBBCiOJN0lqEEEIIIYQoJjI+ngdCJa1FCCGEEEKIYkJmzoUQQgghRPEmaS1CCCGEEEIUE7JaixBCCCGEEOJ9k+C8GEpISEClUhEVFaWR/oODg1GpVDx8+LBQy/4TgYGBmJmZFWkfmmJra8uiRYs0PQwhhBCi+MrMKJztAyBpLR85Nzc36tWrpxYcNmnShKSkJExNTd9a/13K/hPdunXj008/LdI+NCUiIgIjIyNND0MIIYQovj6itBYJzj9Sz58/R1dXN8djurq6WFlZ5auddyn7TxgYGGBgYFDk/eTkxYsXlChRosjaL1OmTJG1LYQQQogPi6S1vAcHDx6kadOmmJmZYWFhQbt27YiPj1eOh4eH4+TkhL6+Ps7Ozpw7d045lpGRQYUKFVi5cqVam+fOnUNLS4sbN24A8PDhQwYMGECZMmUwMTGhVatWREdHK+X9/f2pV68ea9asoXLlyujr69OnTx9CQkJYvHgxKpUKlUpFQkJCtlSVGzdu4OXlhbm5OUZGRtSsWZP9+/cD2dNastJPDh06hIODA8bGxrRp04akpCRlLC9fvmTYsGHK9fj222/p3bs3HTp0yPUavpnWknU+69ato2LFihgbGzNkyBDS09OZO3cuVlZWlC1blhkzZqi1o1KpWLlyJW3btsXAwIAqVaqwY8cO5XhWStH27dtp0aIF+vr6bN68GYA1a9bg4OCAvr4+NWrUYMWKFUq958+f4+vri7W1Nfr6+lSqVIlZs2YBr16R7u/vT8WKFdHT06NcuXIMGzZMqftmWktiYiLt27fH2NgYExMTunbtyp07d7Kd+8aNG7G1tcXU1JTu3bvz999/K2V27NhB7dq1MTAwwMLCAg8PDx4/fpzr9RVCCCGKtYyMwtk+ABKcvwePHz9m5MiRnDlzhqCgILS0tOjYsSMZGRmkpqbSrl07HB0diYyMxN/fn9GjRyt1tbS06NGjB1u2bFFrc/Pmzbi6ulKpUiUAunTpQnJyMgcOHCAyMpL69evj7u7OgwcPlDpXr15l586d7Nq1i6ioKBYvXoyLiwsDBw4kKSmJpKQkbGxsso1/6NChpKWl8dtvvxETE8OcOXMwNjbO9XyfPHnC/Pnz2bhxI7/99huJiYlq5zRnzhw2b95MQEAAoaGh/PXXX+zevfudr2t8fDwHDhzg4MGDbN26lbVr1/LZZ59x69YtQkJCmDNnDhMnTiQsLEytnp+fH507dyY6Ohpvb2+6d+9ObGysWplx48YxfPhwYmNj8fT0ZPPmzUyaNIkZM2YQGxvLzJkz8fPzY/369QAsWbKEvXv38tNPPxEXF8fmzZuxtbUFYOfOnXz//ff88MMPXLlyhd27d1O7du0czykjI4P27dvz4MEDQkJCOHLkCNeuXaNbt27Zzn337t38+uuv/Prrr4SEhDB79mwAkpKS6NGjB/369SM2Npbg4GA6depEZmbmO19jIYQQojjIzEwvlO1DIGkt70Hnzp3VPq9bt44yZcpw8eJFTp48SUZGBmvXrkVfX5+aNWty69YtvvrqK6W8t7c3CxYsIDExkYoVK5KRkcG2bduYOHEiACdOnCA8PJzk5GT09PQAmD9/Prt372bHjh0MGjQIeDW7u2HDBrU0Cl1dXQwNDfNMTUlMTKRz585KQFmlSpU8z/fFixesWrWKqlWrAuDr68vUqVOV40uXLmX8+PF07NgRgGXLlikz8e8iIyODdevWUbJkSRwdHWnZsiVxcXHs378fLS0tqlevzpw5czh+/DiNGzdW6nXp0oUBAwYAMG3aNI4cOcLSpUvVZsJHjBhBp06dlM+TJ09mwYIFyr7KlStz8eJFfvjhB3r37k1iYiJ2dnY0bdoUlUql3DRlXT8rKys8PDwoUaIEFStWpFGjRjmeU1BQEDExMVy/fl25UdqwYQM1a9YkIiKChg0bKuceGBhIyZIlAejVqxdBQUHMmDGDpKQkXr58SadOnZRx5HYzAJCWlkZaWpravszMDFQquXcXQghRTHwgs96FQf7v+x5cuXKFHj16UKVKFUxMTJQZ1cTERGJjY6lTpw76+vpKeRcXF7X69erVw8HBQZk9DwkJITk5mS5dugAQHR1NamoqFhYWGBsbK9v169fV0mcqVapUoPzmYcOGMX36dFxdXZk8eTLnz5/Ps7yhoaESmANYW1uTnJwMwKNHj7hz545acKqtrU2DBg3eeVy2trZKcApgaWmJo6MjWlpaavuy+s7y5vV1cXHJNnPu7Oys/Pnx48fEx8fTv39/tes7ffp05fr26dOHqKgoqlevzrBhwzh8+LBSv0uXLjx9+pQqVaowcOBAfvnlF16+fJnjOcXGxmJjY6P2C4ajoyNmZmZqY3zz3F+/xnXr1sXd3Z3atWvTpUsXVq9eTUpKSi5XEWbNmoWpqana9jjtQa7lhRBCCFF0JDh/D7y8vHjw4AGrV68mLCxMSbN4/vx5vtvw9vZWgvMtW7bQpk0bLCwsAEhNTcXa2pqoqCi1LS4ujjFjxihtFHRFkAEDBnDt2jV69epFTEwMzs7OLF26NNfybz48qVKpiiSlIqd+ctqXUYC77devVWpqKgCrV69Wu74XLlzg9OnTANSvX5/r168zbdo0nj59SteuXfn8888BsLGxIS4ujhUrVmBgYMCQIUNo3rw5L168eOdxZcnrPLW1tTly5AgHDhzA0dGRpUuXUr16da5fv55jW+PHj+fRo0dqm5FeqQKPTQghhCh0H9FSihKcF7H79+8TFxfHxIkTcXd3x8HBQW0W08HBgfPnz/Ps2TNlX1bA97qePXty4cIFIiMj2bFjB97e3sqx+vXrc/v2bXR0dKhWrZraVrp06TzHp6urS3r623OwbGxs+PLLL9m1axejRo1i9erV+Tn9bExNTbG0tCQiIkLZl56eztmzZwvUXkG8eX1Pnz6Ng4NDruUtLS0pV64c165dy3Z9K1eurJQzMTGhW7durF69mu3bt7Nz504l59/AwAAvLy+WLFlCcHAwp06dIiYmJltfDg4O3Lx5k5s3byr7Ll68yMOHD3F0dMz3OapUKlxdXZkyZQrnzp1DV1eXX375Jceyenp6mJiYqG2S0iKEEKJY+YgeCJWc8yJmbm6OhYUFP/74I9bW1iQmJjJu3DjleM+ePZkwYQIDBw5k/PjxJCQkMH/+/Gzt2Nra0qRJE/r37096ejr/+te/lGMeHh64uLjQoUMH5s6di729PX/++Sf79u2jY8eOaikaObUbFhZGQkICxsbGlCqVfcZ0xIgRtG3bFnt7e1JSUjh+/HiewezbfP3118yaNYtq1apRo0YNli5dSkpKCiqVSimzbNkyfvnlF4KCggrcT25+/vlnnJ2dadq0KZs3byY8PJy1a9fmWWfKlCkMGzYMU1NT2rRpQ1paGmfOnCElJYWRI0eycOFCrK2tcXJyQktLi59//hkrKyvMzMwIDAwkPT2dxo0bY2hoyKZNmzAwMFDLS8/i4eFB7dq18fb2ZtGiRbx8+ZIhQ4bQokWLPL/H14WFhREUFMT//d//UbZsWcLCwrh79+4/+s6EEEII8X7I9FgR09LSYtu2bURGRlKrVi2++eYb5s2bpxw3Njbm3//+NzExMTg5OTFhwgTmzJmTY1ve3t5ER0fTsWNHtTW/VSoV+/fvp3nz5vTt2xd7e3u6d+/OjRs3sLS0zHN8o0ePRltbG0dHR8qUKUNiYmK2Munp6QwdOhQHBwfatGmDvb292sOT7+rbb7+lR48e+Pj44OLigrGxMZ6enmp59/fu3VPLly9MU6ZMYdu2bdSpU4cNGzawdevWt85KDxgwgDVr1hAQEEDt2rVp0aIFgYGBysx5yZIlmTt3Ls7OzjRs2JCEhATlwVQzMzNWr16Nq6srderU4ejRo/z73/9W0pJep1Kp2LNnD+bm5jRv3hwPDw+qVKnC9u3b831+JiYm/Pbbb3z66afY29szceJEFixYQNu2bd/tQgkhhBDFxUeU1qLKlPXVhIZlZGTg4OBA165dmTZtWpH2pVKp+OWXX/JcU12ApWkNjfQb65b3zWRRcg79SyP93vwr+e2F/gfZmJTVSL+avN6OpbL/WvY+dNSr/PZCRaSHgWYeLm+elPMzNu+DUQnNvDDPzbjq2wsVkXUJO95e6B96erjgk4KvM/i/IYXSTlGStBbx3t24cYPDhw/TokUL0tLSWLZsGdevX6dnz56aHpoQQgghhEZJcC7eOy0tLQIDAxk9ejSZmZnUqlWLo0ePSk60EEIIIXL2gaSkFAYJzsV7Z2NjQ2hoqEb6liwuIYQQ4gP0gay0UhjkgVAhhBBCCCGKCZk5F0IIIYQQxdtHNHMuwbkQQgghhCjeJOdcCCGEEEKIYuIjmjmXnHMhhBBCCCGKCZk5F0Jk89fzpxrpd1q0tUb6BbgwvZ5G+rX/Lkgj/QLcffJIY32X1NHMi1q0tDQ3JxX38JZG+s2w0txLiErZPNFIv5YPzTXSL4AKlUb6vfD8rkb6fW8krUUIIYQQQohiQtJahBBCCCGEEO+bzJwLIYQQQojiTdJahBBCCCGEKCYkrUUIIYQQQgjxvsnMuRBCCCGEKN4+oplzCc6FEEIIIUTxlpmp6RG8N5LWIoQQQgghRDEhwbn4aAQHB6NSqXj48KGmh1KsxiKEEEIUexkZhbN9ACQ4F+IfUKlU7N69W/m8YMECzM3NefbsWbayT548wcTEhCVLltCkSROSkpIwNTV9j6MVQgghPlASnAuh7sWLF5oeAgCZmZm8fPlS08PIVa9evXj8+DG7du3KdmzHjh08f/6cL774Al1dXaysrFCpNPOaZyGEEOKDkplRONsHQILzQpSRkcHcuXOpVq0aenp6VKxYkRkzZgAQExNDq1atMDAwwMLCgkGDBpGamqrU7dOnDx06dGDmzJlYWlpiZmbG1KlTefnyJWPGjKFUqVJUqFCBgIAApU5CQgIqlYqffvqJZs2aYWBgQMOGDbl8+TIRERE4OztjbGxM27ZtuXv3rtpY16xZg4ODA/r6+tSoUYMVK1Zka3f79u20aNECfX19Nm/eDMC6deuoWbMmenp6WFtb4+vrq9R7+PAhAwYMoEyZMpiYmNCqVSuio6NzvV5Z/Wzbto0mTZqgr69PrVq1CAkJUcpkpX8cOHCABg0aoKenx4kTJ0hLS2PYsGGULVsWfX19mjZtSkREhFr7+/fvx97eHgMDA1q2bElCQoLacX9/f+rVq6e2b9GiRdja2qrty+2cs8p17NgRlUqFra0tZcuWxcvLi3Xr1mU733Xr1tGhQwdKlSqVY1rLiRMnlO/RxsaGYcOG8fjxYwCWLVtGrVq1lLK7d+9GpVKxatUqZZ+HhwcTJ04EIDo6mpYtW1KyZElMTExo0KABZ86cyfW7EEIIIUTxIMF5IRo/fjyzZ8/Gz8+PixcvsmXLFiwtLXn8+DGenp6Ym5sTERHBzz//zNGjR9UCW4Bjx47x559/8ttvv7Fw4UImT55Mu3btMDc3JywsjC+//JLBgwdz69YttXqTJ09m4sSJnD17Fh0dHXr27MnYsWNZvHgx//nPf7h69SqTJk1Sym/evJlJkyYxY8YMYmNjmTlzJn5+fqxfv16t3XHjxjF8+HBiY2Px9PRk5cqVDB06lEGDBhETE8PevXupVq2aUr5Lly4kJydz4MABIiMjqV+/Pu7u7jx48CDP6zZmzBhGjRrFuXPncHFxwcvLi/v372cby+zZs4mNjaVOnTqMHTuWnTt3sn79es6ePUu1atXw9PRU+rp58yadOnXCy8uLqKgoBgwYwLhx4/L/Zf5/eZ1z1s1AQEAASUlJyuf+/ftz7Ngxbty4obRz7do1fvvtN/r3759jP/Hx8bRp04bOnTtz/vx5tm/fzokTJ5S/Iy1atODixYvKTVZISAilS5cmODgYePXLxqlTp3BzcwPA29ubChUqEBERQWRkJOPGjaNEiRLvfP5CCCFEsSBpLeJd/f333yxevJi5c+fSu3dvqlatStOmTRkwYABbtmzh2bNnbNiwgVq1atGqVSuWLVvGxo0buXPnjtJGqVKlWLJkCdWrV6dfv35Ur16dJ0+e8N1332FnZ8f48ePR1dXlxIkTan2PHj0aT09PHBwcGD58OJGRkfj5+eHq6oqTkxP9+/fn+PHjSvnJkyezYMECOnXqROXKlenUqRPffPMNP/zwg1q7I0aMUMpYW1szffp0Ro0axfDhw7G3t6dhw4aMGDECeDXrGx4ezs8//4yzszN2dnbMnz8fMzMzduzYkee18/X1pXPnzjg4OLBy5UpMTU1Zu3atWpmpU6fSunVrqlatip6eHitXrmTevHm0bdsWR0dHVq9ejYGBgVJv5cqVVK1alQULFlC9enW8vb3p06fPu36teZ5zmTJlADAzM8PKykr57OnpSbly5dR+5QgMDMTGxgZ3d/cc+5k1axbe3t6MGDECOzs7mjRpwpIlS9iwYQPPnj2jVq1alCpVSvlVITg4mFGjRimfw8PDefHiBU2aNAEgMTERDw8PatSogZ2dHV26dKFu3bo59p2WlsZff/2ltmV+REtWCSGE+ABkZhbOVgDLly/H1tYWfX19GjduTHh4eJ7lFy1aRPXq1ZVfwr/55pscn0XLjQTnhSQ2Npa0tLQcg6/Y2Fjq1q2LkZGRss/V1ZWMjAzi4uKUfTVr1kRL679fiaWlJbVr11Y+a2trY2FhQXJyslr7derUUasDqNWztLRU6jx+/Jj4+Hj69++PsbGxsk2fPp34+Hi1dp2dnZU/Jycn8+eff+YaXEZHR5OamoqFhYVau9evX8/W7ptcXFyUP+vo6ODs7ExsbGyuY4mPj+fFixe4uroq+0qUKEGjRo2UerGxsTRu3DjXfvLjbeecG21tbXr37k1gYCCZmZlkZGSwfv16+vbtq/b9vi46OprAwEC1a+fp6UlGRgbXr19HpVLRvHlzgoODefjwIRcvXmTIkCGkpaVx6dIlQkJCaNiwIYaGhgCMHDmSAQMG4OHhwezZs/P8DmbNmoWpqana9vLlo3c6ZyGEEOJ/0fbt2xk5ciSTJ0/m7Nmz1K1bF09Pz2yxWJYtW7Ywbtw4Jk+eTGxsLGvXrmX79u189913+e5TXkJUSAwMDP5xG2+mHahUqhz3Zbzxs8zrZbIeMHxzX1adrDz31atXZwtetbW11T6/fjPxtvNLTU3F2tpaSbN4nZmZWZ518+P1sRQWLS2tbDPErz/4+k++0379+jFr1iyOHTtGRkYGN2/epG/fvrmWT01NZfDgwQwbNizbsYoVKwLg5ubGjz/+yH/+8x+cnJwwMTFRAvaQkBBatGih1PH396dnz57s27ePAwcOMHnyZLZt20bHjh2ztT9+/HhGjhyptq9s2VrZygkhhBAao6GUlIULFzJw4EDl/+GrVq1i3759rFu3Lsd02ZMnT+Lq6krPnj2BV8+n9ejRg7CwsHz3KTPnhcTOzg4DAwOCgoKyHXNwcCA6Olp5uA8gNDQULS0tqlev/j6HiaWlJeXKlePatWtUq1ZNbatcuXKu9UqWLImtrW2O5wdQv359bt++jY6OTrZ2S5cuneeYTp8+rfz55cuXREZG4uDgkGv5qlWroqurS2hoqLLvxYsXRERE4OjoCLy65m/+7PR6P/AqLeX27dtqAXpUVFS+zxle3QSlp6fnOMYWLVqwbt06AgIC8PDwoFKlSrm2U79+fS5evJjt2lWrVg1dXV3gv3nnP//8s5Jb7ubmxtGjRwkNDVX2ZbG3t+ebb77h8OHDdOrUSS3N5nV6enqYmJiobbKKjBBCiGKlkHLOc0rlTEtLy7HL58+fExkZiYeHh7JPS0sLDw8PTp06lWOdJk2aEBkZqcQg165dY//+/Xz66af5PlUJzguJvr4+3377LWPHjmXDhg3Ex8dz+vRp1q5di7e3N/r6+vTu3ZsLFy5w/Phxvv76a3r16qWkobxPU6ZMYdasWSxZsoTLly8TExNDQEAACxcuzLOev78/CxYsYMmSJVy5coWzZ8+ydOlS4NVKIS4uLnTo0IHDhw+TkJDAyZMnmTBhgrJKSHh4ODVq1OCPP/5Qa3f58uX88ssvXLp0iaFDh5KSkkK/fv1yHYeRkRFfffUVY8aM4eDBg1y8eJGBAwfy5MkT5YHLL7/8kitXrjBmzBji4uLYsmULgYGBau24ublx9+5d5s6dS3x8PMuXL+fAgQP5PmdACd5v375NSkqKWt3+/fuza9cufvnll1wfBM3y7bffcvLkSXx9fYmKiuLKlSvs2bNH7aHhOnXqYG5uzpYtW9SC8927d5OWlqak+Tx9+hRfX1+Cg4O5ceMGoaGhRERE5HnDI4QQQnwMckrlnDVrVo5l7927R3p6erZYzdLSktu3b+dYp2fPnkydOpWmTZtSokQJqlatipub2zultUhwXoj8/PwYNWoUkyZNwsHBgW7dupGcnIyhoSGHDh3iwYMHNGzYkM8//xx3d3eWLVumkXEOGDCANWvWEBAQQO3atWnRogWBgYF5zpwD9O7dm0WLFrFixQpq1qxJu3btuHLlCvAqdWb//v00b96cvn37Ym9vT/fu3blx44byl/rJkyfExcVlWzN99uzZzJ49m7p163LixAn27t371tn22bNn07lzZ3r16kX9+vW5evUqhw4dwtzcHHiVCrJz5052795N3bp1WbVqFTNnzlRrw8HBgRUrVrB8+XLq1q1LeHg4o0ePzvc5w6uXDh05cgQbGxucnJzU6nbu3Bk9PT0MDQ3p0KFDnudTp04dQkJCuHz5Ms2aNcPJyYlJkyZRrlw5pYxKpaJZs2aoVCqaNm2q1DMxMcHZ2VlJ/dHW1ub+/fv4+Phgb29P165dadu2LVOmTMlzDEIIIUSxVUjrnI8fP55Hjx6pbePHjy+0YQYHBzNz5kxWrFjB2bNn2bVrF/v27WPatGn5bkOVKcsyCA1JSEigcuXKnDt3Ltt640KzDAxyT8EpSl9avttDu4Vpxrj3/ysWgP13uadNFbW7TzT34G8NMxuN9Hvp4U2N9AugQjPpYmOtmmmkX4Cv7W69vVARcI95rpF+QXPfs56W5pbLDf8z5O2F/qEnP35TKO0YDvo+32WfP3+OoaEhO3bsUJtk6927Nw8fPmTPnj3Z6jRr1oxPPvmEefPmKfs2bdqkvN8mt4UhXicz50IIIYQQQrxBV1eXBg0aqD17lpGRQVBQUK4rwD158iRbAJ614EZ+58NltRYhhBBCCFG8aWi1lpEjR9K7d2+cnZ1p1KgRixYt4vHjx8rqLT4+PpQvX17JW/fy8mLhwoU4OTnRuHFjrl69ip+fH15eXtlWxcuNBOdCY2xtbeVlN0IIIYR4u0zNBOfdunXj7t27TJo0idu3b1OvXj0OHjyoPE+XmJioNlM+ceJEVCoVEydO5I8//qBMmTJ4eXkxY8aMfPcpwbkQQgghhCjeMjQ3mefr66u2etrr3ny/i46ODpMnT2by5MkF7k9yzoUQQgghhCgmZOZcCCGEEEIUbxrKOdcECc6FEEIIIUTx9hEF55LWIoQQQgghRDEhM+dCiGy0VJp5iYZduub+k2Q+YpdG+v0rZrtG+gUwqtlFY33HpiRqpN8MDa4QpZl/VVDthaZ6BqPPamik3zKx1zXSL8CJe7Ea6be+RTWN9PvefESru0lwLoQQQgghijdJaxFCCCGEEEK8bzJzLoQQQgghijcNrnP+vklwLoQQQgghijcNvSFUEyStRQghhBBCiGJCZs6FEEIIIUTxJmktQgghhBBCFA+ZslqLEKIgAgMDMTMz0/QwhBBCiP8tGZmFs30AJDgXQgghhBCimJC0FqFRL168oESJEpoeRr48f/4cXV1dTQ9DCCGE+PjIai2iOMnIyGDu3LlUq1YNPT09KlasyIwZMwCIiYmhVatWGBgYYGFhwaBBg0hNTVXq9unThw4dOjBz5kwsLS0xMzNj6tSpvHz5kjFjxlCqVCkqVKhAQECAUichIQGVSsVPP/1Es2bNMDAwoGHDhly+fJmIiAicnZ0xNjambdu23L17V22sa9aswcHBAX19fWrUqMGKFSuytbt9+3ZatGiBvr4+mzdvBmDdunXUrFkTPT09rK2t8fX1Veo9fPiQAQMGUKZMGUxMTGjVqhXR0dG5Xq+sfrZt20aTJk3Q19enVq1ahISEKGVySj/ZvXs3qtdeW+/v70+9evVYs2YNlStXRl9fXxnP4MGDsbS0VNr+9ddf1do6dOgQDg4OGBsb06ZNG5KSkpRjERERtG7dmtKlS2NqakqLFi04e/ascjwzMxN/f38qVqyInp4e5cqVY9iwYcrxtLQ0Ro8eTfny5TEyMqJx48YEBwcrx2/cuIGXlxfm5uYYGRlRs2ZN9u/fn+v1EkIIIYq9jyitRWbOPwDjx49n9erVfP/99zRt2pSkpCQuXbrE48eP8fT0xMXFhYiICJKTkxkwYAC+vr4EBgYq9Y8dO0aFChX47bffCA0NpX///pw8eZLmzZsTFhbG9u3bGTx4MK1bt6ZChQpKvcmTJ7No0SIqVqxIv3796NmzJyVLlmTx4sUYGhrStWtXJk2axMqVKwHYvHkzkyZNYtmyZTg5OXHu3DkGDhyIkZERvXv3VtodN24cCxYswMnJCX19fVauXMnIkSOZPXs2bdu25dGjR4SGhirlu3TpgoGBAQcOHMDU1JQffvgBd3d3Ll++TKlSpXK9bmPGjGHRokU4OjqycOFCvLy8uH79OhYWFvm+9levXmXnzp3s2rULbW1tMjIyaNu2LX///TebNm2iatWqXLx4EW1tbaXOkydPmD9/Phs3bkRLS4svvviC0aNHKzcif//9N71792bp0qVkZmayYMECPv30U65cuULJkiXZuXMn33//Pdu2baNmzZrcvn1b7WbE19eXixcvsm3bNsqVK8cvv/xCmzZtiImJwc7OjqFDh/L8+XN+++03jIyMuHjxIsbGxvk+ZyGEEEJojgTnxdzff//N4sWLWbZsmRLgVq1alaZNm7J69WqePXvGhg0bMDIyAmDZsmV4eXkxZ84cLC0tAShVqhRLlixBS0uL6tWrM3fuXJ48ecJ3330HvAr+Z8+ezYkTJ+jevbvS9+jRo/H09ARg+PDh9OjRg6CgIFxdXQHo37+/2k3A5MmTWbBgAZ06dQKgcuXKXLx4kR9++EEtOB8xYoRSBmD69OmMGjWK4cOHK/saNmwIwIkTJwgPDyc5ORk9PT0A5s+fz+7du9mxYweDBg3K9dr5+vrSuXNnAFauXMnBgwdZu3YtY8eOzff1f/78ORs2bKBMmTIAHD58mPDwcGJjY7G3twegSpUqanVevHjBqlWrqFq1qjKOqVOnKsdbtWqlVv7HH3/EzMyMkJAQ2rVrR2JiIlZWVnh4eFCiRAkqVqxIo0aNAEhMTCQgIIDExETKlSsHvPqeDh48SEBAADNnziQxMZHOnTtTu3btHMf3prS0NNLS0tT2ZWZmqv2KIIQQQmiUrNYiiovY2FjS0tJwd3fP8VjdunWVwBzA1dWVjIwM4uLilH01a9ZES+u/X7WlpaUSuAFoa2tjYWFBcnKyWvt16tRRqwOo1bO0tFTqPH78mPj4ePr374+xsbGyTZ8+nfj4eLV2nZ2dlT8nJyfz559/5nh+ANHR0aSmpmJhYaHW7vXr17O1+yYXFxflzzo6Ojg7OxMbG5tnnTdVqlRJCcwBoqKiqFChghKY58TQ0FAJzAGsra3Vru2dO3cYOHAgdnZ2mJqaYmJiQmpqKomJicCrXwqePn1KlSpVGDhwIL/88gsvX74EXqUxpaenY29vr3Y9QkJClOsxbNgwpk+fjqurK5MnT+b8+fN5nuOsWbMwNTVV2168fPRO10kIIYQoUpLWIooLAwODf9zGmw9cqlSqHPdlvHFX+nqZrFnUN/dl1cnKc1+9ejWNGzdWa+f1lA9A7WbibeeXmpqKtbW1Wk51ln+yZKGWlhaZmer/SF+8eJGt3Otjhfx9Hzld29f76t27N/fv32fx4sVUqlQJPT09XFxceP78OQA2NjbExcVx9OhRjhw5wpAhQ5g3bx4hISGkpqaira1NZGRktuualboyYMAAPD092bdvH4cPH2bWrFksWLCAr7/+Osfxjh8/npEjR6rts7KsnWNZIYQQQhQtmTkv5uzs7DAwMCAoKCjbMQcHB6Kjo3n8+LGyLzQ0VElfeZ8sLS0pV64c165do1q1ampb5cqVc61XsmRJbG1tczw/gPr163P79m10dHSytVu6dOk8x3T69Gnlzy9fviQyMhIHBwcAypQpw99//6127aKiot56nnXq1OHWrVtcvnz5rWVzExoayrBhw/j000+Vh2Dv3bunVsbAwAAvLy+WLFlCcHAwp06dIiYmBicnJ9LT00lOTs52PaysrJT6NjY2fPnll+zatYtRo0axevXqXMejp6eHiYmJ2iYpLUIIIYqVzIzC2T4AMnNezOnr6/Ptt98yduxYdHV1cXV15e7du/z+++94e3szefJkevfujb+/P3fv3uXrr7+mV69eShrK+zRlyhSGDRuGqakpbdq0IS0tjTNnzpCSkpJtZvZ1/v7+fPnll5QtW1Z52DI0NJSvv/4aDw8PXFxc6NChA3PnzsXe3p4///yTffv20bFjR5ydnQkPD8fHx4egoCDKly+vtLt8+XLs7OxwcHDg+++/JyUlhX79+gHQuHFjDA0N+e677xg2bBhhYWFq+fO5adGiBc2bN6dz584sXLiQatWqcenSJVQqFW3atMnXdbKzs2Pjxo04Ozvz119/MWbMGLUZ+cDAQNLT05Uxbtq0CQMDAypVqoSFhQXe3t74+PgoD9XevXuXoKAg6tSpw2effcaIESNo27Yt9vb2pKSkcPz4ceWmRAghhPggfSApKYVBZs4/AH5+fowaNYpJkybh4OBAt27dSE5OxtDQkEOHDvHgwQMaNmzI559/jru7O8uWLdPIOAcMGMCaNWsICAigdu3atGjRgsDAwDxnzuFVmseiRYtYsWIFNWvWpF27dly5cgV4lRKyf/9+mjdvTt++fbG3t6d79+7cuHFDuQF58uQJcXFx2dJSZs+ezezZs6lbty4nTpxg7969ymx7qVKl2LRpE/v376d27dps3boVf3//fJ3nzp07adiwIT169MDR0ZGxY8eSnp6e7+u0du1aUlJSqF+/Pr169WLYsGGULVtWOW5mZsbq1atxdXWlTp06HD16lH//+9/KKjMBAQH4+PgwatQoqlevTocOHYiIiKBixYoApKenM3ToUBwcHGjTpg329vZqS1oKIYQQovhSZb6ZeCvEBy4hIYHKlStz7tw56tWrp+nhfJCMDG010u88i6Ya6Rfgm7shby9UBP6K2a6RfgGManbRWN9aGkqdytDg//I0lSy2tkxLDfUMn48xenuhIuA1/7pG+gU4ce/dFh4oLPUtqmmkX4BTfxwv8j5Sx3culHaMZ+0slHaKkqS1CCGEEEKI4u0jSmuR4FwIIYQQQhRvEpwL8eGytbXNtkyiEEIIIcSHQIJzIYQQQghRvH0gyyAWBgnOhRBCCCFE8fYRpbXIUopCCCGEEEIUEzJzLoQQQgghirXMj2jmXIJzIYQQQghRvElwLoT4mKk09LqUvzSYaPcvy/oa6bdU3Z4a6Rfg8QXNvQDJ7pOvNNJv6otnGukX4OnL5xrpN01Tbz8CMv9K1Ui/5x5p7iVENc0raaTfklp6GulXFD4JzoUQQgghRPGWIau1CCGEEEIIUTx8RGktslqLEEIIIYQQxYTMnAshhBBCiOLtI5o5l+BcCCGEEEIUa5mZEpwLIYQQQghRPHxEM+eScy6EEEIIIUQx8UEG525ubowYMeK9t1WY/Wbp06cPHTp0KNQ2/9cEBgZiZmb21nIqlYrdu3cX+XhykpCQgEqlIioqqsj6kL8rQgghPloZmYWzfQA++rSWXbt2UaJEiUIvm1+LFy/+qPKoCqJbt258+umnymd/f392796dLRBOSkrC3Ny8UPt2c3MjJCQEAF1dXUqXLk39+vXp27cvnTp1UsrZ2NiQlJRE6dKlC7X/18nfFSGEEB+rzA8ksC4MH+TMeWEqVaoUJUuWLPSy+WVqapqvWWFNeP5cM2+ze5OBgQFly5Z9azkrKyv09Ar/DWkDBw4kKSmJ+Ph4du7ciaOjI927d2fQoEFKGW1tbaysrNDRKbr73eL8d0UIIYQQhaPYB+ePHz/Gx8cHY2NjrK2tWbBggdrxtLQ0Ro8eTfny5TEyMqJx48YEBwerlQkNDcXNzQ1DQ0PMzc3x9PQkJSUFyJ6qsmLFCuzs7NDX18fS0pLPP/9cOfZm2ZSUFHx8fDA3N8fQ0JC2bdty5coV5XhWOsahQ4dwcHDA2NiYNm3akJSUpJR5M1XBzc2NYcOGMXbsWEqVKoWVlRX+/v5q53Pp0iWaNm2Kvr4+jo6OHD169K0pHW5ubvj6+uLr64upqSmlS5fGz89PbSbW1taWadOm4ePjg4mJiRJ87ty5k5o1a6Knp4etrW227yCrXo8ePTAyMqJ8+fIsX75crUxiYiLt27fH2NgYExMTunbtyp07d5Tj0dHRtGzZkpIlS2JiYkKDBg04c+aM2nXM+vOUKVOIjo5GpVKhUqkIDAwEsqe1xMTE0KpVKwwMDLCwsGDQoEGkpv73VdJZ137+/PlYW1tjYWHB0KFDefHihdrYDQ0NsbKyokKFCnzyySfMmTOHH374gdWrV3P06FEge1pLSkoK3t7elClTBgMDA+zs7AgICFAr+9NPP9GsWTMMDAxo2LAhly9fJiIiAmdnZ4yNjWnbti13797NNt4sO3bsoHbt2sr5eXh48PjxYwCCg4Np1KgRRkZGmJmZ4erqyo0bN3L9+yGEEEIUax9RWkuxD87HjBlDSEgIe/bs4fDhwwQHB3P27FnluK+vL6dOnWLbtm2cP3+eLl260KZNGyVIjoqKwt3dHUdHR06dOsWJEyfw8vIiPT09W19nzpxh2LBhTJ06lbi4OA4ePEjz5s1zHVufPn04c+YMe/fu5dSpU2RmZvLpp5+qBXdPnjxh/vz5bNy4kd9++43ExERGjx6d5zmvX78eIyMjwsLCmDt3LlOnTuXIkSMApKen06FDBwwNDQkLC+PHH39kwoQJ+bqW69evR0dHh/DwcBYvXszChQtZs2aNWpn58+dTt25dzp07h5+fH5GRkXTt2pXu3bsTExODv78/fn5+SkCcZd68eUq9cePGMXz4cGXMGRkZtG/fngcPHhASEsKRI0e4du0a3bp1U+p7e3tToUIFIiIiiIyMZNy4cTmmEHXr1o1Ro0ZRs2ZNkpKSSEpKUmsny+PHj/H09MTc3JyIiAh+/vlnjh49iq+vr1q548ePEx8fz/Hjx1m/fj2BgYHZzi0nvXv3xtzcnF27duV43M/Pj4sXL3LgwAFiY2NZuXJltpSXyZMnM3HiRM6ePYuOjg49e/Zk7NixLF68mP/85z9cvXqVSZMm5dh+UlISPXr0oF+/fsTGxhIcHEynTp3IzMzk5cuXdOjQgRYtWnD+/HlOnTrFoEGDUKlUbz0vIYQQoljKKKTtA1Csc85TU1NZu3YtmzZtwt3dHXgVYFaoUAF4NRsbEBBAYmIi5cqVA2D06NEcPHiQgIAAZs6cydy5c3F2dmbFihVKuzVr1syxv8TERIyMjGjXrh0lS5akUqVKODk55Vj2ypUr7N27l9DQUJo0aQLA5s2bsbGxYffu3XTp0gWAFy9esGrVKqpWrQq8upmYOnVqnuddp04dJk+eDICdnR3Lli0jKCiI1q1bc+TIEeLj4wkODsbKygqAGTNm0Lp167deTxsbG77//ntUKhXVq1cnJiaG77//noEDByplWrVqxahRo5TP3t7euLu74+fnB4C9vT0XL15k3rx59OnTRynn6urKuHHjlDKhoaF8//33tG7dmqCgIGJiYrh+/To2NjYAbNiwgZo1axIREUHDhg1JTExkzJgx1KhRQznvnBgYGGBsbIyOjo5y/jnZsmULz549Y8OGDRgZGQGwbNkyvLy8mDNnDpaWlgCYm5uzbNkytLW1qVGjBp999hlBQUFq1yQnWlpa2Nvbk5CQkOPxxMREnJyccHZ2Bl79uvCm0aNH4+npCcDw4cPp0aMHQUFBuLq6AtC/f/9cbxSSkpJ4+fIlnTp1olKlSgDUrl0bgAcPHvDo0SPatWun/L1zcHDI83yEEEIIUTwU65nz+Ph4nj9/TuPGjZV9pUqVonr16sCrtIX09HTs7e0xNjZWtpCQEOLj44H/zpznR+vWralUqRJVqlShV69ebN68mSdPnuRYNjY2Fh0dHbWxWVhYUL16dWJjY5V9hoaGSoAEYG1tTXJycp7jqFOnjtrn1+vExcVhY2OjFpg2atQoX+f3ySefqM2euri4cOXKFbVfEbKCySyxsbFKsJjF1dU1Wz0XFxe1Mi4uLsp1iI2NxcbGRgnMARwdHTEzM1PKjBw5kgEDBuDh4cHs2bOV76+gYmNjqVu3rhKYZ407IyODuLg4ZV/NmjXR1tZWPufn+8mSmZmZ62z0V199xbZt26hXrx5jx47l5MmT2cq8/j1n3SxkBdhZ+3IbS926dXF3d6d27dp06dKF1atXK6lapUqVok+fPnh6euLl5cXixYvVUqnelJaWxl9//aW2yYOnQgghipPMjMxC2T4ExTo4f5vU1FS0tbWJjIwkKipK2WJjY1m8eDHwaqY1v0qWLMnZs2fZunUr1tbWTJo0ibp16/Lw4cMCj/HN1AyVSvXWwCenOhkZ7+e3mNeD2ffJ39+f33//nc8++4xjx47h6OjIL7/8UuT9FvRap6enc+XKFSpXrpzj8bZt23Ljxg2++eYb/vzzT9zd3bOlM73ed1aQ/+a+3Maira3NkSNHOHDgAI6OjixdupTq1atz/fp1AAICAjh16hRNmjRh+/bt2Nvbc/r06RzbmjVrFqampmrbi5cP33oNhBBCiPdGcs6Lh6pVq1KiRAnCwsKUfSkpKVy+fBkAJycn0tPTSU5Oplq1ampb1sxynTp1CAoKynefOjo6eHh4MHfuXM6fP09CQgLHjh3LVs7BwYGXL1+qje3+/fvExcXh6OhY0FN+q+rVq3Pz5k21hykjIiLyVff1sQKcPn0aOzs7tZnjNzk4OBAaGqq2LzQ0FHt7e7V6bwZ+p0+fVlIpHBwcuHnzJjdv3lSOX7x4kYcPH6pdK3t7e7755hsOHz5Mp06dlAco36Srq5vjMwNvjjs6Olp5QDJr3FpaWsovL//E+vXrSUlJoXPnzrmWKVOmDL1792bTpk0sWrSIH3/88R/3+zqVSoWrqytTpkzh3Llz6Orqqt3QODk5MX78eE6ePEmtWrXYsmVLju2MHz+eR48eqW0ldMwKdaxCCCGEyJ9iHZwbGxvTv39/xowZw7Fjx7hw4QJ9+vRBS+vVsO3t7fH29sbHx4ddu3Zx/fp1wsPDmTVrFvv27QNeBR4REREMGTKE8+fPc+nSJVauXMm9e/ey9ffrr7+yZMkSoqKiuHHjBhs2bCAjIyPHYM7Ozo727dszcOBATpw4QXR0NF988QXly5enffv2RXZNWrduTdWqVenduzfnz58nNDSUiRMnAqilWLi7u7Ns2TK1uomJiYwcOZK4uDi2bt3K0qVLGT58eJ79jRo1iqCgIKZNm8bly5dZv349y5YtyzYLHBoayty5c7l8+TLLly/n559/Vtr28PCgdu3aeHt7c/bsWcLDw/Hx8aFFixY4Ozvz9OlTfH19CQ4O5saNG4SGhhIREZFrnrStrS3Xr18nKiqKe/fukZaWlq2Mt7c3+vr69O7dmwsXLnD8+HG+/vprevXqpaSQ5NeTJ0+4ffs2t27d4vTp03z77bd8+eWXfPXVV7Rs2TLHOpMmTWLPnj1cvXqV33//nV9//bVQ877DwsKYOXMmZ86cITExkV27dnH37l0cHBy4fv0648eP59SpU9y4cYPDhw9z5cqVXPvX09PDxMREbZOHR4UQQhQr8kBo8TFv3jxSU1Px8vKiZMmSjBo1ikePHinHAwICmD59OqNGjeKPP/6gdOnSfPLJJ7Rr1w54FcAfPnyY7777jkaNGmFgYEDjxo3p0aNHtr7MzMzYtWsX/v7+PHv2DDs7O7Zu3ZrrA6QBAQEMHz6cdu3a8fz5c5o3b87+/fsL/UVFr9PW1mb37t0MGDCAhg0bUqVKFebNm4eXlxf6+vpKufj4+Gw3ID4+Pjx9+pRGjRqhra3N8OHD1dbqzkn9+vX56aefmDRpEtOmTcPa2pqpU6eqPQwKr4L4M2fOMGXKFExMTFi4cKHysKNKpWLPnj18/fXXNG/eHC0tLdq0acPSpUuVc7p//z4+Pj7cuXOH0qVL06lTJ6ZMmZLjmDp37syuXbto2bIlDx8+JCAgINt4DA0NOXToEMOHD6dhw4YYGhrSuXNnFi5cmJ/LrGb16tWsXr0aXV1dLCwsaNCgAdu3b6djx4651tHV1WX8+PEkJCRgYGBAs2bN2LZt2zv3nRsTExN+++03Fi1axF9//UWlSpVYsGABbdu25c6dO1y6dIn169dz//59rK2tGTp0KIMHDy60/oUQQoj36UPJFy8Mqkx58uuDFxoaStOmTbl69araw6evc3Nzo169eixatKjQ+7e1tWXEiBFqa8CLD5uxYc659EVtYhnXtxcqIpH8rZF+99+N1ki/AA+iNmmsb7tPvtJIv6kvnmmkX4CnLzXzYrclFs000i9Az0GaCTFs5oVrpF8AW+N3+3W2sJTWMdZIvwCHbx4s8j5SOrsVSjvmO4MLpZ2iVKC0lg0bNuSYSvD8+XM2bNjwjwcl8vbLL79w5MgREhISOHr0KIMGDcLV1TXXwFwIIYQQQnwYChSc9+3bVy21JMvff/9N3759//GgRN7+/vtvhg4dSo0aNejTpw8NGzZkz549mh6WEEIIIUSR+JiWUixQznlu6zvfunULU1PTfzwokTcfHx98fHzeqU5wcHDRDAZyfRGPEEIIIUSh+EAe5iwM7xScOzk5oVKpUKlUuLu7o6Pz3+rp6elcv36dNm3aFPoghRBCCCGE+Bi8U3DeoUMH4NVbNz09PTE2/u/DB7q6utja2ua57rMQQgghhBDvKlNmznM2efJk4NXqHN27d0dPT69IBiWEEEIIIYTiIwrOC/RAaKtWrbh7967yOTw8nBEjRhT6GxCFEEIIIYT4mBQoOO/ZsyfHjx8H4Pbt23h4eBAeHs6ECROYOnVqoQ5QCCGEEEJ83DIzCmf7EBQoOL9w4QKNGjUC4KeffqJ27dqcPHmSzZs3ExgYWJjjE0IIIYQQH7uMQto+AAVaSvHFixdKvvnRo0f517/+BUCNGjVISkoqvNEJITQiXUPTC0mqlxrpF0AnM/vysP/rqn7ypcb6vjzTXSP92n8XpJF+AZ68yP7yvvfhpo7m1nZ+HHJLI/1WLWmtkX4BTLUNNNLv4wzNvIFWFL4CzZzXrFmTVatW8Z///IcjR44oyyf++eefWFhYFOoAhRBCCCHEx03SWt5izpw5/PDDD7i5udGjRw/q1q0LwN69e5V0FyGEEEIIIQqDJoPz5cuXY2tri76+Po0bNyY8PDzP8g8fPmTo0KFYW1ujp6eHvb09+/fvz3d/75zWkpmZSZUqVUhMTOTly5eYm5srxwYNGoShoeG7NimEEEIIIUSuNDXrvX37dkaOHMmqVato3LgxixYtwtPTk7i4OMqWLZut/PPnz2ndujVly5Zlx44dlC9fnhs3bmBmZpbvPgsUnFerVo3ff/8dOzs7tWO2trbv2pwQQgghhBDF0sKFCxk4cCB9+/YFYNWqVezbt49169Yxbty4bOXXrVvHgwcPOHnyJCVKlADePT5+57QWLS0t7OzsuH///rtWFUIIIYQQ4t1lqgplS0tL46+//lLb0tJyflj7+fPnREZG4uHhoezT0tLCw8ODU6dO5Vhn7969uLi4MHToUCwtLalVqxYzZ84kPT0936daoJzz2bNnM2bMGC5cuFCQ6kIIIYQQQuRbYeWcz5o1C1NTU7Vt1qxZOfZ579490tPTsbS0VNtvaWnJ7du3c6xz7do1duzYQXp6Ovv378fPz48FCxYwffr0fJ9rgZZS9PHx4cmTJ9StWxddXV0MDNSXDXrw4EFBmhVCCCGEEKLIjB8/npEjR6rty1oevDBkZGRQtmxZfvzxR7S1tWnQoAF//PEH8+bNY/Lkyflqo0DB+aJFiwpSrdC5ublRr169QhnPu7RVmP1m6dOnDw8fPmT37t2F1ub/msDAQEaMGMHDhw/zLKdSqfjll1/o0KHDexnX6xISEqhcuTLnzp2jXr16/7i94OBgWrZsSUpKyjs9TCKEEEL8L8nMKJx3Uejp6eU7GC9dujTa2trcuXNHbf+dO3ewsrLKsY61tTUlSpRAW1tb2efg4MDt27d5/vw5urq6b+23QMF57969C1KtWNu1a5eSuF+YZfNr8eLFZGZq7kURH4Ju3brx6aefKp/9/f3ZvXs3UVFRauWSkpLUVhEqDG5uboSEhACgq6tL6dKlqV+/Pn379qVTp05KORsbG5KSkihdunSh9i+EEEJ8zDSxWouuri4NGjQgKChImfDLyMggKCgIX1/fHOu4urqyZcsWMjIy0NJ6lT1++fJlrK2t8xWYwzvknP/1119qf85r+xCVKlWKkiVLFnrZ/DI1NS22M6PPnxePt44ZGBjkuGzRm6ysrAr1J6osAwcOJCkpifj4eHbu3ImjoyPdu3dn0KBBShltbW2srKzQ0SnQfa8QQgghipGRI0eyevVq1q9fT2xsLF999RWPHz9WVm/x8fFh/PjxSvmvvvqKBw8eMHz4cC5fvsy+ffuYOXMmQ4cOzXef+Q7Ozc3NSU5OBsDMzAxzc/NsW9b+ovD48WN8fHwwNjbG2tqaBQsWqB1PS0tj9OjRlC9fHiMjIxo3bkxwcLBamdDQUNzc3DA0NMTc3BxPT09SUlKAVzOjI0aMUMquWLECOzs79PX1sbS05PPPP1eOvVk2JSUFHx8fzM3NMTQ0pG3btly5ckU5HhgYiJmZGYcOHcLBwQFjY2PatGlDUlKSUqZPnz5qaRhubm4MGzaMsWPHUqpUKaysrPD391c7n0uXLtG0aVP09fVxdHTk6NGjqFSqPFNj3Nzc8PX1xdfXF1NTU0qXLo2fn5/arL2trS3Tpk3Dx8cHExMTJfjcuXMnNWvWRE9PD1tb22zfQVa9Hj16YGRkRPny5Vm+fLlamcTERNq3b4+xsTEmJiZ07dpV7eei6OhoWrZsScmSJTExMaFBgwacOXNG7Tpm/XnKlClER0ejUqlQqVQEBgYCZLsGMTExtGrVCgMDAywsLBg0aBCpqanZrv38+fOxtrbGwsKCoUOH8uLFC7WxGxoaYmVlRYUKFfjkk0+Ul3GtXr2ao0ePAq/SWlQqlTKbn5KSgre3N2XKlMHAwAA7OzsCAgLUym7bto0mTZqgr69PrVq1lBn6nNy/f58ePXpQvnx5DA0NqV27Nlu3blWOb9iwAQsLi2xPnnfo0IFevXrl2q4QQghRnGVmqgple1fdunVj/vz5TJo0iXr16hEVFcXBgweVh0QTExPV4jkbGxsOHTpEREQEderUYdiwYQwfPjzHZRdzk+/g/NixY5QqVQqA48ePc+zYsWxb1v6iMGbMGEJCQtizZw+HDx8mODiYs2fPKsd9fX05deoU27Zt4/z583Tp0oU2bdooQXJUVBTu7u44Ojpy6tQpTpw4gZeXV45L25w5c4Zhw4YxdepU4uLiOHjwIM2bN891bH369OHMmTPs3buXU6dOkZmZyaeffqoW3D158oT58+ezceNGfvvtNxITExk9enSe57x+/XqMjIwICwtj7ty5TJ06lSNHjgCQnp5Ohw4dMDQ0JCwsjB9//JEJEybk61quX78eHR0dwsPDWbx4MQsXLmTNmjVqZebPn0/dunU5d+4cfn5+REZG0rVrV7p3705MTAz+/v74+fkpAXGWefPmKfXGjRvH8OHDlTFnZGTQvn17Hjx4QEhICEeOHOHatWt069ZNqe/t7U2FChWIiIggMjKScePG5ZhC1K1bN0aNGkXNmjVJSkoiKSlJrZ0sjx8/xtPTE3NzcyIiIvj55585evRotp+jjh8/Tnx8PMePH2f9+vUEBgZmO7ec9O7dG3Nzc3bt2pXjcT8/Py5evMiBAweIjY1l5cqV2VJexowZw6hRozh37hwuLi54eXnlulTps2fPaNCgAfv27ePChQsMGjSIXr16KW8r69KlC+np6ezdu1epk5yczL59++jXr99bz0cIIYQojjT5hlBfX19u3LhBWloaYWFhNG7cWDkWHBycLV5wcXHh9OnTPHv2jPj4eL777ju1HPS3yfdv7y1atMDHx4fly5fTokUL4NUsp6OjY6HnX78pNTWVtWvXsmnTJtzd3YFXAWaFChWAV3ctAQEBJCYmUq5cOQBGjx7NwYMHCQgIYObMmcydOxdnZ2dWrFihtFuzZs0c+0tMTMTIyIh27dpRsmRJKlWqhJOTU45lr1y5wt69ewkNDaVJkyYAbN68GRsbG3bv3k2XLl0AePHiBatWraJq1arAqy966tSpeZ53nTp1lCd77ezsWLZsGUFBQbRu3ZojR44QHx9PcHCw8lDCjBkzaN269Vuvp42NDd9//z0qlYrq1asTExPD999/z8CBA5UyrVq1YtSoUcpnb29v3N3d8fPzA8De3p6LFy8yb948+vTpo5RzdXVV7g7t7e0JDQ3l+++/p3Xr1gQFBRETE8P169exsbEBXs301qxZk4iICBo2bEhiYiJjxoyhRo0aynnnxMDAAGNjY3R0dHJ9KANgy5YtPHv2jA0bNmBkZATAsmXL8PLyYs6cOcqdr7m5OcuWLUNbW5saNWrw2WefERQUpHZNcqKlpYW9vT0JCQk5Hk9MTMTJyQlnZ2cg5xcR+Pr60rlzZwBWrlzJwYMHWbt2LWPHjs1Wtnz58mo3dV9//TWHDh3ip59+olGjRhgYGNCzZ08CAgKUv3ubNm2iYsWKuLm55TjGtLS0bDPtmZmZqFSF8/CNEEIIIfLvndY537x5M0+fPlU+N2vWjJs3bxb6oN4UHx/P8+fP1e5USpUqRfXq1YFXaQvp6enY29tjbGysbCEhIcTHxwP/nTnPj9atW1OpUiWqVKlCr1692Lx5M0+ePMmxbGxsLDo6Ompjs7CwoHr16sTGxir7DA0NlcAcXj3Nm5UmlJs6deqofX69TlxcHDY2NmqBaaNGjfJ1fp988ola4OXi4sKVK1fUfkXICiazxMbG4urqqrbP1dU1Wz0XFxe1Mi4uLsp1iI2NxcbGRgnMARwdHTEzM1PKjBw5kgEDBuDh4cHs2bOV76+gYmNjqVu3rhKYZ407IyODuLg4ZV/NmjXV7mrz8/1kySuQ/eqrr9i2bRv16tVj7NixnDx5MluZ16+Zjo4Ozs7Oan93Xpeens60adOoXbs2pUqVwtjYmEOHDpGYmKiUGThwIIcPH+aPP/4AXqUA9enTJ9cx5rTm68uXj/J17kIIIcT7kJmhKpTtQ/BOwfmbq4kUl9VFUlNT0dbWJjIykqioKGWLjY1l8eLFANnWYs9LyZIlOXv2LFu3bsXa2ppJkyZRt27dty7hl5c3f11QqVRvvX451cnIeD+PK78ezL5P/v7+/P7773z22WccO3YMR0dHfvnllyLvt6DXOj09nStXrlC5cuUcj7dt25YbN27wzTff8Oeff+Lu7v7WdKa8zJs3j8WLF/Ptt99y/PhxoqKi8PT0VHto18nJibp167JhwwYiIyP5/fff1X7deNP48eN59OiR2qajY1rgMQohhBCFLTOzcLYPQYHeEPq+Va1alRIlShAWFqbsS0lJ4fLly8CrYCQ9PZ3k5GSqVaumtmXNLNepU4egoKB896mjo4OHhwdz587l/PnzJCQk5JhP7+DgwMuXL9XGdv/+feLi4nB0dCzoKb9V9erVuXnzptrDlBEREfmq+/pYAU6fPo2dnV2e+VAODg6Ehoaq7QsNDcXe3l6t3unTp7O17eDgoLRx8+ZNtV9bLl68yMOHD9Wulb29Pd988w2HDx+mU6dOygOUb9LV1X3r63AdHByIjo7m8ePHauPW0tJSfnn5J9avX09KSoqSlpKTMmXK0Lt3bzZt2sSiRYv48ccf1Y6/fs1evnxJZGSkcs3eFBoaSvv27fniiy+oW7cuVapUUf4dvG7AgAEEBgYSEBCAh4eH2q8Vb9LT08PExERtk5QWIYQQxYnMnOfh4sWLnD9/nvPnz5OZmcmlS5eUz1lbYTM2NqZ///6MGTOGY8eOceHCBfr06aOsH2lvb4+3tzc+Pj7s2rWL69evEx4ezqxZs9i3bx/wanYwIiKCIUOGcP78eS5dusTKlSu5d+9etv5+/fVXlixZQlRUFDdu3GDDhg1kZGTkGMzZ2dnRvn17Bg4cyIkTJ4iOjuaLL76gfPnytG/fvtCvRZbWrVtTtWpVevfuzfnz5wkNDWXixIkAaoGVu7s7y5YtU6ubmJjIyJEjiYuLY+vWrSxdupThw4fn2d+oUaMICgpi2rRpXL58mfXr17Ns2bJss8ChoaHMnTuXy5cvs3z5cn7++WelbQ8PD2rXro23tzdnz54lPDwcHx8fWrRogbOzM0+fPsXX15fg4GBu3LhBaGgoERERuQaqtra2XL9+naioKO7du5ctbxpe5crr6+vTu3dvLly4wPHjx/n666/p1atXttfxvs2TJ0+4ffs2t27d4vTp03z77bd8+eWXfPXVV7Rs2TLHOpMmTWLPnj1cvXqV33//nV9//TXb+SxfvpxffvmFS5cuMXToUFJSUnJ9eNPOzo4jR45w8uRJYmNjGTx4cLaXIwD07NmTW7dusXr1ankQVAghhPiAvPNizO7u7mrpGO3atQP+m6ahUqneOptZEPPmzSM1NRUvLy9KlizJqFGjePTov3mxAQEBTJ8+nVGjRvHHH39QunRpPvnkE2V89vb2HD58mO+++055cK5x48b06NEjW19mZmbs2rULf39/nj17hp2dHVu3bs31AdKAgACGDx9Ou3bteP78Oc2bN2f//v1F+qCstrY2u3fvZsCAATRs2JAqVaowb948vLy80NfXV8rFx8dnuwHx8fHh6dOnNGrUCG1tbYYPH662VndO6tevz08//cSkSZOYNm0a1tbWTJ06NVu6xKhRozhz5gxTpkzBxMSEhQsX4unpCbz6O7Jnzx6+/vprmjdvjpaWFm3atGHp0qXKOd2/fx8fHx/u3LlD6dKl6dSpE1OmTMlxTJ07d2bXrl20bNmShw8fEhAQkG08hoaGHDp0iOHDh9OwYUMMDQ3p3LkzCxcuzM9lVrN69WpWr16Nrq4uFhYWNGjQgO3bt9OxY8dc6+jq6jJ+/HgSEhIwMDCgWbNmbNu2Ta3M7NmzmT17NlFRUVSrVo29e/fm+hKjiRMncu3aNTw9PTE0NGTQoEF06NBB7d8CvFo3v3Pnzuzbt08jb0oVQgghCtOHMutdGFSZ75A4fuPGjXyVq1SpUoEHJAouNDSUpk2bcvXqVbWHT1/n5uZGvXr1WLRoUaH3b2try4gRI9TWgBe5S0hIoHLlypw7d4569eoVevvu7u7UrFmTJUuWvHNdAwPN/BseZOny9kJFJDnzmUb63Xs3SiP9ApjrG2us78sz8/eAfmGz/y7/6Y2F7d4Tzbykb6xVM430C+Bb9ZZG+v0sVnPJxaba+X/GrTA9zXjx9kJFJPSPollG+3XX6759Nbr8qBx9pFDaKUrvNHP+rkH3kCFDmDp1qrzKvIj88ssvGBsbY2dnx9WrVxk+fDiurq65Bubi45CSkkJwcDDBwcFqS4cKIYQQovgr0neMb9q0idGjR0twXkT+/vtvvv32WxITEyldujQeHh7Z3topPj5OTk6kpKQwZ86cQnnoVQghhNC0jymtpUiD8+Ky1OL/Kh8fH3x8fN6pTnBwcNEMBnJ9EY/Ima2tbZH8G5HvQQghxP+azMyPJzj/IJZSFEIIIYQQ4mNQpDPnQgghhBBC/FOZ7+cdjMWCBOdCCCGEEKJYy5C0FiGEEEIIIcT7VqQz51988QUmJiZF2YUQQgghhPgf9zE9EFrg4Pw///kPP/zwA/Hx8ezYsYPy5cuzceNGKleuTNOmTQFYuXJloQ1UCPH+aKk08x/BspnaGukX4CaaSWhUobn/4Tx7+VxjfTtMOK6RfuNPr9JIvwCmdXpqpF+bl5r7O2bUooJG+rW7+kQj/QLEpiVrpF9THc28/Oh9+ZiWUixQWsvOnTvx9PTEwMCAc+fOkZaWBsCjR4+YOXNmoQ5QCCGEEEJ83DIzC2f7EBQoOJ8+fTqrVq1i9erVlChRQtnv6urK2bNnC21wQgghhBBCfEwKlNYSFxdH8+bNs+03NTXl4cOH/3RMQgghhBBCKCSt5S2srKy4evVqtv0nTpygSpUq/3hQQgghhBBCZMnIVBXK9iEoUHA+cOBAhg8fTlhYGCqVij///JPNmzczevRovvrqq8IeoxBCCCGEEB+FAqW1jBs3joyMDNzd3Xny5AnNmzdHT0+P0aNH8/XXXxf2GIUQQgghxEdMllJ8C5VKxYQJExgzZgxXr14lNTUVR0dHjI2NC3t8QgghhBDiI/ehrLRSGP7RG0J1dXUpWbIk1tbW7y0wd3NzY8SIEe+9rcLsN0ufPn3o0KFDobb5vyYwMBAzM7O3llOpVOzevbvIxyOEEEIIUZQKFJy/fPkSPz8/TE1NsbW1xdbWFlNTUyZOnMiLFy8Ke4xFZteuXUybNq3Qy+bX4sWLCQwMLNQ2/9d069aNy5cvK5/9/f2pV69etnJJSUm0bdu2UPt+1xuyhIQEVCoVUVFRhTqOgipu4xFCCCEK6mN6ILRAaS1ff/01u3btYu7cubi4uABw6tQp/P39uX///gfzZtBSpUoVSdn8MjU1LfQ2C8vz58/R1dXV9DAwMDDAwODtbz2zsrJ6D6N5f168eKH2DgEhhBDiY/Yx5ZwXaOZ8y5YtBAYGMnjwYOrUqUOdOnUYPHgwa9euZcuWLYU2uMePH+Pj44OxsTHW1tYsWLBA7XhaWhqjR4+mfPnyGBkZ0bhxY4KDg9XKhIaG4ubmhqGhIebm5nh6epKSkgJknxldsWIFdnZ26OvrY2lpyeeff64ce7NsSkoKPj4+mJubY2hoSNu2bbly5YpyPCsd49ChQzg4OGBsbEybNm1ISkpSyryZ1uLm5sawYcMYO3YspUqVwsrKCn9/f7XzuXTpEk2bNkVfXx9HR0eOHj361pQONzc3fH198fX1xdTUlNKlS+Pn50fmawlctra2TJs2DR8fH0xMTBg0aBDw6m2wNWvWRE9PD1tb22zfQVa9Hj16YGRkRPny5Vm+fLlamcTERNq3b4+xsTEmJiZ07dqVO3fuKMejo6Np2bIlJUuWxMTEhAYNGnDmzBm165j15ylTphAdHY1KpUKlUim/PLx5DWJiYmjVqhUGBgZYWFgwaNAgUlNTs137+fPnY21tjYWFBUOHDs3zlx9bW1tmzpxJv379KFmyJBUrVuTHH39UjleuXBkAJycnVCoVbm5uyrE1a9bg4OCAvr4+NWrUYMWKFcqxrBnu7du306JFC/T19dm8eTP379+nR48elC9fHkNDQ2rXrs3WrVvVxpSRkcHcuXOpVq0aenp6VKxYkRkzZrx1PEIIIYQongoUnGcFam+qXLlyoc62jhkzhpCQEPbs2cPhw4cJDg5WewOpr68vp06dYtu2bZw/f54uXbrQpk0bJUiOiorC3d0dR0dHTp06xYkTJ/Dy8iI9PT1bX2fOnGHYsGFMnTqVuLg4Dh48mOOLlrL06dOHM2fOsHfvXk6dOkVmZiaffvqpWnD35MkT5s+fz8aNG/ntt99ITExk9OjReZ7z+vXrMTIyIiwsjLlz5zJ16lSOHDkCQHp6Oh06dMDQ0JCwsDB+/PFHJkyYkK9ruX79enR0dAgPD2fx4sUsXLiQNWvWqJWZP38+devW5dy5c/j5+REZGUnXrl3p3r07MTEx+Pv74+fnly0VZ968eUq9cePGMXz4cGXMGRkZtG/fngcPHhASEsKRI0e4du0a3bp1U+p7e3tToUIFIiIiiIyMZNy4cTnOGnfr1o1Ro0ZRs2ZNkpKSSEpKUmsny+PHj/H09MTc3JyIiAh+/vlnjh49iq+vr1q548ePEx8fz/Hjx1m/fj2BgYFvTTNasGABzs7OnDt3jiFDhvDVV18RFxcHQHh4OABHjx4lKSmJXbt2AbB582YmTZrEjBkziI2NZebMmfj5+bF+/Xq1trOuXWxsLJ6enjx79owGDRqwb98+Lly4wKBBg+jVq5fSD8D48eOZPXs2fn5+XLx4kS1btmBpaZnneIQQQogPTWZm4WwfggKltfj6+jJt2jQCAgLQ09MDXs1iz5gxI1sAVFCpqamsXbuWTZs24e7uDrwKMCtUqAC8mo0NCAggMTGRcuXKATB69GgOHjxIQEAAM2fOZO7cuTg7O6vNUtasWTPH/hITEzEyMqJdu3aULFmSSpUq4eTklGPZK1eusHfvXkJDQ2nSpAnwKgCzsbFh9+7ddOnSBXiVmrBq1SqqVq0KvLpuU6dOzfO869Spw+TJkwGws7Nj2bJlBAUF0bp1a44cOUJ8fDzBwcFKGseMGTNo3br1W6+njY0N33//PSqViurVqxMTE8P333/PwIEDlTKtWrVi1KhRymdvb2/c3d3x8/MDwN7enosXLzJv3jz69OmjlHN1dWXcuHFKmdDQUL7//ntat25NUFAQMTExXL9+HRsbGwA2bNhAzZo1iYiIoGHDhiQmJjJmzBhq1KihnHdODAwMMDY2RkdHJ880li1btvDs2TM2bNiAkZERAMuWLcPLy4s5c+Yowau5uTnLli1DW1ubGjVq8NlnnxEUFKR2Td706aefMmTIEAC+/fZbvv/+e44fP0716tUpU6YMABYWFmrjmzx5MgsWLKBTp07Aq5vYixcv8sMPP9C7d2+l3IgRI5QyWV6/mfv66685dOgQP/30E40aNeLvv/9m8eLFLFu2TGmnatWqNG3aFCDX8bwpLS2NtLQ0tX2ZmZmoVB/PT4hCCCGKtw8lX7wwFGjm/Ny5c/z6669UqFABDw8PPDw8qFChAv/+97+Jjo6mU6dOylZQ8fHxPH/+nMaNGyv7SpUqRfXq1YFXaQvp6enY29tjbGysbCEhIcTHxwP/nTnPj9atW1OpUiWqVKlCr1692Lx5M0+ePMmxbGxsLDo6Ompjs7CwoHr16sTGxir7DA0NlcAcwNramuTk5DzHUadOHbXPr9eJi4vDxsZGLdBq1KhRvs7vk08+UQu2XFxcuHLlitqvCM7Ozmp1YmNjcXV1Vdvn6uqarV7Wcwevf866DrGxsdjY2CiBOYCjoyNmZmZKmZEjRzJgwAA8PDyYPXu28v0VVGxsLHXr1lUC86xxZ2RkKLPc8OpGTVtbW/n8rt+PSqXCysoqzzqPHz8mPj6e/v37q/09nT59erbzfPP6p6enM23aNGrXrk2pUqUwNjbm0KFDJCYmKueZlpaW77/juZk1axampqZq24uXj/5Rm0IIIURhysxUFcr2ISjQzLmZmRmdO3dW2/d68PU+pKamoq2tTWRkpFqABSjLOubnQcIsJUuW5OzZswQHB3P48GEmTZqEv78/ERER+VrKLydvpmaoVCq1PO/81snIyChQ/+/q9WD2ffL396dnz57s27ePAwcOMHnyZLZt20bHjh2LtN+CXOt3rZOV57569Wq1mzkg29/bN6//vHnzWLx4MYsWLaJ27doYGRkxYsQInj9/Drzb3++8jB8/npEjR6rts7KsXShtCyGEEOLdFCg4DwgIKOxxZFO1alVKlChBWFgYFStWBF49hHn58mVatGiBk5MT6enpJCcn06xZsxzbqFOnDkFBQUyZMiVffero6Ci/BEyePBkzMzOOHTuW7RcABwcHXr58SVhYmJLWcv/+feLi4nB0dPwHZ5236tWrc/PmTe7cuaOkZkREROSrblhYmNrn06dPY2dnly1AfJ2DgwOhoaFq+0JDQ7G3t1erd/r06WxtOzg4KG3cvHmTmzdvKjdwFy9e5OHDh2rXyt7eHnt7e7755ht69OhBQEBAjsG5rq5ujs8MvDnuwMBAHj9+rAS8oaGhaGlpKb+8FIWs5y1eH5+lpSXlypXj2rVreHt7v1N7oaGhtG/fni+++AJ4lb9/+fJl5brZ2dlhYGBAUFAQAwYMyNd4cqKnp6ekp2WRlBYhhBDFiaS1vMXkyZO5ceNGYY9FjbGxMf3792fMmDEcO3aMCxcu0KdPH7S0Xg3Z3t4eb29vfHx82LVrF9evXyc8PJxZs2axb98+4NWMYEREBEOGDOH8+fNcunSJlStXcu/evWz9/frrryxZsoSoqChu3LjBhg0byMjIyDGYs7Ozo3379gwcOJATJ04QHR3NF198Qfny5Wnfvn2RXZPWrVtTtWpVevfuzfnz5wkNDWXixImAejDl7u7OsmXL1OomJiYycuRI4uLi2Lp1K0uXLmX48OF59jdq1CiCgoKYNm0aly9fZv369SxbtizbQ62hoaHMnTuXy5cvs3z5cn7++WelbQ8PD2rXro23tzdnz54lPDwcHx8fWrRogbOzM0+fPsXX15fg4GBu3LhBaGgoERERSnD/JltbW65fv05UVBT37t3LlisNr3Ll9fX16d27NxcuXOD48eN8/fXX9OrVS7mpKQply5bFwMCAgwcPcufOHR49epUaMmXKFGbNmsWSJUu4fPkyMTExBAQEsHDhwjzbs7Oz48iRI5w8eZLY2FgGDx6stsqNvr4+3377LWPHjmXDhg3Ex8dz+vRp1q5dm+d4hBBCiA9NZiFtH4ICBed79uyhatWquLu7s2XLlhwDpMIwb948mjVrhpeXFx4eHjRt2pQGDRooxwMCAvDx8WHUqFFUr16dDh06EBERocy029vbc/jwYaKjo2nUqBEuLi7s2bMHHZ3sPxiYmZmxa9cuWrVqhYODA6tWrWLr1q25PkAaEBBAgwYNaNeuHS4uLmRmZrJ///4iXZtaW1ub3bt3k5qaSsOGDRkwYICyWou+vr5SLj4+PtsNiI+PD0+fPqVRo0YMHTqU4cOHK8sl5qZ+/fr89NNPbNu2jVq1ajFp0iSmTp2q9jAovAriz5w5g5OTE9OnT2fhwoV4enoCr24a9uzZg7m5Oc2bN8fDw4MqVaqwfft25Zzu37+Pj48P9vb2dO3albZt2+b6a0fnzp1p06YNLVu2pEyZMtmWFoRXuf6HDh3iwYMHNGzYkM8//zzHG5bCpqOjw5IlS/jhhx8oV66ccqM2YMAA1qxZQ0BAALVr16ZFixYEBgYqSx3mZuLEidSvXx9PT0/c3NywsrLK9kZZPz8/Ro0axaRJk3BwcKBbt25KDnxu4xFCCCFE8aXKfFsSdC7OnTtHQEAAW7du5eXLl3Tv3p1+/frRsGHDwh6jyENoaChNmzbl6tWrag+fvs7NzY169eqxaNGiQu/f1taWESNGvNObNEXxZ2Roq5F+vyvj+vZCRSSSvzXS7+G7MRrpF0BfR3MvujIqof/2QkXg8qkVby9UREzr9NRIv0tL574scFHrOUgzc5UD1+a8oMP7EJuW98ICRcVUp3CeQyqI4FtHi7yPk9ad314oH5ok7SyUdopSgWbO4dWLTZYsWcKff/7J2rVruXXrFq6urtSpU4fFixfLT+hF5JdffuHIkSMkJCRw9OhRBg0ahKura66BuRBCCCHEh+5jWq2lwMF5lszMTF68eMHz58/JzMxU1o62sbFRUhdE4fn7778ZOnQoNWrUoE+fPjRs2JA9e/ZoelhCCCGEEKIQFGi1FoDIyEglrUVPTw8fHx+WL19OtWrVAFi6dCnDhg3L8Q2OouB8fHzw8fF5pzrBwcFFMxhevXpeCCGEEKIovZ9FpYuHd5o519bWJjk5mdq1a/PJJ59w/fp11q5dy82bN5k9e7YSmAP06NGDu3fvFvqAhRBCCCHExyUTVaFsH4J3mjnPena0a9eu9OvXj/Lly+datnTp0u/t5TlCCCGEEEL8LyhQWoufn19hj0MIIYQQQogcZXwoi5QXgncOztesWYOxsXGeZYYNG1bgAQkhhBBCCPG6jA8kJaUwvHNwvmrVqjxf+a5SqSQ4F0IIIYQQheZDyRcvDO8cnJ85c4ayZcsWxViEEEIIIYT4qL1TcK5SfTx3LUJ8zNI19DB3sipdI/0CPE1/oZF+X2Zo7pxTn2uu70Zm1d5eqAiY1OmhkX4BUhZ10ki/82fd00i/APf33tZIv88w0ki/ANa6phrpd/JLzbx19335mJYYKdBqLUIIIYQQQrwvH1Nayzutcz558mSMjY1JTEzMMVDPzMwkMTGx0AYnhBBCCCHEx+Sdg3NDQ0MqV66c4wuGHjx4QOXKlQttcEIIIYQQQmQU0vYhKNA655mZmTnmn6empqKv/7+d8ySEEEIIId6vDyWwLgzvFJyPHDkSePVgqJ+fH4aGhsqx9PR0wsLCqFevXqEOUAghhBBCiI/FOwXn586dA17NnMfExKCrq6sc09XVpW7duowePbpwRyiEEEIIIT5qH9MDoe8UnB8/fhyAvn37snjxYkxMTIpkUEIIIYQQQmTJ+Hhi83d7IDRLQEDABxWYu7m5MWLECABsbW1ZtGiRRsdT1Pz9/Yskveh//doFBgZiZmamfC7odXzzOqlUKnbv3p2vukXx3b15XkIIIYQovgoUnD9+/Bg/Pz+aNGlCtWrVqFKlitpWnEVERDBo0KAi7SO3YMjNzQ2VSsXs2bOzHfvss89QqVT4+/sX6djyI7fxv49rp0ndunXj8uXLeZb566+/mDBhAjVq1EBfXx8rKys8PDzYtWtXru8BSEpKom3btkUxZCGEEOKjkIGqULYPQYFWaxkwYAAhISH06tULa2vrD+rNoWXKlMnz+IsXLyhRokSR9W9jY0NgYCDjxo1T9v3xxx8EBQVhbW39j9rOzMwkPb3o3vj3tmv3oTMwMMDAwCDX4w8fPqRp06Y8evSI6dOn07BhQ3R0dAgJCWHs2LG0atUqx5saKyurIhy1EEII8b/vY3oNZoFmzg8cOMDPP//MnDlzGDFiBMOHD1fbNOnx48f4+PhgbGyMtbU1CxYsUDueU8rBypUr+de//oWRkREzZswAYM+ePdSvXx99fX2qVKnClClTePnypVLv4cOHDB48GEtLS/T19alVqxa//vorwcHB9O3bl0ePHqFSqbLNhrdr14579+4RGhqq7Fu/fj3/93//R9myZdXGunHjRpydnSlZsiRWVlb07NmT5ORk5XhwcDAqlYoDBw7QoEED9PT0OHHiRLZrEh8fT5UqVfD19SUzM5O0tDRGjx5N+fLlMTIyonHjxgQHBytt5jb+nK7dmjVr6NixI4aGhtjZ2bF37161vvfu3YudnR36+vq0bNmS9evXo1KpePjwYa7f4cOHDxkwYABlypTBxMSEVq1aER0drRzPSv1Yt24dFStWxNjYmCFDhpCens7cuXOxsrKibNmyyneZZeHChdSuXRsjIyNsbGwYMmQIqampyvG3pX989913JCQkEBYWRu/evXF0dMTe3p6BAwcSFRWFsbFxjvXeTGu5desWPXr0oFSpUhgZGeHs7ExYWFiOdd/lu3v9PCpWrIihoSEdO3bk/v37uZ6TEEII8SH4mNY5L1Bwbm5uTqlSpQp7LIVizJgxhISEsGfPHg4fPkxwcDBnz57Ns46/vz8dO3YkJiaGfv368Z///AcfHx+GDx/OxYsX+eGHHwgMDFSCvYyMDNq2bUtoaCibNm3i4sWLzJ49G21tbZo0acKiRYswMTEhKSmJpKQktRVsdHV18fb2JiAgQNkXGBhIv379so3rxYsXTJs2jejoaHbv3k1CQgJ9+vTJVm7cuHHMnj2b2NhY6tSpo3bs/PnzNG3alJ49e7Js2TJUKhW+vr6cOnWKbdu2cf78ebp06UKbNm24cuXKW8f/pilTptC1a1fOnz/Pp59+ire3Nw8ePADg+vXrfP7553To0IHo6GgGDx7MhAkT8vwuALp06UJycjIHDhwgMjKS+vXr4+7urrQLr4LWAwcOcPDgQbZu3cratWv57LPPuHXrFiEhIcyZM4eJEyeqBb1aWlosWbKE33//nfXr13Ps2DHGjh371vHAq+9827ZteHt7U65cuWzHjY2N0dF5+w9RqamptGjRgj/++IO9e/cSHR3N2LFjycjI/p+Md/3uAMLCwujfvz++vr5ERUXRsmVLpk+fnq9zFEIIIYTmFSitZdq0aUyaNIn169errXWuaampqaxdu5ZNmzbh7u4OvJqVrlChQp71evbsSd++fZXP/fr1Y9y4cfTu3RuAKlWqMG3aNMaOHcvkyZM5evQo4eHhxMbGYm9vr5TJYmpqikqlyjWdoV+/fjRr1ozFixcTGRnJo0ePaNeuXbZ889cD9ipVqrBkyRIaNmxIamqq2izt1KlTad26dbZ+Tp48Sbt27ZgwYQKjRo0CIDExkYCAABITE5Ugc/To0Rw8eJCAgABmzpz51vG/rk+fPvTo0QOAmTNnsmTJEsLDw2nTpg0//PAD1atXZ968eQBUr16dCxcuZJvRft2JEycIDw8nOTkZPT09AObPn8/u3bvZsWOHkvOekZHBunXrKFmyJI6OjrRs2ZK4uDj279+PlpYW1atXZ86cORw/fpzGjRsDKA8Fw6tfAaZPn86XX37JihUr3nqe9+7dIyUlhRo1ary1bF62bNnC3bt3iYiIUG5wq1Wrlq1cQb+7xYsX06ZNG+Wmw97enpMnT3Lw4MFcx5SWlkZaWpravtxeNCaEEEJoQsZH9P+kAgXnCxYsID4+HktLS2xtbbPlaL9tprqoxMfH8/z5cyUYAyhVqhTVq1fPs56zs7Pa5+joaEJDQ9WCyPT0dJ49e8aTJ0+IioqiQoUKSmD+rurWrYudnR07duzg+PHj9OrVK8dZ18jISPz9/YmOjiYlJUWZXU1MTMTR0THX8WeVad26NTNmzFALSmNiYkhPT8829rS0NCwsLN75XF6fqTcyMsLExERJvYmLi6Nhw4Zq5Rs1apRne9HR0aSmpmYby9OnT4mPj1c+29raUrJkSeWzpaUl2traaGlpqe17PQ3o6NGjzJo1i0uXLvHXX3/x8uVL5Tt9201mbg97vquoqCicnJzy/OXpn3x3sbGxdOzYUe24i4tLnsH5rFmzmDJlito+bW0TdHRM83taQgghRJH6mHLOCxScd+jQoZCHoVlGRkZqn1NTU5kyZQqdOnXKVlZfXz/Phwbzq1+/fixfvpyLFy8SHh6e7fjjx4/x9PTE09OTzZs3U6ZMGRITE/H09OT58+d5jh9ePbxZrlw5tm7dSr9+/ZSlL1NTU9HW1iYyMhJtbW21OrnlTOflzRszlUqVY4pGfqWmpmJtbZ0tjxpQywfPqd+8xpKQkEC7du346quvmDFjBqVKleLEiRP079+f58+fvzU4L1OmDGZmZly6dKlgJ/b/5efvzvv67rKMHz9eefvvf8dQs8DtCSGEEKLgChScT548ubDHUSiqVq1KiRIlCAsLo2LFigCkpKRw+fJlWrRoke926tevT1xcXI7pBvBqtvjWrVtcvnw5x9lzXV3dt66a0rNnT0aPHk3dunXVZsGzXLp0ifv37zN79mxsbGwAOHPmTL7PwcDAgF9//ZVPP/0UT09PDh8+TMmSJXFyciI9PZ3k5GSaNWuWY938jD8/qlevzv79+9X2RURE5Fmnfv363L59Gx0dHWxtbf/xGLJERkaSkZHBggULlNn1n376Kd/1tbS06N69Oxs3bmTy5MnZ8s5TU1PR19d/a955nTp1WLNmDQ8ePMh19vyffHcODg7ZHi49ffp0nmPS09NTUoiySEqLEEKI4uRDeZizMBTogVB4taLGmjVrGD9+vPKg3tmzZ/njjz8KbXDvytjYmP79+zNmzBiOHTvGhQsX6NOnj1qqQ35MmjSJDRs2MGXKFH7//XdiY2PZtm0bEydOBKBFixY0b96czp07c+TIEa5fv648nAivUi5SU1MJCgri3r17PHnyJFsf5ubmJCUlERQUlOMYKlasiK6uLkuXLuXatWvs3buXadOmvdN5GBkZsW/fPnR0dGjbti2pqanY29vj7e2Nj48Pu3bt4vr164SHhzNr1iz27duX7/Hnx+DBg7l06RLffvstly9f5qeffiIwMBD4b/D3xx9/UKNGDeXXAw8PD1xcXOjQoQOHDx8mISGBkydPMmHChHe6OXlTtWrVePHihXI9N27cyKpVq96pjRkzZmBjY0Pjxo3ZsGEDFy9e5MqVK6xbtw4nJye1lV9y06NHD6ysrOjQoQOhoaFcu3aNnTt3curUKbVyBf3uhg0bxsGDB5k/fz5Xrlxh2bJleaa0CCGEEB+CDFXhbB+CAgXn58+fx97enjlz5jB//nxlWbxdu3Yxfvz4whzfO5s3bx7NmjXDy8sLDw8PmjZtSoMGDd6pDU9PT3799VcOHz5Mw4YN+eSTT/j++++pVKmSUmbnzp00bNiQHj164OjoyNixY5XZ5iZNmvDll1/SrVs3ypQpw9y5c3Psx8zMLMeUFHiV2hAYGMjPP/+Mo6Mjs2fPZv78+e90HvDqhuXAgQNkZmby2Wef8fjxYwICAvDx8WHUqFFUr16dDh06EBERofzakN/xv03lypXZsWMHu3btok6dOqxcuVJZrSVrpvbFixfExcUpNwAqlYr9+/fTvHlz+vbti729Pd27d+fGjRtYWloWaBzwKs9/4cKFzJkzh1q1arF582ZmzZr1Tm2UKlWK06dP88UXXzB9+nScnJxo1qwZW7duZd68eZiavj1HW1dXl8OHD1O2bFk+/fRTateuraz086aCfHeffPIJq1evZvHixdStW5fDhw8rN5VCCCGEKP5UmQV40s3Dw4P69eszd+5cSpYsSXR0NFWqVOHkyZP07NmThISEIhiq+F8wY8YMVq1axc2bNzU9FJEHff2KGul3sFUTjfQLcDn9kUb6PX73d430q2mtytbSSL9ByTEa6RcgZVH255jeh/mz7mmkX4A+ZW5rpN8Rd3Oe+HofnmW+fHuhIjD5pb5G+gVo/OeuIu9jc7kvCqUd7z83FUo7RalAM+cREREMHjw42/7y5ctz+7Zm/iGK4mnFihVEREQoqSTz5s1TlqgUQgghhMiPzELaCmL58uXY2tqir69P48aNc1zIIyfbtm1DpVK980IqBQrO9fT0+Ouvv7Ltv3z58v/8K97Fu7ly5Qrt27fH0dGRadOmMWrUqGzruQshhBBCFEfbt29n5MiRTJ48mbNnz1K3bl08PT3VlmrOSUJCAqNHj851AYe8FCg4/9e//sXUqVN58eIF8CpPODExkW+//ZbOnTsXpEnxP+r777/nzz//5NmzZ1y+fBk/P798vUlTCCGEECJLYT0QmpaWxl9//aW2vfkivtctXLiQgQMH0rdvXxwdHVm1ahWGhoasW7cu1zrp6el4e3szZcoUtZdU5leBgvMFCxaQmppK2bJlefr0KS1atKBatWqULFkyz7c/CiGEEEII8a4yCmmbNWsWpqamaltuC0Q8f/6cyMhIPDw8lH1aWlp4eHhkW2XtdVOnTqVs2bL079+/QOdaoClMU1NTjhw5wokTJzh//jypqanUr19fbfBCCCGEEEIUhsJ6Q2hOL957810fWe7du0d6enq21eIsLS1zfSnhiRMnWLt2LVFRUQUeY4GC85s3b2JjY0PTpk1p2rRpgTsXQgghhBDifcnpxXuF5e+//6ZXr16sXr2a0qVLF7idAgXntra2NG3alC+++ILPP/8cc3PzAg9ACCGEEEKIvGjiBUKlS5dGW1ubO3fuqO2/c+cOVlZW2crHx8eTkJCAl5eXsi8j49W7TXV0dIiLi6Nq1apv7bdAOednzpyhUaNGTJ06FWtrazp06MCOHTvyTKgXQgghhBCiIAor5/xd6Orq0qBBA7W3uWdkZBAUFISLi0u28jVq1CAmJoaoqChl+9e//kXLli2JiorCxsYmX/0WaObcyckJJycn5s6dS3BwMFu2bGHQoEFkZGTQqVOnPJ9gFUIUfxmZ7/qfsMJx5kXeS1MVpRtPNdP3y4x0jfSraedTEzXSb3qGZv5uA3w6XTMvnBrxsqxG+gX48V7B3+z8T5x8dE4j/QLoaGV/4/P7MM240tsLFZFfNdZz0Rs5ciS9e/fG2dmZRo0asWjRIh4/fkzfvn0B8PHxoXz58syaNQt9fX1q1VJ/wZqZmRlAtv15KdDMeRaVSkXLli1ZvXo1R48epXLlyqxfv/6fNCmEEEIIIYQaTcycA3Tr1o358+czadIk6tWrR1RUFAcPHlQeEk1MTCQpKekfndub/tGC07du3WLLli1s2bKFCxcu4OLiwvLlywtrbEIIIYQQQpCpgZzzLL6+vvj6+uZ4LDg4OM+6gYGB79xfgYLzH374gS1btnDixAkcHBzw9vZmz549VKqkuZ9UhBBCCCGE+NAVKDifPn06PXr0YMmSJdStW7ewxySEEEIIIYRCc0+LvH8FyjlPTEzEy8uLefPm0aRJE/744w8ANm7cyIkTJwp1gEIIIYQQ4uOmqZxzTShQcL5r1y48PT0xMDDg7NmzyhKKjx49YubMmYU6QCGEEEIIIT4WBQrOp0+fzqpVq1i9ejUlSpRQ9ru6unL27NlCG5wQQgghhBCZhbR9CAoUnMfFxdG8efNs+01NTXn48OE/HdM/4ubmxogRI4BXbzJdtGiRRsdT1Pz9/alXr16ht/u/fu0CAwOVtUeh6K6jpiUkJKBSqYiKitL0UIQQQogCy1AVzvYhKFBwbmVlxdWrV7PtP3HiBFWqVPnHgyosERERDBo0qEj7eDPIy+Lm5oZKpWL27NnZjn322WeoVCr8/f2LdGz5kdv438e106Ru3bpx+fLlPMs8ePCAESNGUKlSJXR1dSlXrhz9+vUjMVEzL08RQgghPlaSc/4WAwcOZPjw4YSFhaFSqfjzzz/ZvHkzo0eP5quvvirsMRZYmTJlMDQ0zPX4ixcvirR/GxubbOtb/vHHHwQFBWFtbf2P2s7MzOTly5f/qI28vO3afegMDAwoWzb3t+Y9ePCATz75hKNHj7Jq1SquXr3Ktm3buHr1Kg0bNuTatWvvcbRCCCGE+FgUKDgfN24cPXv2xN3dndTUVJo3b86AAQMYPHgwX3/9dWGPMVePHz/Gx8cHY2NjrK2tWbBggdrxN1MzVCoVK1eu5F//+hdGRkbMmDEDgD179lC/fn309fWpUqUKU6ZMUQt8Hz58yODBg7G0tFRezfrrr78SHBxM3759efToESqVKttseLt27bh37x6hoaHKvvXr1/N///d/2QLDjRs34uzsTMmSJbGysqJnz54kJ//3deLBwcGoVCoOHDhAgwYN0NPTy3FlnPj4eKpUqYKvry+ZmZmkpaUxevRoypcvj5GREY0bN1YWzM9r/DlduzVr1tCxY0cMDQ2xs7Nj7969an3v3bsXOzs79PX1admyJevXr0elUuWZ6vTw4UMGDBhAmTJlMDExoVWrVkRHRyvHs9JN1q1bR8WKFTE2NmbIkCGkp6czd+5crKysKFu2rPJdZlm4cCG1a9fGyMgIGxsbhgwZQmpqqnI8t18MskyYMIE///yTo0eP0rZtWypWrEjz5s05dOgQJUqUYOjQoUpZNzc35QUFpqamlC5dGj8/PzIz/5vdltf38Pp4Dh06hIODA8bGxrRp0ybbW8fWrFmDg4MD+vr61KhRgxUrVqgdDw8Px8nJCX19fZydnTl3TnOvsBZCCCEKi8ycv4VKpWLChAk8ePCACxcucPr0ae7evcu0adMKe3x5GjNmDCEhIezZs4fDhw8THBz81gdS/f396dixIzExMfTr14///Oc/+Pj4MHz4cC5evMgPP/xAYGCgEuxlZGTQtm1bQkND2bRpExcvXmT27Nloa2vTpEkTFi1ahImJCUlJSSQlJTF69GilL11dXby9vQkICFD2BQYG0q9fv2zjevHiBdOmTSM6Oprdu3eTkJBAnz59spUbN24cs2fPJjY2ljp16qgdO3/+PE2bNqVnz54sW7YMlUqFr68vp06dYtu2bZw/f54uXbrQpk0brly58tbxv2nKlCl07dqV8+fP8+mnn+Lt7c2DBw8AuH79Op9//jkdOnQgOjqawYMHM2HChDy/C4AuXbqQnJzMgQMHiIyMpH79+ri7uyvtwqsbjgMHDnDw4EG2bt3K2rVr+eyzz7h16xYhISHMmTOHiRMnEhYWptTR0tJiyZIl/P7776xfv55jx44xduzYt44HXn3n27Ztw9vbGysrK7VjBgYGDBkyhEOHDqmNcf369ejo6BAeHs7ixYtZuHAha9asUY7n9T1kefLkCfPnz2fjxo389ttvJCYmqn0fmzdvZtKkScyYMYPY2FhmzpyJn58f69evByA1NZV27drh6OhIZGQk/v7+eX6fQgghxIfiY3ogtEAvIcqiq6uLo6NjYY3lnaSmprJ27Vo2bdqEu7s78CpAqlChQp71evbsSd++fZXP/fr1Y9y4cfTu3RuAKlWqMG3aNMaOHcvkyZM5evQo4eHhxMbGYm9vr5TJYmpqikqlyhbEvd5+s2bNWLx4MZGRkTx69Ih27dplyzd/PWCvUqUKS5YsoWHDhqSmpmJs/P/Yu++wKJKtD8C/IecokiSIBEFBwJwIJsxZVwwY0NVdURRRMIuioCtiXPWawJzTGjGBgAEToIKACKIu5ggYCPX9wUN/jENSpxlcz3ufee5Od0+d6h7A6upTVSrcvvnz56Njx44icS5duoTu3btj5syZmDJlCoDi+ei3bNmCrKwsGBgYAAB8fX1x6tQpbNmyBYsWLaq0/qWNGDEC7u7uAIBFixZh5cqViIuLQ+fOnbF+/XpYWVnhr7/+AgBYWVnhzp07Ij3apcXExCAuLg7Pnz+HvLw8AGDp0qU4fPgw9u/fz+W8FxUVYfPmzVBVVYWNjQ1cXV2RkpKCEydOQEpKClZWVli8eDEuXLiA5s2bAwA3KBgofgoQGBiIcePGifQ0l+XFixd4+/YtrK2ty9xvbW0Nxhju37+PZs2aAShOYQoNDYVAIICVlRVu376N0NBQjBkzpkrfA1B8g7Zu3TrUq1cPQHGDfv78+VzcuXPnIiQkBH379gUA1K1bl7uhHD58OHbu3ImioiJs2rQJCgoKaNCgAR4/flxpqtnnz5+56VBLMMYgEPwkI2cIIYSQ/5AfapxLUnp6Or58+cI1xgBAS0sLVlZWFX6uSZMmQu8TEhIQGxsr1IgsLCzEp0+fkJeXh/j4eNSpU4drmH+rRo0awcLCAvv378eFCxcwbNgwyMiIXvaSns6EhAS8efMGRUXFD1+ysrKEboC+rn/JMR07dsTChQuFGqW3b99GYWGhSN0/f/4MbW3tbz6X0j31ysrKUFNT41JvUlJS0LRpU6HjSxqu5UlISEBOTo5IXT5+/Ij09HTuvampKVRVVbn3urq6kJaWhpSUlNC20mlAZ8+eRVBQEO7du4f379+joKCA+06rmktfOi2lMi1atBBqzLZs2RIhISEoLCys8vegpKTENcwBQF9fnzun3NxcpKenw9PTE2PGjOGOKSgogLq6OgBwT1MUFBSE6lGZoKAgBAQECG2TklKFtIxaVU6dEEII4d3PMtOKOPy0jfPvpaysLPQ+JycHAQEBXG9kaQoKClBUVPzhmKNGjcKaNWuQlJSEuLg4kf25ublwc3ODm5sbduzYAR0dHWRlZcHNzQ1fvnypsP5A8eBNAwMD7Nq1C6NGjYKamhp3btLS0rhx4wakpaWFPlO6N76qSs9pDxSnN5XcRHyPnJwc6OvrC+VelyidD15W3IrqkpmZie7du+OPP/7AwoULoaWlhZiYGHh6euLLly+VNs51dHSgoaGB5OTkMvcnJydDIBDA3Ny8CmdZ9e+hrHMquUEoyZffsGGD0A0pAJEyv9X06dPh4+MjtE27VtlPDQghhBBJ+FnyxcXhp22c16tXD7Kysrh69SqMjY0BAG/evEFqaiqcnZ2rXI6joyNSUlLKbWjZ2dnh8ePHSE1NLbP3XE5ODoWFhRXGGDx4MHx9fdGoUaMy04Du3buHV69eITg4GEZGRgCA69evV/kcFBUVcezYMXTt2hVubm6IiIiAqqoqHBwcUFhYiOfPn6Nt27ZlfrYq9a8KKysrnDhxQmjbtWvXKvyMo6Mjnj59ChkZGZiamv5wHUrcuHEDRUVFCAkJ4XrX9+7dW+XPS0lJYeDAgdixYwfmz58vlPLz8eNH/P3333Bzc4OWlha3vXS+OwBcuXIFFhYWkJaWrtL3UBldXV0YGBjgwYMHGDJkSJnHWFtbY9u2bfj06RPXe37lypVKy5aXl+fSikpQSgshhBAiGd81ILQmUFFRgaenJ6ZOnYrz58/jzp07GDFihFCqQ1XMmTMHW7duRUBAAO7evYvk5GTs3r0bs2bNAgA4OzvDyckJ/fr1w5kzZ5CRkcENTgSKUy5ycnJw7tw5vHz5Enl5eSIxNDU1kZ2djXPnzpVZB2NjY8jJyWHVqlV48OABjh49+s2Da5WVlXH8+HHIyMigS5cuyMnJgaWlJYYMGQIPDw8cPHgQGRkZiIuLQ1BQEI4fP17l+lfF2LFjce/ePfj5+SE1NRV79+7lppEsaeg9efIE9evX554edOjQAS1btkTv3r0RERGBzMxMXLp0CTNnzvymm5OvmZubIz8/n7ue27Ztw7p1676pjEWLFkFPTw8dO3bEyZMn8ejRI1y8eBFubm7Iz8/HmjVrhI7PysqCj48PUlJSsGvXLqxatQre3t4AUKXvoSoCAgIQFBSElStXIjU1Fbdv38aWLVuwbNkyAMU3gQKBAGPGjEFSUhJOnDiBpUuXftN5E0IIITXRrzQg9KdtnAPAX3/9hbZt26JHjx7o0KED2rRpg8aNG39TGW5ubjh27BgiIiLQtGlTtGjRAqGhoTAxMeGOOXDgAJo2bQp3d3fY2Nhg2rRpXG9zq1atMG7cOPz222/Q0dHBkiVLyoyjoaFRZkoKUJxGERYWhn379sHGxgbBwcHf1ahSUVHByZMnwRhDt27dkJubiy1btsDDwwNTpkyBlZUVevfujWvXrnFPG6pa/8rUrVsX+/fvx8GDB2FnZ4e1a9dys7WU9Mrm5+cjJSWFuwEQCAQ4ceIEnJycMHLkSFhaWmLQoEF4+PAhdHV1v6seQHGe/7Jly7B48WI0bNgQO3bsQFBQ0DeVoa2tjStXrsDV1RVjx45FvXr1MHDgQNSrVw/Xrl0TWWzLw8MDHz9+RLNmzTB+/Hh4e3sLLeJU2fdQFaNHj8bGjRuxZcsW2NrawtnZGWFhYahbty6A4u//n3/+we3bt+Hg4ICZM2di8eLF33TehBBCSE1UBCaW189AwL5l1Bsh32DhwoVYt24dHj16JOmq8MrFxQX29vZC88L/7OTkK571iC9Na33fwGtxePjxeeUH8eBpzhuJxJU0PRVNicSV5PVuU1syYzkmFZS/4BrfritUfgwfNr6V3BoPMlI/Ng7oe9mrmFR+EE+OZVX9KfD3WmhSdkrnt5r5cIdYyuHTT5tzTmqev//+G02bNoW2tjZiY2Px119/wcvLS9LVIoQQQshPjgaEEvId0tLSEBgYiNevX8PY2BhTpkzB9OnTJV0tQgghhPzkfqU0D2qcE7EJDQ1FaGiopKtR7cqaCpIQQggh4vMr9Zz/1ANCCSGEEEII+S+hnnNCCCGEEFKj0QqhhBBCCCGE1BA/yzSI4kBpLYQQQgghhNQQ1HNOCCGEEEJqtF+n35wa54SQMkhqbbJX+R8kEhcAcr98kljsX9GveL1Tcv6VSNwVKpJL1lUukpNI3A9fPkokLgDISUmmaZXx+aVE4lYXmq2FEEIIIYQQUu2o55wQQgghhNRov9KAUGqcE0IIIYSQGu3XaZpT45wQQgghhNRwlHNOCCGEEEIIqXbUc04IIYQQQmo0yjknhBBCCCGkhvh1muaU1kIIIYQQQkiNQY3zb+Di4oJJkyYBAExNTbF8+XKJ1odv8+bNg729vdjL/a9fu7CwMGhoaHDv+bqOhBBCyK+iSEyvnwE1zr/TtWvX8Pvvv/Ma4+tGXgkXFxcIBAIEBweL7OvWrRsEAgHmzZvHa92qorz6V8e1k6TffvsNqamp5e7Py8vD9OnTUa9ePSgoKEBHRwfOzs44cuSIWOsxYsQI9O7dW6xlEkIIIZLAxPS/nwHlnH8nHR2dCvfn5+dDVlaWt/hGRkYICwuDv78/t+3Jkyc4d+4c9PX1f6hsxhgKCwt/tIrlquza/ewUFRWhqKhY7v5x48bh6tWrWLVqFWxsbPDq1StcunQJr169qsZaEkIIIaQmop7zcuTm5sLDwwMqKirQ19dHSEiI0P6vUzMEAgHWrl2Lnj17QllZGQsXLgQAHDlyBI6OjlBQUICZmRkCAgJQUFDAfe7t27cYO3YsdHV1oaCggIYNG+LYsWOIjIzEyJEj8e7dOwgEApHe8O7du+Ply5eIjY3ltoWHh6NTp06oXbu2UF23bduGJk2aQFVVFXp6ehg8eDCeP3/O7Y+MjIRAIMDJkyfRuHFjyMvLIyYmRuSapKenw8zMDF5eXmCM4fPnz/D19YWhoSGUlZXRvHlzREZGcmWWV/+yrt3GjRvRp08fKCkpwcLCAkePHhWKffToUVhYWEBBQQGurq4IDw+HQCDA27dvy/0O3759i9GjR0NHRwdqampo164dEhISuP0l6SabN2+GsbExVFRU8Oeff6KwsBBLliyBnp4eateuzX2XJZYtWwZbW1soKyvDyMgIf/75J3Jycrj95T0xKH0uM2bMQNeuXWFqaorGjRtjwoQJGDVqFHdMRde2dIzTp0/D2toaKioq6Ny5M7Kzs7lzCw8Px5EjR7jrX/rzhBBCyM+E0loIpk6diqioKBw5cgQRERGIjIzEzZs3K/zMvHnz0KdPH9y+fRujRo1CdHQ0PDw84O3tjaSkJKxfvx5hYWFcY6+oqAhdunRBbGwstm/fjqSkJAQHB0NaWhqtWrXC8uXLoaamhuzsbGRnZ8PX15eLJScnhyFDhmDLli3ctrCwMKEGXon8/HwsWLAACQkJOHz4MDIzMzFixAiR4/z9/REcHIzk5GTY2dkJ7UtMTESbNm0wePBgrF69GgKBAF5eXrh8+TJ2796NxMREDBgwAJ07d0ZaWlql9f9aQEAABg4ciMTERHTt2hVDhgzB69evAQAZGRno378/evfujYSEBIwdOxYzZ86s8LsAgAEDBuD58+c4efIkbty4AUdHR7Rv354rFyi+4Th58iROnTqFXbt2YdOmTejWrRseP36MqKgoLF68GLNmzcLVq1e5z0hJSWHlypW4e/cuwsPDcf78eUybNq3S+pTQ09PDiRMn8OHDh3KPqejalsjLy8PSpUuxbds2XLx4EVlZWdw19vX1xcCBA7kGe3Z2Nlq1alXlOhJCCCE1SRGYWF4/A0prKUNOTg42bdqE7du3o3379gCKe6Xr1KlT4ecGDx6MkSNHcu9HjRoFf39/DB8+HABgZmaGBQsWYNq0aZg7dy7Onj2LuLg4JCcnw9LSkjumhLq6OgQCAfT09MqMN2rUKLRt2xYrVqzAjRs38O7dO3Tv3l0k37x0g93MzAwrV65E06ZNkZOTAxUVFW7f/Pnz0bFjR5E4ly5dQvfu3TFz5kxMmTIFAJCVlYUtW7YgKysLBgYGAIobhKdOncKWLVuwaNGiSutf2ogRI+Du7g4AWLRoEVauXIm4uDh07twZ69evh5WVFf766y8AgJWVFe7cuSPSo11aTEwM4uLi8Pz5c8jLywMAli5disOHD2P//v1czntRURE2b94MVVVV2NjYwNXVFSkpKThx4gSkpKRgZWWFxYsX48KFC2jevDkAcIOCgeKnAIGBgRg3bhz+/vvvSs8TAP73v/9hyJAh0NbWRqNGjdCmTRv0798frVu3rvK1BYpvutatW4d69eoBKG7Qz58/HwCgoqICRUVFfP78udLr//nzZ3z+/FloG2MMAoGgSudDCCGEEPGhxnkZ0tPT8eXLF64xBgBaWlqwsrKq8HNNmjQRep+QkIDY2FihRmRhYSE+ffqEvLw8xMfHo06dOlzD/Fs1atQIFhYW2L9/Py5cuIBhw4ZBRkb0K71x4wbmzZuHhIQEvHnzBkVFxQ92srKyYGNjU279S47p2LEjFi5cKNQovX37NgoLC0Xq/vnzZ2hra3/zuZTuqVdWVoaamhqXepOSkoKmTZsKHd+sWbMKy0tISEBOTo5IXT5+/Ij09HTuvampKVRVVbn3urq6kJaWhpSUlNC20mlAZ8+eRVBQEO7du4f379+joKCA+06VlJQqPVcnJyc8ePAAV65cwaVLl3Du3DmsWLECAQEBmD17dpWvrZKSEtcwBwB9fX2helZVUFAQAgIChLYJpFQgLa32zWURQgghfPg5+rzFgxrnYqSsrCz0PicnBwEBAejbt6/IsQoKChUOGqyqUaNGYc2aNUhKSkJcXJzI/tzcXLi5ucHNzQ07duyAjo4OsrKy4Obmhi9fvlRYf6B48KaBgQF27dqFUaNGQU1NjTs3aWlp3LhxA9LS0kKfKd0bX1VfD54VCATcTcT3yMnJgb6+fpl51qXzwcuKW1FdMjMz0b17d/zxxx9YuHAhtLS0EBMTA09PT3z58qVKjfOSuG3btkXbtm3h5+eHwMBAzJ8/H35+flW+tmXVk7Fv//M1ffp0+Pj4CG3T0q7/zeUQQgghfPlZUlLEgRrnZahXrx5kZWVx9epVGBsbAwDevHmD1NRUODs7V7kcR0dHpKSkwNzcvMz9dnZ2ePz4MVJTU8vsPZeTk6t01pTBgwfD19cXjRo1EuoFL3Hv3j28evUKwcHBMDIyAgBcv369yuegqKiIY8eOoWvXrnBzc0NERARUVVXh4OCAwsJCPH/+HG3bti3zs1Wpf1VYWVnhxIkTQtuuXbtW4WccHR3x9OlTyMjIwNTU9IfrUOLGjRsoKipCSEgI17u+d+/eHy7XxsaG64GvyrWtiqpef3l5eS71pwSltBBCCKlJfpbBnOJAA0LLoKKiAk9PT0ydOhXnz5/HnTt3MGLECKFUh6qYM2cOtm7dioCAANy9exfJycnYvXs3Zs2aBQBwdnaGk5MT+vXrhzNnziAjI4MbnAgUp1zk5OTg3LlzePnyJfLy8kRiaGpqIjs7G+fOnSuzDsbGxpCTk8OqVavw4MEDHD16FAsWLPim81BWVsbx48chIyODLl26ICcnB5aWlhgyZAg8PDxw8OBBZGRkIC4uDkFBQTh+/HiV618VY8eOxb179+Dn54fU1FTs3bsXYWFhAP6/EfnkyRPUr1+fe3rQoUMHtGzZEr1790ZERAQyMzNx6dIlzJw585tuTr5mbm6O/Px87npu27YN69at+6YyXFxcsH79ety4cQOZmZk4ceIEZsyYAVdXV6ipqVXp2laFqakpEhMTkZKSgpcvXyI/P/9bT5cQQggh1Ywa5+X466+/0LZtW/To0QMdOnRAmzZt0Lhx428qw83NDceOHUNERASaNm2KFi1aIDQ0FCYmJtwxBw4cQNOmTeHu7g4bGxtMmzaN6+1s1aoVxo0bh99++w06OjpYsmRJmXE0NDTKTEkBitNSwsLCsG/fPtjY2CA4OBhLly79pvMAim9YTp48CcYYunXrhtzcXGzZsgUeHh6YMmUKrKys0Lt3b1y7do172lDV+lembt262L9/Pw4ePAg7OzusXbuWm62lpMc3Pz8fKSkp3A2AQCDAiRMn4OTkhJEjR8LS0hKDBg3Cw4cPoaur+131AIrz/JctW4bFixejYcOG2LFjB4KCgr6pDDc3N27aS2tra0yYMAFubm5CPfCVXduqGDNmDKysrNCkSRPo6OgITbtJCCGE/Ex+pUWIBOx7klQJkbCFCxdi3bp1ePTokaSr8p8kK2cokbj1NAwkEhcAnuW9kUjcD18+SiSupKnK/fiYm+8hyeuto6Qukbj1VSTz+wwAylJyEol74eVdicQFADkpyWQMGyh/+2QM4nL32dXKD/pBo0z7i6WczZn7xVIOnyjnnPwU/v77bzRt2hTa2tqIjY3FX3/9BS8vL0lXixBCCCFErKhxTn4KaWlpCAwMxOvXr2FsbIwpU6Zg+vTpkq4WIYQQQqrBz5KSIg7UOCc/hdDQUISGhkq6GoQQQgiRAJqthRBCCCGEEFLtqOecEEIIIYTUaEW/0Pwl1DgnhBBCCCE12q/TNKe0FkIIIYQQQmoM6jknhBBCCCE1WtEv1HdOjXNCiAgZacn8aRimaCmRuADwTKlAInG3vbwhkbgAUMgkN/9BF21bicQ9+iJeInEBoIAVSiRuB+naEokLAN6DJLPok/zU8xKJCwAejX0kEve/PpsJTaVICCGEEEJIDfFfv/kojXLOCSGEEEIIqSGo55wQQgghhNRolHNOCCGEEEJIDfEr5ZxTWgshhBBCCCE1BPWcE0IIIYSQGu1XGhBKjXNCCCGEEFKjMUZpLYR8E1NTUyxfvvybPzdv3jzo6upCIBDg8OHDYq/X98rMzIRAIEB8fDwAIDIyEgKBAG/fvgUAhIWFQUND44fj1LTzJoQQQohkUeOcSExycjICAgKwfv16ZGdno0uXLtVeB4FAIPJq06YNjIyMkJ2djYYNG1Z7nY4dOwZnZ2eoqqpCSUkJTZs2RVhY2DeXM2/ePNjb24u9foQQQkh1KwITy+t7rFmzBqamplBQUEDz5s0RFxdX7rEbNmxA27ZtoampCU1NTXTo0KHC48tCjXMiMenp6QCAXr16QU9PD/Ly8t9VTn5+/g/VY8uWLcjOzuZeR48ehbS0NPT09CAjU72ZX6tWrUKvXr3QunVrXL16FYmJiRg0aBDGjRsHX1/faq0LIYQQUlMUien1rfbs2QMfHx/MnTsXN2/eRKNGjeDm5obnz5+XeXxkZCTc3d1x4cIFXL58GUZGRujUqROePHlS5ZjUOP9FHTt2DBoaGigsLF5OOj4+HgKBAP7+/twxo0ePxtChQwEAMTExaNu2LRQVFWFkZISJEyciNzdXqMwPHz7A3d0dysrKMDQ0xJo1a8qNP2/ePPTo0QMAICUlBYFAAAAoKirC/PnzUadOHcjLy8Pe3h6nTp3iPleSbrJnzx44OztDQUEBO3bswIgRI9C7d28sWrQIurq60NDQwPz581FQUICpU6dCS0sLderUwZYtW0TqoqGhAT09Pe6lpaUlktZSFUeOHIGjoyMUFBRgZmaGgIAAFBT8/5LwaWlpcHJygoKCAmxsbHDmzBmhzz969AhTpkzBpEmTsGjRItjY2MDc3BxTpkzBX3/9hZCQEFy9ehVA2Wk1hw8f5q5jWFgYAgICkJCQwD0R+J7ed0IIIeS/5PPnz3j//r3Q6/Pnz+Uev2zZMowZMwYjR46EjY0N1q1bByUlJWzevLnM43fs2IE///wT9vb2qF+/PjZu3IiioiKcO3euynWkxvkvqm3btvjw4QNu3boFAIiKikKtWrUQGRnJHRMVFQUXFxekp6ejc+fO6NevHxITE7Fnzx7ExMTAy8tLqMy//voLjRo1wq1bt+Dv7w9vb2+RBmgJX19frqFc0mMNACtWrEBISAiWLl2KxMREuLm5oWfPnkhLSxP6fEn5ycnJcHNzAwCcP38e//77Ly5evIhly5Zh7ty56N69OzQ1NXH16lWMGzcOY8eOxePHj8VyDUuLjo6Gh4cHvL29kZSUhPXr1yMsLAwLFy4EUHzT0bdvX8jJyeHq1atYt24d/Pz8hMrYv38/8vPzy+whHzt2LFRUVLBr164q1ee3337DlClT0KBBA+76/vbbbz9+ooQQQogEMDH9LygoCOrq6kKvoKCgMmN++fIFN27cQIcOHbhtUlJS6NChAy5fvlyleufl5SE/Px9aWlpVPldqnP+i1NXVYW9vzzXGIyMjMXnyZNy6dQs5OTl48uQJ7t+/D2dnZwQFBWHIkCGYNGkSLCws0KpVK6xcuRJbt27Fp0+fuDJbt24Nf39/WFpaYsKECejfvz9CQ0PLjK+iosL1/Jb0WAPA0qVL4efnh0GDBsHKygqLFy+Gvb29yGDTSZMmoW/fvqhbty709fUBAFpaWli5ciWsrKwwatQoWFlZIS8vDzNmzICFhQWmT58OOTk5xMTECJXl7u4OFRUV7vU9AzQDAgLg7++P4cOHw8zMDB07dsSCBQuwfv16AMDZs2dx7949bN26FY0aNYKTkxMWLVokVEZqairU1dW58ylNTk4OZmZmSE1NrVJ9FBUVoaKiAhkZGe76KioqlnlsWb0Iv9KoeEIIITWfuHLOp0+fjnfv3gm9pk+fXmbMly9forCwELq6ukLbdXV18fTp0yrV28/PDwYGBkIN/MrQVIq/MGdnZ0RGRmLKlCmIjo5GUFAQ9u7di5iYGLx+/RoGBgawsLBAQkICEhMTsWPHDu6zjDEUFRUhIyMD1tbWAICWLVsKld+yZctvmsHl/fv3+Pfff9G6dWuh7a1bt0ZCQoLQtiZNmoh8vkGDBpCS+v/7TV1dXaEBndLS0tDW1hbJEwsNDRX6pdHX18eLFy+qXG8ASEhIQGxsLNdTDgCFhYX49OkT8vLykJycDCMjIxgYGHD7v75ekhIUFISAgAChbdLSapCV1ZBMhQghhJCviKvTSF5e/rvHuH2r4OBg7N69G5GRkVBQUKjy56hx/gtzcXHB5s2bkZCQAFlZWdSvXx8uLi6IjIzEmzdv4OzsDADIycnB2LFjMXHiRJEyjI2Nq7vaAABlZWWRbbKyskLvBQJBmduKioSHhOjp6cHc3Fxo27c2znNychAQEIC+ffuK7KvqL6SlpSXevXuHf//9V6gRDxQ/WktPT4erqyuA4sdqX/+h+t6BsdOnT4ePj4/Qttq1q3+WGkIIIaQmqVWrFqSlpfHs2TOh7c+ePeOe+Jdn6dKlCA4OxtmzZ2FnZ/dNcSmt5RdWknceGhrKNcRLGueRkZFwcXEBADg6OiIpKQnm5uYiLzk5Oa68K1euCJV/5coVrle9KtTU1GBgYIDY2Fih7bGxsbCxsfnOs6wejo6OSElJKfMaSUlJwdraGo8ePeJy6wHR69WvXz/IysoiJCREpPx169YhNzcX7u7uAAAdHR18+PBBaFDu14NX5eTkuAG/FZGXl4eamprQq2RgKSGEEFITSGK2Fjk5OTRu3FhoMGfJ4M6Knn4vWbIECxYswKlTp8p80l8Z6jn/hWlqasLOzg47duzA6tWrAQBOTk4YOHAg8vPzuQa7n58fWrRoAS8vL4wePRrKyspISkrCmTNnuM8BxY3oJUuWoHfv3jhz5gz27duH48ePc/s9PDxgaGhY7sALAJg6dSrmzp2LevXqwd7eHlu2bEF8fLxQSk1NNGfOHHTv3h3Gxsbo378/pKSkkJCQgDt37iAwMBAdOnSApaUlhg8fjr/++gvv37/HzJkzhcowNjbGkiVLMGXKFCgoKGDYsGGQlZXFkSNHMGPGDEyZMgXNmzcHADRv3hxKSkqYMWMGJk6ciKtXr4rMxmJqaoqMjAzEx8ejTp06UFVVrbZHeYQQQog4se+co/xH+fj4YPjw4WjSpAmaNWuG5cuXIzc3FyNHjgQg2rZZvHgx5syZg507d8LU1JTLTS8Z11YV1HP+i3N2dkZhYSHXS66lpQUbGxvo6enBysoKAGBnZ4eoqCikpqaibdu2cHBwwJw5c0RSL6ZMmYLr16/DwcEBgYGBWLZsGTeTCgBkZWUJ9RyXZeLEifDx8cGUKVNga2uLU6dO4ejRo7CwsBDviYuZm5sbjh07hoiICDRt2hQtWrRAaGgoTExMABSnoRw6dAgfP35Es2bNMHr0aKH89BKTJk3CoUOHEB0djSZNmqBhw4bYuXMn1q5di6VLl3LHaWlpYfv27Thx4gRsbW2xa9cuzJs3T6isfv36oXPnznB1dYWOjk6VZ3ohhBBCSLHffvsNS5cuxZw5c2Bvb4/4+HicOnWKGyT6ddtm7dq1+PLlC/r37w99fX3uVfrf8MoIGE3LQAj5iqKiiUTizqrdRiJxAeCZoKDyg3iw7eUNicQFgEL2PUtyiEf3Wo0kEvfoi3iJxAUARVm5yg/iwSSNb3+sLi7egz5KJK781Ko3hMTNo7FP5QfxQHK/zcCeh4d5j9HByK3yg6rg7KPTYimHT5TWQgghhBBCarRfqS+Z0loIIYQQQgipIajnnBBCCCGE1GhFEhoQKgnUOCeEEEIIITWapGZrkQRKayGEEEIIIaSGoJ5zQgghhBBSoxX9QgNCqXFOCCGEEEJqtF+naU6Nc0IIIYQQUsPRgFBCyC9NUvPJvhQUSiQuALxgnyUS90uRZBY/AoDCIsktW/Kq6JNE4hYUSe5nLOeLZM45XyJRi328+UoicV1sh0skLgBcnOsokbgdF9yWSFwiftQ4J4QQQgghNRr1nBNCCCGEEFJD0AqhhBBCCCGEkGpHPeeEEEIIIaRGo7QWQgghhBBCaghaIZQQQgghhBBS7ajnnBBCCCGE1Gg0IPQXZGpqiuXLl0u0Di4uLpg0aVKFx9SEevKhKuf+oyIjIyEQCPD27VsAQFhYGDQ0NL6pDHHV8+vvUSAQ4PDhw1X67Lx582Bvb//DdSCEEEJ+FkVgYnn9DKhx/pO5du0afv/99yof/3WDVNLKq8/BgwexYMGCaq3Lb7/9htTUVLGX+/79e8ycORP169eHgoIC9PT00KFDBxw8eLDcO//s7Gx06dJF7HUhhBBCyM+F0lp+Mjo6OhKJyxhDYWEhZGT4+ZHR0tLipdyKKCoqQlFRUaxlvn37Fm3atMG7d+8QGBiIpk2bQkZGBlFRUZg2bRratWtXZm+9np6eWOtBCCGE/JdQWstP4NixY9DQ0EBhYfFSzPHx8RAIBPD39+eOGT16NIYOHQoAiImJQdu2baGoqAgjIyNMnDgRubm5QmV++PAB7u7uUFZWhqGhIdasWVNu/Dt37kBKSgovXrwAALx+/RpSUlIYNGgQd0xgYCDatGkj9JkuXbpARUUFurq6GDZsGF6+fClUbkFBAby8vKCuro5atWph9uzZQj+QZaVDbNy4EX369IGSkhIsLCxw9OhRAEBmZiZcXV0BAJqamhAIBBgxYgQAoKioCEFBQahbty4UFRXRqFEj7N+/nyu3pIf75MmTaNy4MeTl5RETE4P09HT06tULurq6UFFRQdOmTXH27Fmhc/j8+TP8/PxgZGQEeXl5mJubY9OmTRXW5+t0kTdv3sDDwwOamppQUlJCly5dkJaWxu0vSUk5ffo0rK2toaKigs6dOyM7O7vc7+xrX6e1lKSLbNu2DaamplBXV8egQYPw4cOHcss4fvw41NXVsWPHDgDAjBkzkJmZiatXr2L48OGwsbGBpaUlxowZg/j4eKioqJRZztdpLY8fP4a7uzu0tLSgrKyMJk2a4OrVq2V+Nj09HWZmZvDy8gJjDA8fPkSPHj2gqakJZWVlNGjQACdOnKjydSGEEEJqGkpr+Qm0bdsWHz58wK1btwAAUVFRqFWrFiIjI7ljoqKi4OLigvT0dHTu3Bn9+vVDYmIi9uzZg5iYGHh5eQmV+ddff6FRo0a4desW/P394e3tjTNnzpQZv0GDBtDW1kZUVBQAIDo6Wuh96fhAcY9qu3bt4ODggOvXr+PUqVN49uwZBg4cKFRueHg4ZGRkEBcXhxUrVmDZsmXYuHFjhdciICAAAwcORGJiIrp27YohQ4bg9evXMDIywoEDBwAAKSkpyM7OxooVKwAAQUFB2Lp1K9atW4e7d+9i8uTJGDp0qFD9AcDf3x/BwcFITk6GnZ0dcnJy0LVrV5w7dw63bt1C586d0aNHD2RlZXGf8fDwwK5du7By5UokJydj/fr1UFFRqbA+XxsxYgSuX7+Oo0eP4vLly2CMoWvXrsjPz+eOycvLw9KlS7Ft2zZcvHgRWVlZ8PX1rfBaVSY9PR2HDx/GsWPHcOzYMURFRSE4OLjMY3fu3Al3d3fs2LEDQ4YMQVFREXbv3o0hQ4bAwMBA5HgVFZUqPXnIycmBs7Mznjx5gqNHjyIhIQHTpk1DUVGRyLGJiYlo06YNBg8ejNWrV0MgEGD8+PH4/PkzLl68iNu3b2Px4sXl3hQQQgghPwMmpv/9DH7atBZ1dXXY29sjMjISTZo0QWRkJCZPnoyAgADk5OTg3bt3uH//PpydnREUFIQhQ4ZwPbMWFhZYuXIlnJ2dsXbtWigoKAAAWrduzfW8W1paIjY2FqGhoejYsaNIfIFAACcnJ0RGRqJ///6IjIzEyJEjsXHjRty7dw/16tXDpUuXMG3aNADA6tWr4eDggEWLFnFlbN68GUZGRkhNTYWlpSUAwMjICKGhoRAIBLCyssLt27cRGhqKMWPGlHstRowYAXd3dwDAokWLsHLlSsTFxaFz585cukjt2rW5XuLPnz9j0aJFOHv2LFq2bAkAMDMzQ0xMDNavXw9nZ2eu7Pnz5wudv5aWFho1asS9X7BgAQ4dOoSjR4/Cy8sLqamp2Lt3L86cOYMOHTpwZZf+/Nf1+VpaWhqOHj2K2NhYtGrVCgCwY8cOGBkZ4fDhwxgwYAAAID8/H+vWrUO9evUAAF5eXpg/f36516kqioqKEBYWBlVVVQDAsGHDcO7cOSxcuFDouDVr1mDmzJn4559/uOv18uVLvHnzBvXr1/+hOuzcuRMvXrzAtWvXuOtlbm4uctylS5fQvXt3zJw5E1OmTOG2Z2VloV+/frC1tQUgfP0JIYQQUrP9tD3nAODs7IzIyEgwxhAdHY2+ffvC2toaMTExiIqKgoGBASwsLJCQkICwsDCoqKhwLzc3NxQVFSEjI4Mrr6ShWvp9cnJypfGB4l7ydu3acQ32a9euIT8/H61btwYAJCQk4MKFC0J1KGnEpaenc2W2aNECAoFAqA5paWlc+k5Z7OzsuP9WVlaGmpoanj9/Xu7x9+/fR15eHjp27ChUn61btwrVBQCaNGki9D4nJwe+vr6wtraGhoYGVFRUkJyczPWcx8fHQ1paWqiB/62Sk5MhIyOD5s2bc9u0tbVhZWUl9H0oKSlxDXMA0NfXr/C8q8LU1JRrmJdX5v79+zF58mScOXNG6DzFlQ8XHx8PBweHCvPws7Ky0LFjR8yZM0eoYQ4AEydORGBgIFq3bo25c+ciMTGxwnifP3/G+/fvhV6/Um4fIYSQmq+IMbG8fgY/bc85UJynvHnzZiQkJEBWVhb169eHi4sLIiMj8ebNG67hlJOTg7Fjx2LixIkiZRgbG/9Q/EmTJiEtLQ1JSUlo06YN7t27x8Vv0qQJlJSUuDr06NEDixcvFilHX1//u+sAALKyskLvBQJBmSkQJXJycgAU50sbGhoK7ZOXlxd6r6ysLPTe19cXZ86cwdKlS2Fubg5FRUX0798fX758AQCxD7CsSFnn/aONyqpcSwcHB9y8eRObN29GkyZNuJspHR0daGho4N69ez9Uh6pcQx0dHRgYGGDXrl0YNWoU1NTUuH2jR4+Gm5sbjh8/joiICAQFBSEkJAQTJkwos6ygoCAEBAQIbZOWVoOMjPoPnQchhBAiLj9LSoo4/NQ95yV556GhoVxDvKRxHhkZyeV7Ozo6IikpCebm5iIvOTk5rrwrV64IlX/lyhVYW1uXG9/W1haampoIDAyEvb09VFRU4OLigqioKKH4JXW4e/cuTE1NRepQugH89aC/K1euwMLCAtLS0t91jUrOr3TPu42NDeTl5ZGVlSVSFyMjowrLi42NxYgRI9CnTx/Y2tpCT08PmZmZQtekqKhIJHe9ovp8zdraGgUFBULX4tWrV0hJSYGNjU2l58y3evXq4cKFCzhy5IhQg7dkQPCOHTvw77//inwuJycHBQUFlZZvZ2eH+Ph4vH79utxjFBUVcezYMSgoKMDNzU1k0KqRkRHGjRuHgwcPYsqUKdiwYUO5ZU2fPh3v3r0TeklLq5V7PCGEEEL481M3zjU1NWFnZ4cdO3ZwDWEnJyfcvHkTqampXIPdz88Ply5dgpeXF+Lj45GWloYjR46IDAiNjY3FkiVLkJqaijVr1mDfvn3w9vbm9nt4eGD69Onc+5K889Lx7ezs8PnzZ5w7d04o5WH8+PF4/fo13N3dce3aNaSnp+P06dMYOXKkUEM1KysLPj4+SElJwa5du7Bq1SqhOnwrExMTCAQCHDt2DC9evEBOTg5UVVXh6+uLyZMnIzw8HOnp6bh58yZWrVqF8PDwCsuzsLDAwYMHER8fj4SEBAwePFioZ9nU1BTDhw/HqFGjcPjwYWRkZCAyMhJ79+4ttz5lxejVqxfGjBmDmJgYJCQkYOjQoTA0NESvXr2qfO6HDh364fzv8lhaWuLChQs4cOCA0CwzCxcuhJGREZo3b46tW7ciKSkJaWlp2Lx5MxwcHMo836+5u7tDT08PvXv3RmxsLB48eIADBw7g8uXLQscpKyvj+PHjkJGRQZcuXbiyJ02ahNOnTyMjIwM3b97EhQsXKrzJlJeXh5qamtCrdGoVIYQQImm/UlrLT904B4rzvgsLC7nGsZaWFmxsbKCnpwcrKysAxQ3mqKgopKamom3btnBwcMCcOXNEZtSYMmUKrl+/DgcHBwQGBmLZsmVwc3Pj9mdlZYlM1fd1fCkpKTg5OUEgEHD55gBgYGCA2NhYFBYWolOnTrC1tcWkSZOgoaEBKan//xo8PDzw8eNHNGvWDOPHj4e3t/c3LTr0NUNDQwQEBMDf3x+6urrcDcmCBQswe/ZsBAUFwdraGp07d8bx48dRt27dCstbtmwZNDU10apVK/To0QNubm5wdHQUOmbt2rXo378//vzzT9SvXx9jxozhpq0srz5f27JlCxo3bozu3bujZcuWYIzhxIkTImknFXn37h1SUlKqfPy3srKywvnz57Fr1y4u71tLSwtXrlzB0KFDERgYCAcHB7Rt2xa7du3CX3/9BXX1ylNF5OTkEBERgdq1a6Nr166wtbVFcHBwmU9PVFRUcPLkSTDG0K1bN+Tm5qKwsBDjx4/nvldLS0v8/fffYj9/QgghpLr8SrO1CBiN/CKEfEVB4fvHYvyIP/RaSSQuADxlnyQS9+iLeInEBYDCCsam8M1Zp4FE4ka9uCuRuAAk9kTKr3abyg/iyXjLxxKJ2+WO5H62L851rPwgHnRccFsicQEg9sl53mPUr91ULOXce35NLOXw6aceEEoIIYQQQv77fpaUFHGgxjkhhBBCCKnRfpaUFHH46XPOCSGEEEII+a+gnnNCCCGEEFKjUVoLIYQQQgghNcSvlNZCjXNCCCGEEFKjMSa5GXiqG+WcE0IIIYQQUkNQzzkhhBBCCKnRiiithRBCCCGEkJrhV1ozkxrnhJAa4x0KJBZbQSAtkbiSnIFAUitWAoCBtJJE4krynCXVuHgjKJRIXAB4kqoukbgygvcSiQsA44MlsyrqP00k9z0T8aLGOSGEEEIIqdEorYUQQgghhJAa4ldKa6HZWgghhBBCCKkhqOecEEIIIYTUaLRCKCGEEEIIITXEr7RCKKW1EEIIIYQQUkNQzzkhhBBCCKnRaEDoT8jU1BTLly+XaB1cXFwwadIkidbhRwkEAhw+fJj3OPPmzYO9vT33fsSIEejduzfvcWuCzMxMCAQCxMfHS7oqhBBCyE+hCEwsr5/Bf6ZxTiTjexvVvr6+OHfunPgrJEEHDhyAtLQ0njx5UuZ+CwsL+Pj4wMjICNnZ2WjYsGE115AQQgj5OTHGxPL6GVDjnEiEiooKtLW1JV0NserZsye0tbURHh4usu/ixYu4f/8+PD09IS0tDT09PcjIUFYZIYQQQoRJrHF+7NgxaGhooLCweLnZ+Ph4CAQC+Pv7c8eMHj0aQ4cOBQDExMSgbdu2UFRUhJGRESZOnIjc3FyhMj98+AB3d3coKyvD0NAQa9asKTf+nTt3ICUlhRcvXgAAXr9+DSkpKQwaNIg7JjAwEG3atBH6TJcuXaCiogJdXV0MGzYML1++FCq3oKAAXl5eUFdXR61atTB79myhOzVTU1MsWLCgwnouW7YMtra2UFZWhpGREf7880/k5OQIHbNhwwYYGRlBSUkJffr0wbJly6ChoSF0zJEjR+Do6AgFBQWYmZkhICAABQX/vzx6WloanJycoKCgABsbG5w5c0bkOj169AgDBw6EhoYGtLS00KtXL2RmZgIoTk0JDw/HkSNHIBAIIBAIEBkZCQDw8/ODpaUllJSUYGZmhtmzZyM/P58r9+u0lq/t378ftra2UFRUhLa2Njp06CDyfZeIjIyEQCDA8ePHYWdnBwUFBbRo0QJ37tzhjnn16hXc3d1haGgIJSUl2NraYteuXULlfPjwAUOGDIGysjL09fURGhoqkqr0+fNn+Pr6wtDQEMrKymjevDl3zrKyshg2bBjCwsJE6rh582Y0b94cDRo0KDOtpaKfrW/9XXn48CF69OgBTU1NKCsro0GDBjhx4kS515oQQgip6YoYE8vrZyCxxnnbtm3x4cMH3Lp1CwAQFRWFWrVqcQ2dkm0uLi5IT09H586d0a9fPyQmJmLPnj2IiYmBl5eXUJl//fUXGjVqhFu3bsHf3x/e3t5lNjgBoEGDBtDW1kZUVBQAIDo6Wuh96fgA8PbtW7Rr1w4ODg64fv06Tp06hWfPnmHgwIFC5YaHh0NGRgZxcXFYsWIFli1bho0bN35TPaWkpLBy5UrcvXsX4eHhOH/+PKZNm8btj42Nxbhx4+Dt7Y34+Hh07NgRCxcuFIoRHR0NDw8PeHt7IykpCevXr0dYWBh3XFFREfr27Qs5OTlcvXoV69atg5+fn1AZ+fn5cHNzg6qqKqKjoxEbGwsVFRV07twZX758ga+vLwYOHIjOnTsjOzsb2dnZaNWqFQBAVVUVYWFhSEpKwooVK7BhwwaEhoaW+V18LTs7G+7u7hg1ahSSk5MRGRmJvn37Vvo4aurUqQgJCcG1a9ego6ODHj16cDcEnz59QuPGjXH8+HHcuXMHv//+O4YNG4a4uDju8z4+PoiNjcXRo0dx5swZREdH4+bNm0IxvLy8cPnyZezevRuJiYkYMGAAOnfujLS0NACAp6cn0tLScPHiRe4zOTk52L9/Pzw9Pcusd2U/W9/yuwIA48ePx+fPn3Hx4kXcvn0bixcvhoqKShWuPCGEEFIz/UppLQImwZo2btwY7u7u8PX1RZ8+fdC0aVMEBATg1atXePfuHerUqYPU1FQsXrwY0tLSWL9+PffZmJgYODs7Izc3FwoKCjA1NYW1tTVOnjzJHTNo0CC8f/++3F7Dfv36QV9fH6tXr8bkyZMhKyuLjRs34tKlS6hXrx40NDRw+PBhdOzYEYGBgYiOjsbp06e5zz9+/BhGRkZISUmBpaUlXFxc8Pz5c9y9excCgQAA4O/vj6NHjyIpKQkAvque+/fvx7hx47ie1EGDBiEnJwfHjh3jjhk6dCiOHTuGt2/fAgA6dOiA9u3bY/r06dwx27dvx7Rp0/Dvv/8iIiIC3bp1w8OHD2FgYAAAOHXqFLp06YJDhw6hd+/e2L59OwIDA5GcnMydz5cvX7jr0qlTJ4wYMQJv376tdBDp0qVLsXv3bly/fh1Acc/54cOHud7j0uXcvHkTjRs3RmZmJkxMTCosFyjuOXd1dcXu3bvx22+/ASh+ElKnTh2EhYWJ3ECV6N69O+rXr4+lS5fiw4cP0NbWxs6dO9G/f38AwLt372BgYIAxY8Zg+fLlyMrKgpmZGbKysrhrVnKtmzVrhkWLFgEAWrZsCSsrK64HffPmzZgwYQKePn0KVVVVZGZmom7durh16xbs7e2r9LNV1d8VCwsL2NnZoV+/fpg7d26l1w4ofhrw+fNnoW06Og2477w6DdZrVu0xS0hqDt3dz65LJK6kDdJtIpG4krzekvrndqxeK4nEBYCRLE8iccflv5dIXACwlpNMymZIo5eVH8QTrSNRlR/0gzRVzMVSzpuc+2Iph08SzTl3dnZGZGQkGGOIjo5G3759YW1tjZiYGERFRcHAwAAWFhZISEhAWFgYVFRUuJebmxuKioqQkZHBldeyZUuh8lu2bInk5ORK4wPFPY/t2rWDk5MTIiMjce3aNeTn56N169YAgISEBFy4cEGoDvXr1wcApKenc2W2aNFCqFHTsmVLpKWlcSkJVann2bNn0b59exgaGkJVVRXDhg3Dq1evkJdX/EcuJSUFzZoJN2K+fp+QkID58+cL1XfMmDHIzs5GXl4ekpOTYWRkJNTI/LpeCQkJuH//PlRVVbkytLS08OnTJ6FzLsuePXvQunVr6OnpQUVFBbNmzUJWVlaFnynRqFEjtG/fHra2thgwYAA2bNiAN2/eVPq50vXX0tKClZUVd10LCwuxYMEC2NraQktLCyoqKjh9+jRXpwcPHiA/P1/oOqqrq8PKyop7f/v2bRQWFsLS0lLoukZFRQldj1GjRmH//v348OEDgOLG+YABA6Cqqlpmvavys1XV3xUAmDhxIgIDA9G6dWvMnTsXiYmJFV63oKAgqKurC70KCyX3DxshhBDytV9pthaJjkhzcXHB5s2bkZCQAFlZWdSvXx8uLi6IjIzEmzdv4OzsDKA4LWDs2LGYOHGiSBnGxsY/FH/SpElIS0tDUlIS2rRpg3v37nHxmzRpAiUlJa4OPXr0wOLFi0XK0dfX/+46fC0zMxPdu3fHH3/8gYULF0JLSwsxMTHw9PTEly9fuPpUJicnBwEBAejbt6/IPgUFhSqX0bhxY+zYsUNkn46OTrmfu3z5MoYMGYKAgAC4ublBXV0du3fvRkhISJXiSktL48yZM7h06RIiIiKwatUqzJw5E1evXkXdunWrVMbX/vrrL6xYsQLLly/n8vknTZqEL1++VLmMnJwcSEtL48aNG5CWlhbaVzptZNCgQZg8eTL27t0LJycnxMbGIigoqMJyK/vZqurvClCcf+7m5objx48jIiICQUFBCAkJwYQJE8qMP336dPj4+Aht09FpUPkFIYQQQqrJz5KSIg4SbZyX5NKGhoZyjQsXFxcEBwfjzZs3mDJlCgDA0dERSUlJMDev+JHGlStXRN5bW1uXe7ytrS00NTURGBgIe3t7qKiowMXFBYsXL8abN2+4HN6SOhw4cACmpqYVzrJx9epVkTpYWFgINeYqqueNGzdQVFSEkJAQSEkVP9jYu3ev0PFWVla4du2a0Lav3zs6OiIlJaXca2ZtbY1Hjx4hOzubawB+XS9HR0fs2bMHtWvXhpqaWpnlyMnJCT0VAIBLly7BxMQEM2fO5LY9fPiwzM+XRyAQoHXr1mjdujXmzJkDExMTHDp0SKQRWdqVK1e4m7U3b94gNTWVu66xsbHo1asXN2iyqKgIqampsLGxAQCYmZlBVlYW165d48p49+4dUlNT4eTkBABwcHBAYWEhnj9/jrZt25ZbD1VVVQwYMACbN29Geno6LC0tKzy+Kj9bVf1dKWFkZIRx48Zh3LhxmD59OjZs2FBu41xeXh7y8vJC2ySR0kIIIYQQCae1aGpqws7ODjt27OAawk5OTrh58yZSU1O5Roifnx8uXboELy8vxMfHIy0tDUeOHBEZEBobG4slS5YgNTUVa9aswb59++Dt7c3t9/DwEMrBFggEcHJyEopvZ2eHz58/49y5c0K9kePHj8fr16/h7u6Oa9euIT09HadPn8bIkSOFGqdZWVnw8fFBSkoKdu3ahVWrVgnVobJ6mpubIz8/H6tWrcKDBw+wbds2rFu3TujzEyZMwIkTJ7Bs2TKkpaVh/fr1OHnypFCDas6cOdi6dSsCAgJw9+5dJCcnY/fu3Zg1axaA4jxpS0tLDB8+HAkJCYiOjhZqTAPAkCFDUKtWLfTq1QvR0dHIyMhAZGQkJk6ciMePHwMozqFPTExESkoKXr58ifz8fFhYWCArKwu7d+9Geno6Vq5ciUOHDlXy0/D/rl69ikWLFuH69evIysrCwYMH8eLFC66hfejQIS7to7T58+fj3LlzuHPnDkaMGIFatWpxc7BbWFhwvfHJyckYO3Ysnj17xn1WVVUVw4cPx9SpU3HhwgXcvXsXnp6ekJKS4q6rpaUlhgwZAg8PDxw8eBAZGRmIi4tDUFAQjh8/LlQXT09PXLp0CevWrcOoUaMqPN+q/GxV9XcFACZNmoTTp08jIyMDN2/exIULFyq8SSWEEEJqOpqtpRo5OzujsLCQa3BoaWnBxsYGenp6XL6vnZ0doqKikJqairZt28LBwQFz5swRypcGgClTpuD69etwcHBAYGAgli1bBjc3N25/VlYWsrOzK4wvJSUFJycnrue2hIGBAWJjY1FYWIhOnTrB1tYWkyZNgoaGBtfDDRTfAHz8+BHNmjXD+PHj4e3tjd9//73K9WzUqBGWLVuGxYsXo2HDhtixY4dISkTr1q2xbt06LFu2DI0aNcKpU6cwefJkoXQVNzc3HDt2DBEREWjatClatGiB0NBQboCllJQUDh06xNV19OjRIjO+KCkp4eLFizA2NuZynD09PfHp0yeuJ33MmDGwsrJCkyZNoKOjg9jYWPTs2ROTJ0+Gl5cX7O3tcenSJcyePbuCnwJhampquHjxIrp27QpLS0vMmjULISEh6NKlC4DiHu2UlBSRzwUHB8Pb2xuNGzfG06dP8c8//0BOTg4AMGvWLDg6OsLNzQ0uLi7Q09MTWTxp2bJlaNmyJbp3744OHTqgdevWsLa2FrquW7ZsgYeHB6ZMmQIrKyv07t1bqLe9RJs2bWBlZYX379/Dw8OjwvOt6s9WVX5XgOL8+vHjx8Pa2hqdO3eGpaUl/v7778ovPCGEEFJDMTH972cg0dlafkWmpqaYNGmS0NzZ4jBmzBjcu3cP0dHRYi33Z1AyW8ubN29E5nr/Ebm5uTA0NERISEi50yD+VykofP9Yjh9Bs7X8Omi2lupDs7VUL5qthR/KSqZiKSc3L1Ms5fCJlij8SS1duhQdO3aEsrIyTp48ifDwcOod/UG3bt3CvXv30KxZM7x79w7z588HAPTq1UvCNSOEEEJ+bT9LSoo4UOP8JxUXF4clS5bgw4cPMDMzw8qVKzF69GhJV+unt3TpUqSkpEBOTg6NGzdGdHQ0atWqJelqEUIIIb+0XynRgxrn1SwzM1Ms5Xw9g8uvzMXFRSy/tA4ODrhx44YYakQIIYQQcfpZ8sXFQeIDQgkhhBBCCCHFqOecEEIIIYTUaJTWQgghhBBCSA3xKzXOKa2FEEIIIYSQGoJ6zgkhhBBCSI326/SbA2CEECImnz59YnPnzmWfPn36ZWLTOVcvOuf/flxJxqZzJjUBrRBKCBGb9+/fQ11dHe/evYOamtovEZvOmc75vxqbzpnOmUgG5ZwTQgghhBBSQ1DjnBBCCCGEkBqCGueEEEIIIYTUENQ4J4SIjby8PObOnQt5eflfJjadc/Wic/7vx5VkbDpnUhPQgFBCCCGEEEJqCOo5J4QQQgghpIagxjkhhBBCCCE1BDXOCSGEEEIIqSGocU4IIYQQQkgNQY1zQgghhBBCaghqnBNCCCFE4i5evIiCggKR7QUFBbh48aIEakSIZFDjnBDyQ8LDw3H8+HHu/bRp06ChoYFWrVrh4cOHvMb++PEj8vLyuPcPHz7E8uXLERERwWvcmzdv4vbt29z7I0eOoHfv3pgxYwa+fPnCW9xTp04hJiaGe79mzRrY29tj8ODBePPmDW9xAeDRo0d4/Pgx9z4uLg6TJk3C//73P17jAsDw4cMl0jhr164d3r59K7L9/fv3aNeuXbXXhy+JiYlVfvHJ1dUVr1+/Ftn+7t07uLq68hZ369at+Pz5s8j2L1++YOvWrbzFBST3Oy3JvyWkChghhPwAS0tLdu7cOcYYY5cuXWJKSkps/fr1rEePHqxPnz68xu7YsSNbu3YtY4yxN2/eMF1dXVanTh2moKDA/v77b97iNmnShO3fv58xxlh6ejpTUFBg7u7uzNzcnHl7e/MWt2HDhuz48eOMMcYSExOZvLw8mz59OmvRogUbMWIEb3EZY6xNmzZs69atjDHGsrOzmZqaGmvZsiWrVasWCwgI4DV2r169mKysLDM3N2cLFy5kjx8/5jVeCYFAwJ49eyay/dmzZ0xGRkbs8TQ0NJimpmaVXuIkEAiYlJQU9/8VvfgkEAjY8+fPRbanpKQwVVVV3uJKSUmV+T2/fPmS93OW1O+0JP+WkMrJSPrmgBDyc3v06BHMzc0BAIcPH0a/fv3w+++/o3Xr1nBxceE19s2bNxEaGgoA2L9/P3R1dXHr1i0cOHAAc+bMwR9//MFL3NTUVNjb2wMA9u3bBycnJ+zcuROxsbEYNGgQli9fzkvcjIwM2NjYAAAOHDiA7t27Y9GiRbh58ya6du3KS8wSd+7cQbNmzQAAe/fuRcOGDREbG4uIiAiMGzcOc+bM4S324cOH8eLFC2zbtg3h4eGYO3cuOnToAE9PT/Tq1QuysrJijVe6hzgpKQlPnz7l3hcWFuLUqVMwNDQUa0wAQj83r169QmBgINzc3NCyZUsAwOXLl3H69GnMnj1brHEzMjK4/7516xZ8fX0xdepUobghISFYsmSJWOOW6Nu3LwBAIBBgxIgRQitVFhYWIjExEa1ateIlNgAwxiAQCES2P378GOrq6rzFBST3Oy3JvyWkctQ4J4T8EBUVFbx69QrGxsaIiIiAj48PAEBBQQEfP37kNXZeXh5UVVUBABEREejbty+kpKTQokULXlNqGGMoKioCAJw9exbdu3cHABgZGeHly5e8xZWTk+PSeM6ePQsPDw8AgJaWFt6/f89bXADIz8/nGk1nz55Fz549AQD169dHdnY2r7EBQEdHBz4+PvDx8cHNmzexZcsWDBs2DCoqKhg6dCj+/PNPWFhYiCWWvb09BAIBBAJBmekrioqKWLVqlVhilTZ8+HDuv/v164f58+fDy8uL2zZx4kSsXr0aZ8+exeTJk8UW18TEhPvvAQMGYOXKlUINNDs7OxgZGWH27Nno3bu32OKWKGkAM8agqqoKRUVFbp+cnBxatGiBMWPGiD2ug4MD9z23b98eMjL/3yQqLCxERkYGOnfuLPa4pUnqd1qSf0tI5ahxTgj5IR07dsTo0aPh4OCA1NRU7h/1u3fvwtTUlNfY5ubmOHz4MPr06YPTp09zDZbnz59DTU2Nt7hNmjRBYGAgOnTogKioKKxduxZAcW+Urq4ub3HbtGkDHx8ftG7dGnFxcdizZw+A4p78OnXq8BYXABo0aIB169ahW7duOHPmDBYsWAAA+Pfff6Gtrc1r7NKys7Nx5swZnDlzBtLS0ujatStu374NGxsbLFmyRCyN1oyMDDDGYGZmhri4OOjo6HD75OTkULt2bUhLS/9wnIqcPn0aixcvFtneuXNn+Pv78xb39u3bqFu3rsj2unXrIikpiZeYW7ZsAQCYmprC19cXysrKvMT5WsmNRnx8PNzc3KCiosLtk5OTg6mpKfr168drHST1Oy3JvyWkCiSbVUMI+dm9efOGjR8/nvXs2ZOdPHmS2z5nzhwWGBjIa+x9+/YxWVlZJiUlxTp27MhtX7RoEevcuTNvcRMSEliDBg2YmpoamzdvHrfdy8uLubu78xb34cOHrFu3bszOzo5t3LiR2z5p0iQ2YcIE3uIyxtiFCxeYhoYGk5KSYiNHjuS2T58+nfexBV++fGH79+9n3bp1Y7Kysqxx48Zs7dq17N27d9wxBw8eZBoaGrzWozoZGxuzpUuXimxfunQpMzY25i2ug4MDGzZsGPv8+TO37fPnz2zYsGHMwcGBt7iSFBYWxj5+/CiR2JL6nZbk3xJSOQFjjEn6BoEQ8vPKz88vN+f35cuXqFWrFq/xnz59iuzsbDRq1AhSUsUTUMXFxUFNTQ3169fnNfbXPn36BGlpabHnQNcUhYWFeP/+PTQ1NbltmZmZUFJSQu3atXmLW6tWLRQVFcHd3R1jxozh8v1Le/v2LRwcHITyp39UUFAQdHV1MWrUKKHtmzdvxosXL+Dn5ye2WF8LCwvD6NGj0aVLFzRv3hwAcPXqVZw6dQobNmzAiBEjeIkbFxeHHj16gDEGOzs7AMU5+AKBAP/88w837oAPz549g6+vL86dO4fnz5/j6+ZJYWEhb7Froo8fPwql+JBfBzXOCSE/pF+/fti/f7/IgKpnz56hffv2uHPnjoRqxp85c+bA1dUVrVq1Ehq8Vh3S09OxZcsWpKenY8WKFahduzZOnjwJY2NjNGjQgLe4Hz9+BGMMSkpKAIqnrTx06BCsra3h5ubGW1wA2LZtGwYMGAAFBQVe43zN1NQUO3fuFBmMePXqVQwaNEisNwJluXr1KlauXInk5GQAgLW1NSZOnMg11vmSm5uLHTt24N69e1zcwYMH855u0qVLF2RlZcHLywv6+voif1N69erFS1wpKakyB4SW4POmYOLEiVi5cqXI9tzcXHTv3h0XLlzgJa6HhwdcXV3h7OwMMzMzXmKQ70eNc0LID2natCns7OywadMmbtvTp0/h6uqKBg0aYP/+/bzFzs3NRXBwMNfTVjJIs8SDBw94iduxY0dcvnwZBQUFaNq0KZydneHi4oLWrVvz2tMVFRWFLl26oHXr1rh48SKSk5NhZmaG4OBgXL9+nddr3alTJ/Tt2xfjxo3D27dvUb9+fcjKyuLly5dYtmwZbzPjSJKCggKSk5NFcrAfPHgAGxsbfPr0SUI1+29SVVVFdHR0mU9G+HT48GGhxnl+fj5u3bqF8PBwBAQEwNPTk7fY9erVw9ChQxEQEMBty83N5QaiRkdH8xJ39OjRuHjxIu7fvw9DQ0Pub5izs7PYBlaT70cDQgkhP+TEiRNwcnKCj48Pli1bhn///Reurq5o1KgRdu/ezWvs0aNHIyoqCsOGDSuzp40vZ86cQUFBAa5evYqLFy8iKioKK1euxOfPn9G0aVOhxT3Eyd/fH4GBgfDx8eFmqQGKF8tZvXo1LzFLSGrayhLXr1/H3r17kZWVJbLQ08GDB3mJaWRkhNjYWJHGeWxsLAwMDHiJWVrJU5IHDx5g+fLl1faUZNu2bVi/fj0ePHiAy5cvw8TEBKGhoTAzM+Ot9xoovt6S6C8sawaa/v37o0GDBtizZw+vjfOIiAi0bdsWmpqamDRpEj58+AA3NzfIyMjg5MmTvMXduHEjAODJkyfc37CQkBCMHTsW+vr6QguOEQmQVLI7IeS/IysrixkbG7PJkyczCwsL9ttvv7GCggLe46qrq7OYmBje41QkJSWFrVu3jvXv35/JyMgwbW1t3mIpKyuzBw8eMMYYU1FRYenp6YwxxjIyMpi8vDxvcRljTFFRkT18+JAxxtiAAQO4gbBZWVlMUVGR19i7du1isrKyrHv37kxOTo51796dWVpaMnV1dV4XTFm8eDHT1tZmmzdvZpmZmSwzM5Nt2rSJaWtrs0WLFvEWlzHGIiMjmaKiIuvQoQOTk5PjvuugoCDWr18/3uL+/fffrFatWiwwMJApKChwcbds2cJcXFx4i8sYY6dPn2adOnViGRkZvMapqvT0dKasrMx7nISEBKalpcVWrFjBWrRowZydnVlOTg7vcRljLDc3l50+fZr5+/uzFi1aMDk5OWZvb18tsUn5qHFOCBGLlJQUVrt2bTZkyBBWVFRULTFNTU1ZUlJStcQqbf369czd3Z0ZGBgwbW1t1rt3b7Z8+XIWHx/P67kbGhqy2NhYxphw4/zgwYPMzMyMt7iMMWZra8tWrFjBsrKymJqaGrt06RJjjLHr168zXV1d3mOvXr2aMfb/511UVMTGjBnD5syZw1vcoqIiNm3aNKagoMCtkKmkpMT7iqiMMdaiRQsWEhLCGBP+rq9evcoMDQ15i2ttbc0OHTokEvf27du83ngyVrxCqpycHJOSkmIqKiq8ropamby8PObt7c0sLS2rJd6lS5eYsrIya9euHcvLy+M93vTp01nLli2ZgoICc3BwYJMmTWKHDx9mr1+/5j02qRzlnBNCvpmmpmaZKSR5eXmQl5cXmgP69evXvNVj+/btOHLkCMLDw7mBitVBSkoKOjo6mDJlCv7880+h+ZH55Ovri6tXr2Lfvn2wtLTEzZs38ezZM3h4eMDDwwNz587lLfb+/fsxePBgFBYWon379oiIiABQPKPJxYsXeX0Er6yszM2br62tjcjISNja2iI5ORnt2rXjfRGknJwcJCcnQ1FRERYWFtUyCFhFRYWbc1xVVRUJCQkwMzNDZmYm6tevz1u+u6KiIu7duwcTExOhuGlpabCzs+N1YbHw8PAK95depEmcvv57xhjDhw8foKSkhO3bt3MLbolLyeJHX3v48CFq164tNG7l5s2bYo1douRv2OTJk9G3b19YWlryEod8H8o5J4R8M76Wp/9WISEhSE9Ph66uLkxNTUWmMOTrH7aDBw/i4sWL2L17N+bOnQsHBwe4uLjAxcUFbdq04e1GYdGiRRg/fjyMjIxQWFgIGxsbFBYWYvDgwZg1axYvMUv0798fbdq04aatLNG+fXv06dOH19iampr48OEDAMDQ0BB37tyBra0t3r59y61yyCcVFRU0bdqU9zilaWhoIDs7WyTf/datWzA0NOQtbt26dREfHy+0aigAnDp1CtbW1rzFBfhrfFcmNDRUqLFc0nBt3ry50LSh4sLHKqvf6tatW4iKikJkZCRCQkIgJyfHDQp1cXGhxrqEUc85IeSnVXqGg7Lw2ZNc4t27d4iOjsa+ffuwa9cuSElJ8T6Lx6NHj3D79m3k5OTAwcHhPz+7wuDBg9GkSRP4+PhgwYIFWLVqFXr16oUzZ87A0dGRtwGhgGQGogKSe0qyceNGzJs3DyEhIfD09MTGjRuRnp6OoKAgbNy4EYMGDeIlbglJTRX6q0tISEBoaCh27NiBoqKiX25O+ZqGGueEkB9y4sQJSEtLi8x1HRERgcLCQnTp0kVCNePXq1evuJ6nyMhI3L17F5qammjbti0OHTpULXUoLCzE7du3YWJiwksPX9++fREWFgY1NTX07du3wmP5bKi+fv0anz59goGBAYqKirBkyRJcunQJFhYWmDVrFi/nDgC7d++Gh4cH3NzcEBERgU6dOiE1NRXPnj1Dnz59uGXn+fDlyxeMHz8eYWFhKCwshIyMDPeUJCwsTCh1TNx27NiBefPmIT09HQBgYGDA+5SCgOSmCr127Rp27dqF1NRUAICVlRXc3d3RpEkTXuJ9HbuoqEhk7vqrV69CWlqatzowxnDr1i3u71dMTAzev38POzs7ODs7czMzEcmgxjkh5IfY2dkhODgYXbt2Fdp+6tQp+Pn5ISEhgfc63Lhxg1uopUGDBnBwcOA1Xkm+s6amJpycnLj5gUtWVOTLpEmTYGtrC09PTxQWFsLZ2RmXLl2CkpISjh07BhcXF7HGGzlyJFauXAlVVVWMHDmywmP5bKhKip2dHcaOHYvx48dz+dd169blppur7MmNOJT1lKS6Vo7My8tDTk4Or6u/ltayZUsMGDCAmyq0JN89Li4Offv25WV6v2nTpmHp0qVQUVHhFuNJT09HXl4efH19sXjxYrHHLK1Zs2aYNm0a+vfvL7T94MGDWLx4Ma5evcpLXE1NTeTk5KBRo0ZcOkvbtm2hoaHBSzzyjSQ1EpUQ8t+goKBQ5tRnGRkZTElJidfYz549Y66urkwgEHAzOggEAtauXTv2/Plz3uKuXr2a3b59m7fyy2NoaMiuXbvGGGPs0KFDTF9fn6WkpLBZs2axVq1aVXt9+PTu3bsqv/iipKTE/WxraWmxxMRExhhjSUlJTE9Pj7e4jDE2YcKEMrfn5OTwPqWhpFT3VKFhYWFMQUGBrVq1in358oXb/uXLF7ZixQqmoKDAwsPDxR63NGVlZe48S3vw4AFTUVHhLe6xY8d4/d0hP0ZK0jcHhJCfm7q6epkrcd6/f5/35b4nTJiADx8+4O7du3j9+jVev36NO3fu4P3795g4cSJvccePH4+GDRviy5cvSElJQUFBAW+xSnv58iX09PQAFKcTDRw4EJaWlhg1ahRu375dLXWoLhoaGtDU1KzwVXIMX8oaiAqgWgaiHj9+XCSvvGTlSD5/3p49e4Zhw4bBwMAAMjIykJaWFnrxqWQQ7Nf4GgS7Zs0aLFq0CF5eXkKDyWVlZTFx4kQsXLiQ98W95OXl8ezZM5Ht2dnZkJHhb86Obt26QU1NDffv38fp06e5WXgYJVPUCDRbCyHkh/Tq1QuTJk3CoUOHUK9ePQDFDfMpU6aIfQqyr506dQpnz54VmkXCxsYGa9asQadOnXiL+/HjR3h5eXFTv6WmpsLMzAwTJkyAoaEh/P39eYmrq6uLpKQk6Ovr49SpU1i7di2A4vQDvhtOr169wpw5c3DhwgU8f/4cRUVFQvvFPWXmhQsXxFre93BycsKZM2dga2uLAQMGwNvbG+fPn8eZM2fQvn17XmNLauXIESNGICsrC7Nnz67WVXcBYNCgQfDz88O+ffsgEAhQVFSE2NhY+Pr6wsPDQ+zx7t69W+GKp71798bs2bPFHre0Tp06Yfr06Thy5AjU1dUBFN/8zZgxAx07duQt7qtXrzBw4EBcuHABAoEAaWlpMDMzg6enJzQ1NRESEsJbbFI5apwTQn7IkiVL0LlzZ9SvXx916tQBADx+/Bht27bF0qVLeY1dVFQkMn0iUNzz9XXjUZz8/f2RkJCAyMhIdO7cmdveoUMHzJs3j7fG+ciRIzFw4ECu0dShQwcAxYPH6tevz0vMEsOGDcP9+/fh6ekJXV1d3httzs7OvJZfFatXr+Zm3pk5cyZkZWVx6dIl9OvXj/epK+vVq4dTp07B1dUVUlJS2LVrF+Tl5XH8+HFen0jFxMQgOjoa9vb2vMUoT3VPFSotLS0yA09p+fn5vN/0Ll26FE5OTjAxMeHGysTHx0NXVxfbtm3jLe7kyZMhKyuLrKwsoc6N3377DT4+PtQ4lzAaEEoI+WGMMZw5cwYJCQlQVFSEnZ0dnJyceI/bq1cvvH37Frt27YKBgQEA4MmTJxgyZAg0NTV5mzXFxMQEe/bsQYsWLYQGrt2/fx+Ojo54//49L3GB4sWAHj16hAEDBnA3Q+Hh4dDQ0KiwF/BHqaqqIiYmRmiO8+r05s0bbNq0iRv4a2Njg5EjR0JLS4uXeAUFBdi5cyfc3Nygq6vLS4yquHz5Mjp27IjmzZvj2LFjvA8EtbGxwY4dO3gfVF2R6poqtGQQ5IIFC8rcP2vWLMTExCAyMpKX+CVyc3OxY8cOob+f7u7uZXY8iIuenh5Onz6NRo0aCf0Ne/DgAezs7JCTk8NbbFI56jknhPwwgUCATp068ZpKUpbVq1ejZ8+eMDU1hZGREYDif9gbNmyI7du38xb3xYsXZc5gkZuby3uP8tezOgDVs3hL/fr1eV0dsiIXL15Ejx49oK6uzk0tt3LlSsyfPx///PMPLzeCMjIyGDduHHczUB3KWzlSXl4e//77L1q3bs1t42uBreXLl8Pf3x/r16+HqakpLzEqY2RkBCMjIxQUFPC6ZoCvry969+6Nz58/Y8qUKdxN2NOnTxESEoLly5dXy7SoysrK+P3333mPU1pubm6Zi6W9fv26WlbAJRWjnnNCyDdbuXIlfv/9dygoKGDlypUVHsvnwEyguNf+7NmzuHfvHgDA2tqaS/fgi5OTEwYMGIAJEyZAVVUViYmJqFu3LiZMmIC0tDScOnWKt9i5ubmIiooqc1EcPq/1tWvX4O/vjzlz5qBhw4YivXpqamq8xba1tUXLli2xdu1aLs2gsLAQf/75Jy5dusTbYFgXFxdMnjyZ1ycSpX3L1Ix8LUKkqamJvLw8FBQUQElJSeR7FvfYAgD4559/8OrVK4wYMYLbtnDhQixYsAAFBQVo164d9uzZw8vg31WrVsHX1xcFBQVczve7d+8gIyODJUuWwNvbW+wxjx49ii5dukBWVhZHjx6t8Fi+xu107doVjRs3xoIFC7i/YSYmJhg0aBCKiop4m1OeVA01zgkh36xu3bq4fv06tLW1RZYXL00gEJQ5k8vPLiYmBl26dMHQoUMRFhaGsWPHIikpCZcuXUJUVBQaN27MS9xbt26ha9euyMvLQ25uLrS0tPDy5UsoKSmhdu3avF7rtLQ0DB48WKTHljEGgUDA64qCioqKiI+Ph5WVldD2lJQU2Nvb89ajv3fvXkyfPh2TJ09G48aNRXK9+Z7XXhJKBjmXh4+nNK6urujfvz/Gjx8PALh06RLatm2L+fPnw9raGjNnzkSXLl2wbNkysccGisfI7Nu3D2lpaQAAS0tL9OvXj3saJ25SUlJ4+vQpateuDSmp8ifN4/P36s6dO2jfvj0cHR1x/vx59OzZk5v1KjY2lhvcTySDGueEkJ9KTem1T09PR3BwMBISEpCTkwNHR0f4+fnB1taWt5guLi6wtLTEunXroK6ujoSEBMjKymLo0KHw9vaudBXPH9GsWTPIyMjA29u7zAGhfA7gbN26NaZOnYrevXsLbT98+DCCg4Nx5coVXuKW1XASCATVckMiqZUjJaF27do4ffo0l+fu4+ODpKQk7gnUiRMn4O3tzTWeiXi8e/cOq1evFvobNn78eOjr60u6ar88apwTQn4qv3KvvYaGBq5evQorKytoaGjg8uXLsLa2xtWrVzF8+HAutYcPSkpKuHXrlkjvdXXYs2cPpk2bhgkTJqBFixYAgCtXrmDNmjUIDg4Wmm1CnL3ZDx8+rHC/iYmJ2GJ9TVIrRwLFN55btmxBeno6VqxYgdq1a+PkyZMwNjZGgwYNxB5PUVERKSkpMDY2BlB87gMGDMDUqVMBFH8PNjY2yM3NFVvMytJJSuN7SlhCvkYDQgkh38zHx6fKx4r7UXRGRkaZ/8239+/fc3nVlc3Gwlf+taysLNebW7t2bW4aNHV1dTx69IiXmCWaNGmCR48eSaRx7u7uDqB4qfWy9vHVm81n47sySUlJcHR0FNnu4OCApKQk3uJGRUWhS5cuaN26NS5evIiFCxeidu3aSEhIwKZNm3jJRTY0NERycjKMjY2Rk5ODhIQEhIaGcvtfvXpV5uDFH/H1U5iSn6HS70uI+wlJZU/8ShPn07/ExEQ0bNgQUlJSSExMrPDY/2LK1s+EGueEkG9269atKh1XnQuYAMX/iN6+fRsmJiZiHzymqamJ7Oxs1K5dGxoaGmWeG9/pDg4ODrh27RosLCzg7OyMOXPm4OXLl9i2bRsaNmzIS8wSEyZMgLe3N6ZOnQpbW1uRgYJ8/mNenTdhX9u2bRvWrVuHjIwMXL58GSYmJli+fDnq1q3L60DRkpUjzczMhLbzvXKkv78/AgMD4ePjA1VVVW57u3bteFstc8CAAZg0aRJmzJiBEydOQE9Pj3tCAgDXr18X+01h6XUQzp49Cz8/PyxatAgtW7YEUDyF5axZs7Bo0SKxxgUgdONREYFAINbGub29PZfrbm9vL3JDUjounylbpHKU1kII+WlNmjQJtra28PT0RGFhIZycnHD58mUoKSnh2LFjcHFxEVusqKgotG7dGjIyMoiMjKzwxoOv/Ovr16/jw4cPcHV1xfPnz+Hh4YFLly7BwsICmzdv5nUOcknmX0vK2rVrMWfOHEyaNAkLFy7EnTt3YGZmhrCwMISHh/O6iqm7uzuys7NFVo7s3bs3ateujb179/ISV0VFBbdv30bdunWF5r/OzMxE/fr1eZna8OPHjxg7diz++ecf6Onp4X//+x/atm3L7Xd1dUXnzp3h5+cn9tgA0LBhQ6xbtw5t2rQR2h4dHY3ff/+9WqfT5NPDhw9hbGwMgUAg0ZQtUgWMEEJ+wNu3b9mrV69Etr969Yq9e/eO19iGhobs2rVrjDHGDh06xAwMDFhKSgqbNWsWa9WqldjjrVq1ir1580bs5f4MMjMzK3zxKSwsjB07dox7P3XqVKaurs5atmzJa2xra2t26NAhxhhjKioqLD09nTHG2O3bt5m2tjZvcRlj7PHjx8zMzIypq6szFxcX5uLiwjQ0NJiVlRXLysriLa6hoSGLjY1ljAmf88GDB5mZmRlvcSVJQUGB3b59W2R7QkICU1BQ4C3uu3fvWGFhocj2wsJC3v52TpkyhSUnJ/NSNhGf8ufwIYSQKhg0aBB2794tsn3v3r0YNGgQr7FfvnwJPT09AMUzOgwYMACWlpYYNWoUL3Nfz5w5EwYGBhg8eDDOnz8v9vJrMhMTkwpffFq0aBG3Mubly5exevVqLFmyBLVq1cLkyZN5i5uRkVHmSpny8vJiHZxYFkNDQyQmJmLJkiWwsbFB48aNsWLFCty+fZu3Kf6A4t9nPz8/PH36FAKBAEVFRYiNjYWvry88PDx4iytJTZs2hY+PD549e8Zte/bsGaZOnYpmzZrxEvPQoUNo0qRJmU8iPn78iKZNm+Kff/4Re9wjR46gQYMGaNWqFTZv3sz7zzH5TpK+OyCE/Nw0NTVZUlKSyPbk5GSmpaXFa2xjY2N2+vRpVlBQwIyMjLje1Tt37jANDQ2xx8vLy2Ph4eHMxcWFSUlJMVNTUzZ//nxeezJLe/r0KRs6dCjT19dn0tLSTEpKSujFJ0n1XjPGmKKiInv48CFjjLFp06axYcOGMcaKv+datWrxFtfa2podPnyYMSbci7xy5Urm4ODAW1xJ+vz5Mxs9ejSTkZFhAoGAycrKMikpKTZ06FBWUFAg9nj29vbMwcGhSi++pKWlsYYNGzI5OTlWr149Vq9ePSYnJ8caNGjA0tLSeInZsWNHtmHDhnL3b9q0iXXq1ImX2FFRUWz48OFMRUWFqaiosJEjR3JPS0jNQANCCSE/5PPnzygoKBDZnp+fz/ty7yNHjsTAgQOhr68PgUDArQx69epV1K9fX+zxFBUV4eHhAQ8PDzx48ABhYWHYtGkTAgIC0KFDB3h6eqJ3794igyXFZcSIEcjKysLs2bO5c64uixYtwtq1awH8f+/18uXLcezYMUyePBkHDx7kLbaKigpevXoFY2NjREREcLMFKSgo8Poz5uPjg/Hjx+PTp09gjCEuLg67du1CUFAQNm7cKPZ4NWHlSDk5OWzYsAGzZ8/GnTt3kJOTAwcHB1hYWPAS7+tZUyTB3NwciYmJOHPmjMhKw3z9jt25cwd///13ufudnJwwa9YsXmI7OTnByckJa9aswZ49e7Blyxa0adMGVlZW8PT0xLBhw6Crq8tLbFJFkr47IIT83FxcXJiXl5fI9j///JO1adOG9/j79u1jy5YtY48ePeK2hYWFcT2efCsqKmIRERFs8ODBTElJieno6PAWS0VFhd26dYu38isiqd5rxhgbPHgwc3R0ZJ6enkxJSYm9fPmSMcbYkSNHWIMGDXiNvX37dmZubs4EAgETCATM0NCQbdy4kZdYAoGAPXv2jPvv8l58PyUpUVRUxIqKiqolVk3x8ePHajlnBQWFCnO/k5KSeM13/1paWhqbMWMG09LSYnJyctUWl5SNes4JIT8kMDAQHTp0QEJCAtq3bw8AOHfuHK5du4aIiAje43+9SMvbt295WWK8PAKBADIyMtzMJfn5+bzFMjIyKnPqs+ogqd5rAFizZg1mzZqFR48e4cCBA9DW1gYA3Lhxg5sDnS9DhgzBkCFDkJeXh5ycHNSuXZu3WKWn9yv939Vt06ZNCA0N5VbktLCwwKRJkzB69GiJ1YlPRUVFWLhwIdatW4dnz54hNTUVZmZmmD17NkxNTeHp6Sn2mKamprh+/Xq5T/iuX79ebTOm5ObmIjo6GlFRUXjz5o1E1jIgX5H03QEh5Od369YtNnjwYGZjY8MaN27MRo4cyVJTU3mPGxwczHbv3s29HzBgAJOSkmKGhoYsISGB19hZWVksICCA1a1bl0lLSzNXV1e2fft29vHjR95inj59mnXq1IllZGTwFqM8kuy9lhRXV9cyZ+d59+4dc3V1rf4KVYPZs2czZWVl5u/vz44cOcKOHDnC/P39mYqKCps9e7bY42lqarIXL14wxhjT0NBgmpqa5b74EhAQwMzMzNj27duZoqIiN7Zg9+7drEWLFrzEnDFjBjM2NmZPnz4V2Zednc2MjY3ZjBkzeIldIjo6mo0cOZKpqqpyuecxMTG8xiRVQ/OcE0J+WnXr1sWOHTvQqlUrnDlzBgMHDsSePXuwd+9eZGVlib3n/suXLzh48CA2b96M8+fPQ19fH8OHD8eoUaNEFosRF01NTaG819zcXBQUFEBJSUkkt/3169e81AEofiJR0nv9xx9/oHPnzgCAuXPnQk5ODjNnzhRrvJqwmqGUlBS3aEtpz58/h6Ghodifkkhq5cjSdHR0sHLlSpEnErt27cKECRPw8uVLscYLDw/HoEGDIC8vj/Dw8AqP5euJmLm5OdavX4/27dsLze1+7949tGzZEm/evBF7zA8fPqBly5bIysrC0KFDud7qe/fuYceOHTAyMsKVK1eEFoISh+zsbISHhyMsLAypqalo0aIFRo0ahUGDBkFFRUWsscj3o8Y5IeSnpaioiNTUVBgZGcHb2xufPn3C+vXrkZqaiubNm4v9H1UtLS3k5eWhe/fu8PT0hJubW5mL84hTZQ2W0qoznYdvpRvGUlJSZS6vznhaAKnkZsDe3h7nz5+HlpYWt6+wsBCnTp3C+vXrkZmZKda4devWrdJxAoEADx48EGvsEhoaGtwqtKWlpqaiWbNmePv2LS9xJUlRURH37t2DiYmJUOM8KSkJzZo1Q05ODi9x3717h+nTp2PPnj3c3yoNDQ0MGjQICxcuFPsqxwAgIyMDbW1tDBs2DJ6enrC2thZ7DPLjKOecEMKLDh064MGDB7w1IoDiXuVHjx7ByMgIp06dQmBgIACAMcbLipWzZs3CsGHDoKOjI/ayyyPJBrcke68zMjK465yRkSHWsitTsrS5QCBAu3btRPYrKipi1apVYo9b3edZlmHDhmHt2rVYtmyZ0Pb//e9/GDJkSLXV49OnT/jy5YvQNjU1NV5i2djYIDo6WiTHe//+/WXOcy8u6urq+Pvvv7FmzRq8fPkSjDHo6OjwOgvT3r170bNnT8jIUPOvJqNvhxDCiz59+oj9EfjX+vbti8GDB8PCwgKvXr1Cly5dAAC3bt2Cubm52OOVDII0MzPDtWvXuIGJJd6+fQtHR0febkhOnDgBaWlpuLm5CW2PiIhAYWEhd/7iYm9vz/VelzRYq6v3unRDqbqXEs/IyABjDGZmZoiLixO6GZOTk0Pt2rUhLS3NW/z3799DRUVF5KlMUVERcnJyeGuklti0aRMiIiLQokULAMVTk2ZlZcHDw4P7HQAg0oD/Ubm5ufDz88PevXvx6tUrkf183HADwJw5czB8+HA8efIERUVFOHjwIFJSUrB161YcO3aMl5gldu3aBXd39zJv+KdOnYq//vpLrPH69u3L/Xd6ejq2bNmC9PR0rFixArVr18bJkydhbGyMBg0aiDUu+TaU1kII+Wnl5+djxYoVePToEUaMGMH1coWGhkJVVZW32SXKy0V+9uwZjI2N8fnzZ17i2tnZITg4GF27dhXafurUKfj5+SEhIUGs8R4+fAhjY2MIBAI8fPiwwmP5bECfP38eBw8eRGZmJgQCAerWrYv+/fvDycmJt5iScujQIfj5+SE+Ph5KSkpC+3Jzc+Ho6IilS5eiR48evMR3dXWt0nECgUDsq+SOHz8eFy5cwIIFCzBs2DCsWbMGT548wfr16xEcHMxrz310dDTmz5+PhIQE5OTkwNHREXPmzEGnTp14iwkUp7Hs2rVL5MZ68uTJ2L17N7Kzs3mJGxUVhS5duqB169a4ePEikpOTYWZmhuDgYFy/fh379+/nJS6pGmqcE0JIFZUsDNO7d2+Eh4dDXV2d21dYWIhz587hzJkzSElJ4SW+oqIikpOTYWpqKrQ9MzMTDRo0+E8uxT1u3Dj873//g6amJiwtLcEYQ1paGt6+fYs///yTl/SS0tLS0nDhwgU8f/5cZHrDOXPmiD1ep06dMHDgwHJvLDdv3ow9e/bg9OnTYo8tacbGxti6dStcXFygpqaGmzdvwtzcHNu2bcOuXbtw4sQJSVdR7I4fP44hQ4bg2LFjaNOmDQBgwoQJOHjwIM6dO8fLYmoA0LJlSwwYMAA+Pj5CefZxcXHo27cvHj9+zEtcUjWU1kII+SF9+vQpM0dSIBBAQUEB5ubmGDx4MG9z527btg3r16/HgwcPcPnyZZiYmGD58uWoW7cuevXqJdZYJasZCgQCkVxwWVlZmJqaIiQkRKwxS1NXV8eDBw9EGuf379+HsrIyb3EByfReHzp0CFu2bMHmzZsxfPhw7uesqKgIYWFh+OOPP9CxY0feVsvcsGED/vjjD9SqVQt6enpCP+cCgYCXxrkkV44s8fbtW9y/fx9A8UwmGhoavMYr8fr1a27WIzU1NW72oTZt2uCPP/6oljpUt27duuHvv/9Gz549cebMGWzatAlHjhzBhQsXYGlpyVvc27dvY+fOnSLba9euzXs6IqmC6p+9kRDyXzJ8+HCmrq7OTExMWN++fVnfvn2Zqakp09DQYAMHDmRWVlZMXl6el/lz//77b1arVi0WGBgoND/xli1bmIuLi9jjlTA1NeXmZq5Ov//+O7O1tWX379/ntqWlpTE7Ozvm6enJW9yxY8cygUDAtLS0WIsWLVjz5s2ZlpYWk5KSKnN1WHHp0aMH8/f3L3f/tGnTWM+ePXmLb2xszIKDg3krvyySXDkyIyODde3alUlLSzMpKSkmJSXFpKWlWbdu3aplbn1bW1sWGRnJGGOsffv2bMqUKYwxxlasWMEMDQ3FGquyOdWrY3710tasWcPk5eVZnTp1WFpaGu/xDA0NWWxsLGOseOXhkr+dBw8eZGZmZrzHJxWjnnNCyA/R09PD4MGDsXr1am4AW1FREby9vaGqqordu3dj3Lhx8PPzQ0xMjFhjr1q1Chs2bEDv3r0RHBzMbW/SpAl8fX3FGqs0Sc2qsWTJEnTu3Bn169dHnTp1AACPHz9G27ZtsXTpUl5iSrL3+ubNmxX2Evft2xf9+vUTe9wSb968wYABA3grvyySWjny0aNHaNGiBWRlZbFgwQJuir2kpCSsXbsWLVu2xLVr17ifOz6MHDkSCQkJcHZ2hr+/P3r06IHVq1cjPz9f7INPly9fLtbyvkXpQbWl6ejowNHRUejJibjPu8SgQYPg5+eHffv2QSAQoKioCLGxsfD19YWHhwcvMUnVUc45IeSH6OjoIDY2VuQRbGpqKlq1aoWXL1/i9u3baNu2rdjnSC5vfuK0tDTY2dnxtqz8xIkTYW5uLrIQzOrVq3H//n1e/+FnjOHMmTNISEiAoqIi7OzseE0t6dmzJxo0aICgoKAy9/v5+eHevXs4cuSI2GMrKCjgwYMHMDAwKHP/kydPYG5uztv37OnpiaZNm2LcuHG8lF+WmTNnYvv27YiLi4Ourq7QvqdPn6J58+YYOnQoFi5cKNa4np6euH//Pk6fPg0FBQWhfR8/fkTnzp1hYWGBjRs3ijVuRR4+fIgbN27A3Nyct4WmJEGSg25LfPnyBePHj0dYWBgKCwshIyODwsJCDB48GGFhYbzORkQqRz3nhJAfUlBQgHv37ok0zu/du8dNfaagoMDL3L1169ZFfHy8SE/iqVOneF1c48CBA9zg0NJatWqF4OBgXhrn+fn5UFRURHx8PDp16sT7LBIlJNl7/eXLF5FVUEuTkZERmQtbnMzNzTF79mxcuXIFtra2InXhY5VOf39/HDlyBBYWFuWuHOnv7y/2uKdOncKePXtEGuZA8U3wggULMGjQILHHrYiJiQlvswC9f/++yseKe+rKCxcuiLW87yEnJ4cNGzZg9uzZuHPnDnJycuDg4CCy+BSRDGqcE0J+SMlKczNmzEDTpk0BANeuXcOiRYu4x6NRUVG8zJvr4+OD8ePH49OnT2CMIS4uDrt27UJQUBCvPXyvXr0SmqmlhJqaGm+DqWRlZWFsbMzbXM/lefnyZYWpDHXq1ClzTmpxmT17tsiUgiXy8vJ4iwsUL7yjoqKCqKgoREVFCe0TCAS8NM5VVVURGxtb5sqRJT3m4l7SHSj+nr8eaFyamZkZN0CTT9euXSt3dhxxpnhoaGhU2mHAeJrDvyYxNjaGsbGxpKtBvkKNc0LIDwkNDYWuri6WLFmCZ8+eAQB0dXUxefJk+Pn5ASieHq5z585ijz169GgoKipi1qxZyMvLw+DBg2FgYIAVK1bw2stnbm6OU6dOwcvLS2j7yZMnudkm+DBz5kzMmDED27ZtE1pSnk+S7L12cnKqdFpKPlN6JDW2QBIrR+rr6yMpKancG7E7d+5AT0+Pt/gAsGjRIsyaNQtWVlbQ1dUVmR1HnGpC7zVQPHd9cHAwzp07V+YNCV8LmpWX9156lq1evXpV298ZIoxyzgkhYlPyqJjvFQyB4nSanTt3ws3NDbq6usjLy0NOTo7IwkB82Lx5M7y8vDB16lRuefdz584hJCQEy5cvx5gxY3iJ6+DggPv37yM/Px8mJiYi0yfevHlT7DGlpKTw+++/V9h7vWHDhv907+KvYNKkSTh//jzOnTsnslrl8+fP0bFjR7i6uvI6nkJXVxeLFy/GiBEjeItR07i7uyMqKgrDhg2Dvr6+yE2It7c3L3FdXV1x8+ZNFBYWcqlTqampkJaWRv369ZGSkgKBQICYmBjY2NjwUgdSPmqcE0J+WkpKSkhOTq725d0BYO3atVi4cCH+/fdfAMWzbMybN4/XmQ4CAgIq3D937lyxx3RxcalSr2VN6YkUh/J6Fb8m7pk0HBwcqtxDLO4bsTdv3qB58+Z4+vQphg4divr164MxhuTkZOzcuRN6enq4cuUKrz2p+vr6uHjxYrXkPScmJqJhw4aQkpJCYmJihcfyORhVQ0MDx48fR+vWrXmLUZbly5cjOjoaW7Zs4TpT3r17h9GjR6NNmzYYM2YMBg8ejI8fP/4nF7yq6ahxTgj5Ic+ePYOvry/3WPbrPyl89qi6uLhg0qRJ3OJAkvDixQsoKipCRUVFYnX4ryssLERYWFi5j/7FPaNFVWbT4GMmjcpuvkrj40bszZs3mDFjBvbs2cPNrKShoYGBAwdi0aJFvKc4LFmyBP/++2+1THMoJSWFp0+fonbt2pCSkoJAIBD52wWA95zzunXr4sSJE7wOYC+LoaEhzpw5I9IrfvfuXXTq1AlPnjzBzZs30alTJ1qUSAKocU4I+SFdunRBVlYWvLy8ynwsK+5VOkvbu3cvpk+fjsmTJ6Nx48YiaR7/penXfmVeXl4ICwtDt27dyvwZCw0NlVDN/psYY3jx4gUA8J7rXlpRURG6deuG1NRU2NjYiIx1OHjwoNhiPXz4EMbGxhAIBHj48GGFx/L5ZG779u04cuQIwsPDy00d44OKigqOHTsGFxcXoe2RkZHo0aMHPnz4gAcPHsDe3v6bZrYh4kGNc0LID1FVVUV0dDTs7e2rPXbJokellfSA8dnjVbdu3QobLHwN4irp4SsPnz181d17XVqtWrWwdetWdO3albcYRPK8vLywceNGuLq6igwIBYAtW7aINZ6TkxOOHj0KDQ0NAMDRo0fRsWNHKCoqijVORRwcHJCeng7GGExNTUVuSPgYRwIAQ4YMweXLlxESEiI0y5avry9atWqFbdu2Yffu3Vi6dCmuX7/OSx1I+Wi2FkLIDzEyMirzcXB1kNRsGpMmTRJ6n5+fj1u3buHUqVOYOnUqb3EPHTpUZtzw8PBvSon4Ht7e3lzvdcOGDautNxUonpPZ3Ny82uKVqO4bEi0tLaSmpqJWrVrQ1NSs8BqLc1pDSea6lxYeHo4DBw6gW7duvMUoLSYmRmimoaFDhyI+Pp7XGZe+JqmUvPXr12Py5MkYNGgQCgoKABTPvDR8+HDuSVT9+vWrddEp8v+o55wQ8kMiIiIQEhKC9evXVzhP8q9gzZo1uH79uth7+Cqzc+dO7Nmzh5dVOktIsvc6JCQEDx48wOrVq6v1pqC602nCw8MxaNAgyMvLIzw8vMJjhw8fLra4ks51L2FiYoLTp0+jfv36vMUorXTeOQChVYZ/FTk5OdyTPjMzMxo7U0NQ45wQ8kM0NTWRl5eHgoICKCkpiTyW5XvhkpSUFKxatQrJyckAAGtra0yYMIGbHqw6SSpH88GDB7Czs0NOTg5vMQwMDBAZGSmyEmx16NOnDy5cuAAtLS00aNCA11zk0iidpnpt2bIFp06dwpYtW6ol/5oa56SmorQWQsgPqY6ZFcpz4MABDBo0CE2aNEHLli0BAFeuXEHDhg2xe/du3paVL8/+/furfdGOjx8/YuXKlTA0NOQ1zpQpU7BixYpq770GimcM6dOnT7XGBCSXTvO1T58+iSz0VB1rCVS3lStXIj09Hbq6utWWf3369Glutd+ioiKcO3cOd+7cETqmZ8+eYo0pqfSlr12/fh179+5FVlaWyM8XXze8pGqo55wQ8tOqV68ehgwZgvnz5wttnzt3LrZv34709HRe4n6do8sYw9OnT/HixQv8/fff+P3333mJ+/U/5IwxfPjwAUpKSti+fbvYGxGlSar3WpIklU4DFK8c6efnh7179+LVq1ci+8U5+LemNBarex7/sgaUf42PgeWSSl8qbffu3fDw8ICbmxsiIiLQqVMnpKam4tmzZ+jTp0+1p+YRYdQ4J4R8s/fv33M9d5WlcPDZw6ekpITExESR3s20tDQ0atQIeXl5vMT9uhEhJSUFHR0duLi48Jov+/U/5CVxmzdvDk1NTd7iAsDIkSMr3F8d/5i/ePECKSkpAAArKyuRlSzFTZI3JOPHj8eFCxewYMECDBs2DGvWrMGTJ0+wfv16BAcHY8iQIWKLVRMavE3Q4wAAcqdJREFUi6R62dnZYezYsRg/fjyXzlO3bl2MHTsW+vr6vA8wJxWjxjkh5JtJS0sjOztbaAGPr/E9nSEAdO3aFQMGDBBpOG7ZsgW7d++mle3+I3JzczFhwgRs3bqVmzFFWloaHh4eWLVqFW/5yZK8ITE2NsbWrVvh4uICNTU13Lx5E+bm5ti2bRt27dqFEydO8BZbkt6+fYv9+/cjPT0dU6dOhZaWFm7evAldXV3eU7eqy7eMSeGrc0NZWRl3796FqakptLW1ERkZCVtbWyQnJ6Ndu3bIzs7mJS6pGso5J4R8s/Pnz3O51ZJctr1nz57w8/PDjRs30KJFCwDFOef79u1DQEAAjh49KnTsj6gJ/6ACxas4btq0iRsAa2Njg5EjR1Zbrnt1914DgI+PD6KiovDPP/9wy5zHxMRg4sSJmDJlCtauXctLXEk+2n/9+jU3MFFNTY1LJ2nTpg3++OOPaqlDdee6JyYmokOHDlBXV0dmZibGjBkDLS0tHDx4EFlZWdi6dStvsf/991/ExMSUOWXmxIkTxRpLQ0Oj0jQpvjs3NDU18eHDBwDFq4XeuXMHtra2ePv2LW9PHEnVUc85IeSnVZWcUUA8eaOVLQBUGl//oF68eBE9evSAuro6mjRpAgC4ceMG3r59i3/++QdOTk68xAUk13sNFM+asn//fpHVDC9cuICBAwdyq1nyRRI3JHZ2dli1ahWcnZ3RoUMH2NvbY+nSpVi5ciWWLFmCx48f8xK3OnPdv9ahQwc4OjpiyZIlQjOnXLp0CYMHD0ZmZiYvccPCwjB27FjIyclBW1tb6PdcIBCIfVGxqKioKh/r7Ows1tglBg8ejCZNmsDHxwcLFizAqlWr0KtXL5w5cwaOjo7/yTEkPxVGCCE/4OTJkyw6Opp7v3r1ataoUSPm7u7OXr9+LcGaiVdkZCT3CgsLY3p6eszf358dOXKEHTlyhPn7+zN9fX0WFhbGWx0aNmzIxowZwwoKCrhtBQUF7Pfff2cNGzbkLS5jjP3+++/MzMyMnThxgr179469e/eOHT9+nNWrV4+NGzeO19iKioosKSlJZPudO3eYkpISb3FzcnLYyJEjmbS0NBMIBEwgEDAZGRk2atQolpuby1tcxhhbtmwZW7FiBWOMsTNnzjAFBQUmLy/PpKSk2PLly3mL++effzJra2u2f/9+pqioyDZv3swWLFjA6tSpw7Zv385bXMYYU1NTY/fv32eMMaaiosLS09MZY4xlZmYyeXl53uLWqVOHBQYGssLCQt5i1DSvXr1iT548YYwxVlhYyIKCgliPHj2Yj4/Pf+rv9s+KGueEkB/SsGFDdvz4ccYYY4mJiUxOTo5Nnz6dtWjRgo0YMULCteNHu3bt2M6dO0W279ixgzk7O/MWV0FBgd27d09k+71795iCggJvcRljTFtbm124cEFk+/nz51mtWrV4jd2uXTs2YMAA9vHjR25bXl4eGzBgAGvfvj1vcSV5Q/K1zMxMduDAAZaQkMBrHCMjI+57VlVVZWlpaYwxxrZu3cq6dOnCa2wdHR128+ZNxphw4zwiIoLVqVOHt7haWlrcTQEhNQHlnBNCfkhGRgZsbGwAFM873qNHDyxatAg3b96slsVbrl27hgsXLpSZK7ps2TJeYl6+fBnr1q0T2d6kSROMHj2al5gA4OjoiOTkZJEFlpKTk9GoUSPe4gJAXl4edHV1RbbXrl2b9xzVFStWwM3NDXXq1OHOMyEhAQoKCrwO+j1w4IBIOk3Xrl2hqKiIgQMH8pbrXhYTExOYmJjwHkeSue49e/bE/PnzsXfvXgDFKSVZWVnw8/Pjdc0CT09P7Nu3D/7+/rzF+FbW1tZITU3lNY2osLAQhw4dEhq/0qtXL8jIUNNQ0ugbIIT8EDk5Oa5xdvbsWXh4eAAonjuZ75UyFy1ahFmzZsHKygq6uroiuaJ8MTIywoYNG7BkyRKh7Rs3boSRkRFvcSdOnAhvb2/cv39faADsmjVrEBwcjMTERO5YOzs7scZu2bIl5s6di61bt0JBQQFA8QJIAQEB3AJQfGnYsCHS0tKwY8cO3Lt3DwDg7u6OIUOGQFFRkbe4krwhASRz42lmZoaMjAwYGxujfv362Lt3L5o1a4Z//vkHGhoavMQsERISgv79+6N27dr4+PEjnJ2d8fTpU7Rs2RILFy7kLW5QUBC6d++OU6dOwdbWVmTKTL6udWV1evfuHW/l3717Fz179sTTp0+5m/3FixdDR0cH//zzDxo2bMhbbFI5GhBKCPkhPXv2xJcvX9C6dWssWLAAGRkZMDQ0REREBLy8vJCamspbbF1dXSxevBgjRozgLUZZTpw4gX79+sHc3BzNmzcHAMTFxSEtLQ0HDhzg7YlBZQNgBQIBb7M83LlzB25ubvj8+XOZvdcNGjQQa7yaoH379tDW1ha5IRk+fDhev36Ns2fP8ha7shvP8+fP8xI3NDQU0tLSmDhxIs6ePYsePXqAMYb8/HwsW7YM3t7evMQtLTY2FgkJCcjJyYGjoyM6dOjAa7zAwEDMmTOn2q+1JLVs2RI6OjoIDw/n1kh48+YNRowYgRcvXuDSpUsSruGvjRrnhJAfkpWVhT///BOPHj3CxIkT4enpCQCYPHkyCgsLsXLlSt5i6+vr4+LFi7CwsOAtRnkeP36Mv//+m+vJtba2xrhx43jtOX/48GGVj+UjBSIvL0+o99ra2pq33uujR4+iS5cukJWVFZoSsyx8rYwqyRsSSd14fu3hw4e4ceMGzM3Nxf40pqbQ1NREaGioxK91dVJUVMT169dFfobv3LmDpk2b4uPHjxKqGQGocU4I+YktWbIE//77L5YvXy7pqhAxk5KSwtOnT7mFrsrD90JX1XlDUpokbzxrmuvXryMvL4+3qUL19PQQHR0tkWv97Nkz+Pr64ty5c3j+/Dm+bpLx9bPdqFEjhIaGol27dkLbz58/D29vb9y+fZuXuKRqqHFOCPlm79+/5xYjqSyvnM9FS4qKitCtWzekpqbCxsamWpdXf/v2rdBiQA0aNMCoUaOgrq7OW8zyZGdnIz8/H8bGxmIttyb0Xv+qJHnjKYlc94rwPTgyKCgI2dnZvD7lK0+XLl2QlZUFLy8v6Ovri4yV6dWrFy9xT5w4gWnTpmHevHlC41fmz5+P4OBgtGnThjuWz7/hpGzUOCeEfDNpaWlkZ2dzvZplDb7kK/e5NC8vL2zcuBGurq4iuaIAfys8Xr9+HW5ublBUVESzZs0AFDdoPn78iIiICDg6OvIStzx8NV5qSu/11q1b8dtvv0FeXl5o+5cvX7B7925uELI41JQbEkndeEoq170i//77L/Lz83mbraZPnz44f/48tLW10aBBg2q9yVdVVUV0dDTs7e15i1GW0r/PJd9xSXOw9Hu+f7dJ2ahxTgj5ZlFRUWjdujVkZGQqXe2OrxXugOJ/2Hbv3o1u3brxFqMsbdu2hbm5OTZs2MBNO1ZQUIDRo0fjwYMHuHjxYrXW59q1a8jLy+P1WktS6ZvB0l69eoXatWuLtfFQU25IJHXjWVNy3avTyJEjK9zP17UGiqcv3LFjBxwcHHiLUZaasEopKR81zgkhPyQrKwtGRkYijQfGGB49eiT2VIvSTExMcPr0adSvX5+3GGVRVFTErVu3ROImJSWhSZMm1TLNXnWrzt7rr0lJSeHZs2fQ0dER2p6QkABXV1duLu7/EkndeEoy1728FDmBQAB5eXnIycmJPWZBQQF27tyJTp06QU9PT+zlVyYiIgIhISFYv349TE1Nqz0+qZkqnpeLEEIqUbduXbx48UJk++vXr1G3bl1eY8+bNw9z586t9sawmpoasrKyRLY/evQIqqqqvMZ++/YtNm7ciOnTp3ON0ps3b+LJkye8xh05cmSZ8y5/+PCh0p7H7+Xg4ABHR0cIBAK0b98ejo6O3KtRo0Zo27Ytr9Psbd26FZ8/fxbZ/uXLF2zdupW3uEDxOgH16tXjNUZZJk+ejDVr1lR7XADQ0NCApqamyEtDQwOKioowMTHB3LlzRfLgf4SMjAzGjRtX5vdcHX777TdERkaiXr16UFVVhZaWltCL/JpoESJCyA8pyUv8Wk5ODjc3NF9WrlyJ9PR06OrqwtTUVCRX9ObNm7zE/e233+Dp6YmlS5eiVatWAIrnZp46dSrc3d15iQkAiYmJ6NChA9TV1ZGZmYkxY8ZAS0sLBw8eRFZWFq8NxvK+58ePH/M2CLZ3794AgPj4eLi5uUFFRYXbJycnB1NTU15Xjhw5ciQ6d+4skk5TckPC59OCkhvPLVu2QElJibc4X/P19UW3bt1Qr169ah9kHRYWhpkzZ2LEiBHcWI64uDiEh4dj1qxZePHiBZYuXQp5eXnMmDFDbHGbNWuGW7duVcsKrF+raTNNVcfKpKRy1DgnhHwXHx8fAMWPnGfPni3UgCgsLMTVq1d5H+RU0nirbkuXLoVAIICHhwcKCgoAALKysvjjjz8QHBzMW1wfHx+MGDECS5YsEeqh79q1KwYPHsxLTAcHBwgEAq73uvTS3oWFhcjIyEDnzp15iT137lwAgKmpKX777Tfeb/a+JokbkhKSuvGcOHEiLly4AFdXV2hra/O60u7XwsPDERISgoEDB3LbevToAVtbW6xfvx7nzp2DsbExFi5cKNbG+Z9//okpU6bg8ePHaNy4MZSVlYX28zm/+/Dhw3kr+3ssWrSI95WdSeUo55wQ8l1cXV0BFA8satmypVA+aEmvpq+v739unubCwkLExsbC1tYW8vLySE9PBwDUq1eP9x5OdXV13Lx5k3sEnpCQADMzMzx8+BBWVlb49OmT2GMGBARw/z9lypRye6/5yAeWlJIbkoSEBDRo0KDcG5K9e/fyVoeS616ekhsXcZNUrjtQPJYjMTFR5G9GWloaGjVqhLy8PGRkZKBBgwZiTWUra+Avn6vtfq2wsBCHDx8Wmpa1Z8+ekJaW5jUuqbmo55wQ8l0uXLgAoPjR/8qVK3nPta4ppKWl0alTJyQnJ6Nu3bqwtbWtttjy8vJl9mqlpqaKDJYUF0n1XmtpaSE1NRW1atWCpqZmhT244h4QKul0GoC/xndlJJXrDgBGRkbYtGmTyNOnTZs2cSvvvnr1iltuXlwyMjLEWt63uH//Prp27YonT57AysoKQPG860ZGRjh+/Dhv38XHjx/BGOM6FB4+fIhDhw7BxsYGnTp14iUmqbr/a+/O42pO///xP06lvZQlQ9KiUAiJGdJCIYbQ2DNR1hmSpUa2KOsw1NgZS+Uj+75HlGpsKRUiLWQXhpxqUF2/P/p1vh0nNG/nOq/wvN9u3SbXOXMeV2mm67rO87ouWjknhPzP3r17Bw0NDVy9ehUtWrRQSKaQg7Zytra2+P333+Hs7Mzl9T9k1KhReP78OXbt2oVatWohNTUVysrK6Nu3LxwcHKpd/ernCA8Px+DBg6GmpoawsLCP/j3zKg0IDw8XpJym3MuXL7Fnzx5kZWXB398ftWrVQlJSEurVqwdDQ0MumVu2bMGJEycUXusOlJ0xP2DAADRr1gzt2rUDUHanwM2bN7Fnzx706tULa9euxe3btwW5DImHnj17gjGGbdu2STaAPn/+HMOGDYOSkhKOHj3KJbdbt25wd3fHuHHj8PLlSzRr1gw1atTAs2fPsHz5cvzyyy9ccknV0OCcEPJZzMzMsH//frRq1UoheRUHbeHh4R99Lq9B24kTJzB9+nTMmzev0hpVXjfqvXr1Cv3790diYiJev36NBg0a4PHjx+jQoQOOHTsm04/PVR0mQt+q9zf/3rp1C2ZmZpg1axbXzb9t2rRBVlYWGGMKrXUvl5OTg/Xr1yMjIwMA0LRpU4wdO5b7MYNZWVkIDQ2VlJZYWVnB19eX+7sIWlpauHDhgsw7cCkpKbCzs4NYLOaSW6dOHcTGxqJ58+bYuHEjVq5cieTkZOzduxeBgYGS7wMRBpW1EEI+y8yZMzFjxgxs3bpVIUd/VRxwC7WZqmfPngDKboisOGDlXaNas2ZNnDp1CgkJCUhJSYFYLIaNjQ234wRDQkIk5UohISEK3RxYUVJSEmrUqCEZwBw8eBBbtmyBlZUV5s6dK9d69+oyIRFi8y8g3Cbrcqamplw3VVfm5MmTcHNzQ+vWrWFnZweg7PSl5s2b4/Dhw+jatSu3bDU1Nbx+/VqmXSwWc93HUVhYKPm5ioqKgru7O5SUlPDDDz/g7t273HJJ1dDKOSHks7Rp0waZmZmS67XfX73lvdImBCFvRf0WtWvXDgEBAfjpp5+QnZ0NKysruLu74/Lly/jxxx/lWs5THcppAGE2/1YHL1++xKVLl/D06VOZ88x5HV3Zpk0bdO/eXWZSEBAQgKioKK7/D/P09ERSUhI2bdokOT7y4sWLGD16NNq2bYuwsDAuudbW1hg1ahT69euHFi1a4MSJE+jQoQOuXLmCH3/8EY8fP+aSS6qGBueEkM8i1KkSH+Pi4oLs7GxkZ2crPJuniRMnwtzcHBMnTpRqX7VqFTIzM7nWnCty9fp9FQeqv//+O86cOYOTJ08iISEBgwcPxr1797hlC8XAwAAnT55EmzZtpAbnp06dgre3N9evWYhadwA4fPgwPDw8IBaLoaurKzUxEolE3N6pUFdXR1pamswpMRkZGbC2tuY6EXr58iWGDx+Ow4cPS0qIiouL4ebmhrCwMG5Hdu7ZswdDhw5FSUkJnJ2dERUVBaBsM+q5c+dw/PhxLrmkihghhHxlVq1axebOncs148WLF2zp0qXM29ubeXt7sz/++IM9f/6ca2aDBg1YYmKiTPuVK1eYoaEh12xbW1u2Z88exhhjWVlZTE1NjQ0ZMoSZm5szX19frtk6OjosIyODMcaYi4sLCw0NZYwxdvfuXaaurs4t98qVKyw1NVXy5wMHDrA+ffqw6dOnszdv3nDLZYyxkSNHsr59+7K3b98ybW1tlp2dze7evcvatGnD9fudkpLC6taty8zNzZmKigrLyspijDE2c+ZM9vPPP3PLZYwxCwsL5uvrywoKCrjmvK9hw4Zs165dMu07d+5kRkZGCulDRkYGO3ToEDt06BC7ffu2QjIfPXrEkpKSWElJiaTt4sWLLD09XSH55MNocE4I+Wz//PMP++uvv1hAQIBkgHrlyhV2//59gXvGR2xsLNPV1WVGRkasX79+rF+/fqxRo0ZMV1eXxcbGcstVU1Or9Bf37du3mZqaGrdcxhjT1dVlmZmZjDHGFi9ezLp168YYYyw+Pp41bNiQa3bnzp2Zp6cni4iIYDVq1JB8D2JiYpixsTG3XCEnJC9fvmQuLi5MT0+PKSsrMyMjI1ajRg3m4ODAxGIxt1xnZ2fm7+/PGGNMW1tbMjhPSEjg+r1mjDFNTU1JniIFBQUxPT09tnjxYnbu3Dl27tw5tmjRIqanp8eCg4MV3h9CaEMoIeSzCHmlvFDGjx+PQYMGYe3atZKLQkpKSvDrr79i/PjxSEtL45Jrbm6OEydOYMKECVLtx48fh5mZGZfMcowxSQ3w6dOn0atXLwBlZ1M/e/aMa3ZoaCg8PDxw4MABzJw5E+bm5gDK3prv2LEjt9yMjAzJLbe7d++Go6MjIiMjJeU0PMuIFL35t9zly5exfv16mXZDQ0Pudcjdu3dHYmIi95/l982ePRs6OjpYtmwZpk+fDgBo0KAB5s6dK1NCJg9TpkzBvHnzoKWlJblp+UPkeWSku7t7lZ+7b98+ueWS/44G54SQzyLUqRIA0K9fv0o37IlEIqirq8Pc3BxDhw6VXO4hL5mZmdizZ4/UDX7KysqYMmUK18nIlClTMGHCBOTl5aFLly4AgOjoaCxbtoz7Gee2traYP38+XFxcEBsbi7Vr1wIoO/quXr16XLOtra0rnfAsXbqU6y2KQk5IytnZ2UlOEFEEIS66Kvfjjz/C398fN27cQMuWLWWOcXRzc5Nb1qFDh9CjRw/UqFEDIpEIkydPxuTJkyUnp/C8VC05ORnv3r2TfK4ovOrXCQdCL90TQr5sFcsdKr4NfufOHe6lFsOHD2c1a9ZkxsbGzN3dnbm7uzMTExOmp6fHBg4cyJo2bcrU1NRYfHy8XHM7duzI9u/fL9O+f/9+9v3338s1631r1qxhhoaGTCQSMZFIxExNTVl4eDjXTMbKapFbtGjBdHV1per5J0yYwIYMGcI9nzHGEhMT2datW9nWrVvZlStXuOcJVU7zMZcvX+ZaOiVUrTtjTPIzXdmHkpKSXLOUlJTY06dPJZ8/efJErq9PyOegwTkh5LPUrVuXJSUlMcakB+dRUVHca5GnTZvGfvnlF6kNTSUlJWzChAls+vTprLS0lI0ZM4bZ2dnJNXfHjh2sUaNGbOnSpSwuLo7FxcWxpUuXMhMTE7Zjxw6WkpIi+ZCXd+/esfDwcPb48WPGGGNPnz5lr1+/ltvr/6+KiorY27dvuWY8efKEOTk5MZFIxPT19Zm+vj4TiUSsS5cukgEWD9VhQvK+Zs2ayX2gWpFQte6KVq9ePXbo0CHGWNmkgOfP0cd4eXmx/Px8mXaxWMy8vLwE6BGpDugoRULIZxHySvm6desiISEBTZo0kWrPyMhAx44d8ezZM6SlpcHe3h4vX76UW66SktJHHxeJRFwuJNLU1ER6ejqMjY3l9pr/1ZUrV6RuUbSxseGeOWjQIGRnZyMiIgKWlpYAgBs3bmD48OEwNzfH9u3bufehon///RfKysoyZReK8PDhQ8mdAjwputZd0ebOnYvg4OAqXazF61IxoKwc7tGjRzAwMJBqf/bsGb777jsUFxfLLcvGxgbR0dHQ19dHmzZtPvq1f433U3xJqOacEPJZli1bhv79+8PAwABFRUVwdHSUXCm/YMECrtnFxcW4efOmzOD85s2bkl+o6urqcr/ZMicnR66vV1Xt27dHcnKyIIPzp0+fYtCgQYiNjYWenh6AsjOaO3fujB07dnCtRz5x4gROnz4tGZgDZROD1atXo1u3btxyywkxIfmQBg0aKCRHUbXuK1aswJgxY6Curo4VK1Z89Lny3Jw5d+5cDB48GJmZmXBzc8OWLVskP9eKkJ+fD1ZWvYDXr19DXV1d8lhJSQmOHTsmM2D/XH369IGamhoA4W+CJR9HK+eEELmIj49HamqqQlfaJk6ciO3bt2PGjBlo164dgLLTJhYuXIihQ4fizz//xMaNGxEWFob4+Hju/eFt165dmD59OiZPnoy2bdvK3MZqbW3NLVvI1WsdHR3ExcVJTk4pl5ycDEdHx0o3MMqDkBOSD31NIpEIampqXC99qkxiYiIKCwvh4OAg19c1NTVFYmIiateuDVNT0w8+TyQScbtULCgoCP7+/tDU1OTy+pVRUlL66KKBSCRCUFAQZs6cqbA+keqDBueEkM9y7949GBkZCZJdUlKCxYsXY9WqVXjy5AkAoF69evDx8cG0adOgrKyM3NxcKCkpoWHDhtz78+jRI7x79w6NGjXi8vqVldPwKqF5X82aNXH69GnJJKjcpUuX0K1bN7mWDb2vT58+ePnyJbZv3y5ZOX7w4AE8PDygr6+P/fv3c8kVckLyqcFbw4YNMWLECMyZM+eTZVbyYGlpiYyMDK4/Y9+S2NhYMMbQpUsX7N27F7Vq1ZI8pqqqCmNjY4W9S0KqHxqcE0I+i7KyMjp16oRhw4ahf//+0NfXF6Qf5SuNurq6guQD/Acwd+/e/ejjPMtdhFq9BsomgG5ubrh+/bpkInjv3j20aNEChw4d4jbxEnJCEhERgZkzZ2LEiBFo3769JDc8PByzZs1CXl4e/vjjD/j7+2PGjBnc+lFOEbXuwcHB8PPzk1nBLioqwtKlSxEYGMgtuzIzZszA48ePsXnzZm4Zd+/eRaNGjeReevcpJSUlCAkJwa5du5Cbm4u3b99KPf7ixQuF9odIo8E5IeSzJCcnIzIyEjt27EBeXh5cXV0xbNgw9O7dW1Lf+K24fPkyCgsL4ejoKHRX5E6o1etyjDGcPn0aN2/eBFA2EeJdOiXkhMTZ2Rljx47FwIEDpdp37dqF9evXIzo6Glu3bsWCBQsk35Mv3Yc2Rz5//hwGBgYKX7UfPnw47t27hzNnznDL2LJlC7S1tTFgwACp9t27d6OwsBDDhw/nkhsYGIiNGzdi6tSpmDVrFmbOnIk7d+7gwIEDCAwM5HL5EvkPFH9ADCHka1RaWsrOnDnDRo0axfT19VnNmjW5HwX2+PFjNmzYMFa/fn2mrKzMlJSUpD6+RhEREaxjx46sfv367M6dO4wxxkJCQtiBAwe45ubm5rLWrVuzGjVqMDMzM2ZmZsZq1KjB2rRpw+7du8c1Wyhubm7MwcGBPXjwQNJ2//595ujoyPr27cs1W11dnWVkZMi0Z2RkMA0NDcYYY9nZ2ZLP5eXVq1eVfuTn57M3b97INet9HzrSMDo6mtWpU4drtlAsLCzYmTNnZNpjYmJYkyZNuOWamZmxI0eOMMbKjsAtv6vizz//FOyYUPL/0GkthBC5EIlE6Ny5Mzp37oxffvkFI0eORHh4ONe3hEeMGIHc3FzMnj0b9evXV+hbwy9fvsSePXuQlZUFf39/1KpVC0lJSahXrx4MDQ25ZK5duxaBgYGYNGkSFixYIFlJ1NPTQ2hoKPr06cMlFyi7FTMpKUnhq9floqOjERISIjk1xdLSEpMmTeKav2rVKri5ucHExESmnOb//u//uOUCZd/vTZs2YfHixVLtmzZtkvTl+fPnci8j09PTU3itu76+PkQiEUQiEZo0aSKVX1JSArFYjHHjxsklq7rJzc2tdCOssbExcnNzueU+fvwYLVu2BABoa2vj1atXAIBevXph9uzZ3HJJ1dDgnBAiF/fv30dkZCQiIyNx7do1dOjQAatXr+aaGR8fX2nZAW+pqalwcXFBzZo1cefOHYwePRq1atXCvn37kJubi4iICC65K1euxF9//YW+fftKDdpsbW3h5+fHJbMikUiErl27omvXrtyzKlqzZg18fX3Rv39/+Pr6AgAuXLiAnj17IiQkBOPHj+eSK+SE5I8//sCAAQNw/PhxSc17YmIibt68iT179gAoK6MaNGiQXHPDwsKqVOuupqYmt1r30NBQMMbg7e2NoKAgqWvmVVVVYWJigg4dOsgl60OEmPwBgIGBAVJTU2FiYiLVnpKSgtq1a3PLbdiwIR49eoRGjRqhcePGiIqKgo2NDS5fvvzNlSNWS0Iv3RNCvmzr1q1jDg4OTFlZmTVv3pwtXLhQUm7Bm6WlpeR2UkVydnZm/v7+jDHpW1ETEhK4Xuuurq4u+d5WzM3IyGDq6urccsudPn2a/fjjj5Kylh9//JGdOnWKe66hoSFbuXKlTPuqVatYgwYNuOcLJTs7m02bNo3169eP9evXjwUEBLCcnByumV26dGE7d+6Uad+5cyfr0qULY6ystKpp06Zyz46JiWHv3r2T++t+yurVq5mKigobPHgw+/PPPyWlHTVq1GCrVq3imv3bb78xY2NjdubMGVZcXMyKi4tZdHQ0MzY2ZlOnTuWWO23aNLZgwQLGWNmNxyoqKszc3JypqqqyadOmccslVUODc0LIZ2nYsCHz9/dnV69eVXj2yZMnWbdu3bgPWN6nq6srqdGsOEi+c+cOU1NT45ZraWkpqS2vmLtixQrWpk0bbrmMCTuA0dLSYrdv35Zpz8jIYFpaWlyzhZqQCEWoWvdymZmZbObMmWzw4MHsyZMnjDHGjh07xq5du8YljzFhJ39v3rxhAwcOZCKRiNWoUYPVqFGDKSsrMy8vL+41/hWdP3+eLVu2jB06dEhhmeTDaHBOCPkspaWlgmXr6ekxVVVVpqSkxLS1tZm+vr7UBy9169aVrNhXHCRHRUWxhg0bcsv966+/mKGhIduxYwfT0tJi27dvZ/Pnz5d8zpOQA5ghQ4awJUuWyLQvXbqUDRo0iFuukBMSxhj7559/2MmTJ9nWrVtZeHi41AcvFhYWla6cTps2TbJB8fLly1z+zmNiYpiGhgZzcXFhqqqqkv+uFi1axH766Se555UTcvJX7tatW2zXrl3s8OHDCnnnMTY2ttJ3Kd69e8diY2O555OPo6MUCSH/WWpqapWfy/PWyvDw8I8+zusYslGjRuH58+fYtWsXatWqhdTUVCgrK6Nv375wcHBAaGgol1wA2LZtG+bOnYusrCwAZde5BwUFYeTIkdwygbJNY1evXoW5ublU++3bt9GmTRuIxWJu2fPnz8cff/wBOzs7Se3xhQsXkJCQgKlTp0qdbS/PI+AaNmyIgIAATJgwQap99erVWLhwIR48eCC3rPcdPnwYHh4eEIvF0NXVldokKRKJuJ1DfejQIQwYMADNmjWrtNa9V69eWLt2LW7fvo3ly5fLNbtDhw4YMGAApkyZAh0dHaSkpMDMzAyXLl2Cu7s77t+/L9e8ckOHDkWbNm3g7+8v1f7HH38gMTERO3bs4JIrpOp2bCWRRoNzQsh/Vn57Yfn/Pj52usPX+D/5V69eoX///khMTMTr16/RoEEDPH78GB06dMCxY8egpaXFvQ+FhYUQi8Uyv1x5EXIA87Fr3SuS9xXvQk5ImjRpgp49e2LhwoUKvVYeAHJycrB+/XpkZGQAAJo2bYqxY8fKbFqUN21tbaSlpcHU1FRqcH7nzh00a9YM//77r9yyVqxYIfk8Pz//o5O/WbNmyS23Mvfv38ehQ4cqvQxI3hOgckpKSnjy5Anq1q0r1Z6RkQFbW1uuZ/iTT6PBOSHkP6t4U2VycjL8/Pzg7+8v+cV2/vx5LFu2DEuWLEHfvn3lmp2fny9ZKf3ULxDet4UmJCQgJSUFYrEYNjY2CjtWUAhCrV4LScgJiZaWFtLS0mBmZsYto7pp2LAhdu3ahY4dO0oNzvfv3w8/Pz/Ju0XyINSE733R0dFwc3ODmZkZbt68iRYtWuDOnTtgjMHGxkbuFyC5u7sDAA4ePAhXV1epk1lKSkqQmpqKpk2b4sSJE3LNJf8NDc4JIZ+lffv2mDt3Lnr27CnVfuzYMcyePRtXrlyRa17Ft2PLV/DfxxiDSCT66lbtnz9/jsDAQJw9exZPnz5FaWmp1OM8r9yuLoOZqrxbIy9CTkjc3d0xePBgmRtCFeHly5e4dOlSpT9jnp6e3HL9/Pxw8eJF7N69G02aNEFSUhKePHkCT09PeHp6Ys6cOdyyhdK+fXv06NEDQUFBkgmJgYEBPDw84Orqil9++UWueV5eXgDKSgIHDhwIDQ0NyWPlx1aOHj0aderUkWsu+W9ocE4I+SwaGhpISkqCpaWlVHt6ejpsbGxQVFQk17zY2FjY2dlBRUUFsbGxH32uo6OjXLPLTZw4Eebm5jIDslWrViEzM5NbzXnPnj2RmZmJkSNHol69ejIDVF419tVBREQEli5ditu3bwMoK/vw9/fHzz//zC1TyAnJpk2bEBwcDC8vL7Rs2RI1atSQetzNzU2ueeWEqnUHgLdv32L8+PEICwtDSUkJVFRUUFJSgqFDhyIsLAzKysrcssvzc3Jy0LhxY6ioKOYaGB0dHVy9ehWNGzeGvr4+4uPj0bx5c6SkpKBPnz64c+cOl9ygoCD4+fkppASP/A+E2IVKCPl6tGnThv38889Sx369efOG/fzzz9yP9xNKgwYNWGJiokz7lStXmKGhIbdcbW1tQY6sfF9paalCT+lZtmwZ09TUZL/99hs7ePAgO3jwIPP392eampps+fLlCuuHIolEog9+KCkpccu1sLBgvr6+rKCggFvGp+Tm5rKjR4+ynTt3So51LCws5JZXUFDAvL29mbKyMlNWVpacEjNhwgS2aNEibrmMMVavXj1248YNxljZUakHDx5kjDF29epV7ifFvHv3jp06dYqtW7eO5efnM8YYe/DgAXv9+jXXXPJpNDgnhHyWixcvMgMDA1a3bl3m7OzMnJ2dWd26dVndunXZxYsXuWYfP36cxcXFSf68atUq1qpVKzZkyBD24sULbrlqamqVHr12+/Ztruec29rasvPnz3N7/U8JDw9nLVq0YGpqakxNTY21bNmSRUREcM81MTGp9PjAsLAwZmJiwj2fMcVPSISiqakpGZwqmo+PT6XtYrGYOTk5ccudOHEia9u2LYuLi2NaWlqSr//AgQOsdevW3HIZY6xPnz5sw4YNjDHGpk6dyszNzdn8+fOZjY0Nc3Z25pZ7584d1qxZM6apqSk1IZk4cSIbO3Yst1xSNUpCr9wTQr5s7du3R3Z2NubPnw9ra2tYW1tjwYIFyMnJkVz/zYu/v79kU2haWhqmTJmCnj17IicnB1OmTOGWa25uXumGqePHj3PdwLdmzRrMnDkTsbGxeP78OfLz86U+eFq+fDl++eUX9OzZE7t27cKuXbvg6uqKcePGISQkhGv2o0eP0LFjR5n2jh074tGjR1yzIyIi0LJlS2hoaEBDQwPW1tbYunUr10whde/eHYmJiYJkHz16VKauvKCgAK6uriguLuaWe+DAAaxatQqdOnWSKuNp3ry5XDehVmb58uX4/vvvAZSVmjg7O2Pnzp0wMTHBpk2buOX6+vrC1tYW//zzj1Tdeb9+/RAdHc0tl1SNYoqqCCFfNS0tLXTq1AmNGjWSHAVW/j94XrWxQNmRb1ZWVgCAvXv3onfv3li4cCGSkpJkNqjK05QpUzBhwgTk5eWhS5cuAMq+3mXLlnE941xPTw/5+fmSzHJMARtgV65cibVr10ptCHRzc0Pz5s0xd+5cTJ48mVu2ubk5du3ahRkzZki179y5ExYWFtxyly9fjtmzZ2PChAmws7MDAMTHx2PcuHF49uyZ3L/mFStWYMyYMVBXV5c66q8yvE7E+fHHH+Hv748bN24otNYdAKKiomBvbw99fX1MmjQJr1+/Rvfu3aGiooLjx49zy83Ly6v0SNKCggKuG49LSkpw//59yV0QWlpaWLduHbe8iuLi4vD3339DVVVVqt3ExITr+f2kamhwTgj5LNnZ2ejXrx/S0tIkZ59X/IXGc8CoqqqKwsJCAMDp06clA8datWpxXUn29vbGmzdvsGDBAsybNw9A2S+19wev8ubh4YEaNWogMjKy0g2hPAm5eh0UFIRBgwbh3LlzkkFyQkICoqOjsWvXLm65ip6QhISEwMPDA+rq6h99N0IkEnEbnI8ePRoAEBwcXGkuz/+eGzdujBMnTqBz585QUlLC9u3boaamhqNHj3LduGhra4ujR4/Cx8cHwP87CWjjxo2SU3p4UFZWRrdu3ZCeng49PT1uOZUpLS2t9O/y/v370NHRUWhfSCWErqshhHzZevXqxfr06cPy8vKYtrY2u379OouLi2Pt27dn586d45rdu3dv1r17dxYcHMxq1KjB7t+/zxhj7OTJk8zCwoJL5rt371h4eDh7/PgxY4yxp0+fKmwDlYaGBrt586ZCst7XvHlztmDBApn2efPmsRYtWnDPv3LlCvPw8GA2NjbMxsaGeXh4sKSkJK6ZH9pbkJGRwXVvwbfu77//ZlpaWqxLly5cN4KWi4uLY9ra2mzcuHFMXV2d+fr6sq5duzItLa1KN37LU9u2bdnp06e5ZlRm4MCBbPTo0Yyxso3m2dnZ7PXr16xLly5sxIgRCu8PkUaDc0LIZ6lduzZLSUlhjDGmq6srGTxGR0dz30x19+5d9uOPPzJra2u2ceNGSfukSZM+uLlMHjQ0NNidO3e4vf6H2Nvbs1OnTik8lzHG9uzZw5SVlSWToeDgYNa9e3emoqLC9u3bxy337du3zMvLi2VnZ3PL+BAhJyRBQUGVnphSWFjIgoKCuGYrUuvWrVmbNm1kPmrVqsWaNWsm1cZTVlYWGzVqFGvXrh2ztLRkHh4eLDU1lWsmY2Wb2lu3bs0OHz7MHj58yF69eiX1wcu9e/eYlZUVs7S0ZCoqKuyHH35gtWvXZk2bNmVPnjzhlkuqhs45J4R8Fn19fSQlJcHU1BSNGzfGxo0b0blzZ2RlZaFly5aSspOviZOTEyZNmiT3208/Zffu3Zg7dy78/f0rrQcur13lJSkpCcuXL0d6ejoAwNLSElOnTkWbNm245tasWRNXr16t8rnj8rJ3714MGjQILi4ulZbT9OvXj1t2xcu2Knr+/DkMDAzkWl4iZK17UFBQlZ/L6xIiT09PdO7cGQ4ODmjcuDGXjA9RUvp/53JULFNjCthHUlxcjB07diA1NVVyy7GHh4fUBlEiDBqcE0I+i729PaZOnYq+ffti6NCh+OeffzBr1ixs2LABV65cwbVr1+Sal5+fL7mZ8VN15RVvcJSnXbt2Yfr06Zg8eTLatm0rUw/La5Bc8Rd5uYp1/rx+kb979w5jx47F7NmzFT5ABsouV2rdujXXTacfItSERElJCU+ePEHdunWl2s+cOYNBgwYhLy9PblmmpqZITExE7dq1P/r3y/P215KSEiQkJMDa2lrh9dejRo3CuXPnkJWVhQYNGsDR0RFOTk5wdHTkuuEYgGAXqZHqjQbnhJDPcvLkSRQUFMDd3R2ZmZno1asXMjIyULt2bezcuVPmZJHPVXFFUUlJqdJNkbwHq0INku/evfvRx42NjbnkAsKtXgPA/PnzsWzZMjg7O1c6GeKxOVKoCYm+vj5EIhFevXolc0NnSUkJxGIxxo0bh9WrVyusT4qirq6O9PR0QX7GAODBgwc4d+4cYmNjERsbi4yMDNSvXx/3798XpD/ydujQoSo/l+epPOTTaHBOCJG7Fy9eSAYZ8hYbGws7OzuoqKgItuok5CBZKEKuXgu1mivEhCQ8PByMMXh7eyM0NBQ1a9aUPKaqqgoTExOuJ4gEBwfDz88PmpqaUu1FRUVYunQpAgMDuWXb2tri999/h7OzM7eMjyksLER8fDzOnj2LmJgYJCUlwcrKCsnJyVxz4+LisH79emRnZ2P37t0wNDTE1q1bYWpqik6dOskt5/1FhfIFhffbAL6nbJFPo8E5IeSLlZubCyMjI5lJAGMM9+7dQ6NGjQTqGT8PHz5EfHw8nj59itLSUqnHeB2vBwizei00ISckFSehiqTIWvf3nThxAtOnT8e8efMq/RnjVaY2Y8YMxMTEIDk5GZaWlpKyFgcHB+jr63PJLLd37178/PPP8PDwwNatW3Hjxg2YmZlh1apVOHbsGI4dO8Yl9/Tp05g2bRoWLlwomeydP38es2bNwsKFC9G1a1cuuaRqaHBOCPliCTmQ2Lp1K9atW4ecnBycP38exsbGCA0NhampKfr06cMlMywsDGPHjoWqqipq164tNSnhuYIMCLd6/b7yX1mKOONd6AlJVlYWtmzZgqysLPz5558wMDDA8ePH0ahRIzRv3pxLpiJr3SvLLqfIzZFKSkqoW7cuJk+eDHd3dzRp0oRLTmXatGmDyZMnw9PTEzo6OkhJSYGZmRmSk5PRo0cPPH78mEtuixYtsG7dOpmV+bi4OIwZM0ayx4IIgy4hIoR8sdh7Fx6VE4vFUFdX55a7du1aBAYGYtKkSViwYIFk0KCnp4fQ0FBug/PZs2cjMDAQ06dPr7TunaecnByF5r1v06ZNCAkJwe3btwEAFhYWmDRpEkaNGsU1U09PD1euXMGVK1ekHuN5ERBQtnLeo0cP2NnZ4dy5c1iwYAEMDAyQkpKCTZs2Yc+ePXLNKy9DE4lEaNKkyQdr3Xk6e/Ys19f/kOTkZMTGxiImJgbLli2DqqqqZPXcycmJ62D91q1bcHBwkGmvWbMmXr58yS03Kyur0o23NWvWxJ07d7jlkqqhlXNCyBdnypQpAIA///wTo0ePlqqPLSkpwcWLF6GsrIyEhAQu+VZWVli4cCH69u0rtdp17do1ODk54dmzZ1xya9eujUuXLin8uLf3KXL1GgACAwOxfPly+Pj4SL0Fv2rVKkyePLnS2yy/dB06dMCAAQMwZcoUqZ+xS5cuwd3dXe6bFIWuda9OUlJSEBISgm3btn3wJk15MTMzw4YNG+Di4iL19xwREYHFixfjxo0bXHIdHBygrq6OrVu3ol69egCAJ0+ewNPTE//+++8n9/MQvmjlnBDyxSnfoMUYQ1paGlRVVSWPqaqqolWrVvDz8+OWn5OTU+lRempqaigoKOCWO3LkSOzevRsBAQHcMj5GiNVroOydir/++gtDhgyRtLm5ucHa2ho+Pj4KGZwrekKSlpaGyMhImXYDAwMuk7/hw4cDKCtfEqLWvaLCwkLk5ubi7du3Uu28jihljCE5ORkxMTGIiYlBfHw88vPzYW1tzf0ow9GjR8PX1xebN2+GSCTCw4cPcf78efj5+WH27Nnccjdv3ox+/fqhUaNGMDIyAgDcu3cPFhYWOHDgALdcUjU0OCeEfHHK3/728vLCihUroKOjo9B8U1NTXL16VeZUlhMnTsDS0pJb7qJFi9CrVy+cOHGi0kuIli9fzi37Q6vXkydPRm5uLtcB8rt372BrayvT3rZtWxQXF3PLBYSbkOjp6eHRo0cytf7JyckwNDTkluvo6ChIrTsA5OXlwcvLC8ePH6/0cV4r2LVq1YJYLEarVq3g6OiI0aNHw97eXiHnrQcEBKC0tBTOzs4oLCyEg4MD1NTU4OfnBx8fH2655ubmSE1NxalTp3Dz5k0AZWf4u7i4KGwCSj5CIfeQEkKInL19+5YpKyuztLQ0hWf/9ddfzNDQkO3YsYNpaWmx7du3s/nz50s+52XevHlMJBKxZs2aMUdHR+bk5CT56Ny5M7dcxhirU6cOi4yMlGmPjIxktWvX5po9YcIENnnyZJn2qVOnsl9//ZVb7uzZs5mWlhYLCAhgBw8eZAcPHmQBAQFMW1ubzZ49m1suY2VfW6dOndijR4+Yjo4Ou337NouPj2dmZmZs7ty53HJjYmKYhoYGc3FxYaqqqiwrK4sxxtiiRYvYTz/9xC2XMcaGDh3K7Ozs2OXLl5mWlhaLiopiW7duZU2bNmVHjhzhlnvkyBH26tUrbq9fFW/evGHXr19nFy9eZK9fv1ZodlFRESstLVVoJvk4GpwTQr5Ypqam7OrVq4Jk/9///R8zNzdnIpGIiUQiZmhoyDZu3Mg1U09Pj23ZsoVrxofUrFmTZWRkyLTfunWL1axZk2v2hAkTmK6uLmvevDkbOXIkGzlyJGvRogXT1dWVDNzLP+RJyAnJmzdv2KhRo5iKigoTiUSsRo0aTElJiQ0bNowVFxdzy/3hhx/YsmXLGGOMaWtrSwbnFy9eZIaGhtxyGWPsu+++YxcvXmSMMaajo8Nu3brFGGPs4MGDzM7Ojmu2ULy8vFh+fr5Mu1gsZl5eXtxyS0pKWHBwMGvQoAFTVlaW/D3PmjWL+//HyKfRhlBCyBdr06ZN2LdvH7Zu3YpatWoJ0ofCwkKIxWKZ4xx5+O677xAXF8f9SvHK+Pj4oEaNGjKlM35+figqKuJ6Y2Xnzp2r9DyRSIQzZ87ILVdPTw+XL1+W+X5nZGSgffv2XE/TKHfv3j2kpaVBLBajTZs2sLCwQFFRETQ0NLjkaWtrIy0tDaamplIbFO/cuYNmzZrh33//5ZILlJ1jnpqaChMTExgbGyMyMhJ2dnbIyclB8+bNUVhYyC1bKB86DvbZs2f47rvvuJVtBQcHIzw8HMHBwRg9ejSuXbsGMzMz7Ny5E6GhoTh//jyXXFI1VHNOCPlirVq1CpmZmWjQoAGMjY1lzqFOSkri3gdNTU2Z2xR58fX1xcqVK7FixQqF5L1v06ZNiIqKwg8//AAAuHjxInJzc+Hp6Sk5QQeQf+27UEfs/fzzz1i7dq3M17NhwwZ4eHhwzZ44cSJWrFgBIyMjyYY9ACgoKECvXr24fU+EqnUHgKZNm+LWrVswMTFBq1atsH79epiYmGDdunWoX78+12xFy8/PByurXsDr16+ljn4tKSnBsWPHuE74IyIisGHDBjg7O0sdkdmqVStJDToRDg3OCSFfrL59+wqS+/z5cwQGBuLs2bOV3tT54sULLrmXLl3CmTNncOTIETRv3lxmQ+i+ffu45ALAtWvXYGNjA6DsjGQAqFOnDurUqYNr165Jnve1bSYTakJy9OhR6OvrIygoSNJWUFAAV1dXuea8b/DgwZg2bRp2794NkUiE0tJSJCQkwM/PD56enlyzfX198ejRIwDAnDlz4Orqim3btkFVVRVhYWFcsxVNT09P6lz594lEIqm/e3l78OABzM3NZdpLS0vx7t07brmkamhwTgj5Ys2ZM0eQ3J9//hmZmZkYOXIk6tWrp7ABqZ6eHtzd3RWS9T6hVq8/Zs2aNXj27BkCAwO5vL6QE5KoqCjY29tDX18fkyZNwuvXr9G9e3eoqKh88DQTeVi4cCHGjx8PIyMjlJSUwMrKCiUlJRg6dChmzZrFLRcAhg0bJvm8bdu2uHv3Lm7evIlGjRqhTp06XLMV7ezZs2CMoUuXLti7d69UWZ6qqiqMjY3RoEEDbvlWVlaIi4uTOXFqz549lR4TSxSLas4JIV+0ly9fYs+ePcjKyoK/vz9q1aqFpKQk1KtXj9vb8Do6OoiPj0erVq24vD6pGmdnZ+Tk5CA7O1vornCRmpqKzp07Y86cOdi+fTvU1NRw9OhRmfItHhRd6/6tunv3LoyMjBR+4+/BgwcxfPhwTJ8+HcHBwQgKCsKtW7cQERGBI0eOoGvXrgrtD5FGg3NCyBcrNTUVLi4ukiunb926BTMzM8yaNQu5ubmIiIjgktuuXTusXLlSUuqgaHl5ebh16xaAsjrdunXrCtIPgP/q9bfu/Pnz6Nq1K77//nscOXKE++C4vNb9fTxr3at6Rv7X+jP28uVLXLp0qdISOZ6lRHFxcQgODkZKSgrEYjFsbGwQGBiIbt26ccskVUODc0LIF8vFxQU2NjZYsmSJ1MkSf//9N4YOHYo7d+5wyb18+TICAgIQGBiIFi1ayNR+6+rqcsktKCiAj48PIiIiJL/ElZWV4enpiZUrVypsY2pFX/vqdWV4TUjatGlTaYnM3bt3YWBgIDUw57XZuXHjxhg2bNgHa93j4uLknqmkpIQGDRrAwMAAHxqSiEQihWzwVrTDhw/Dw8MDYrEYurq6Un//IpGI2/4VUr1RzTkh5It1+fJlrF+/Xqbd0NAQjx8/5parp6eH/Px8dOnSRaqdMQaRSMTtJsMpU6YgNjYWhw8fhp2dHQAgPj4eEydOxNSpU7F27VouuR8THR3NPePQoUOVtotEIqirq8Pc3FzmdBGe9u7di5ycHLkPzoXa4FyRELXuPXr0wJkzZ2Brawtvb2/06tVL4WUeQpk6dSq8vb2xcOFCQSbXpHqilXNCyBfLwMAAJ0+eRJs2baRWzk+dOgVvb2/cu3ePS2779u2hoqICX1/fSjeEOjo6csmtU6cO9uzZAycnJ6n2s2fPYuDAgcjLy+OSKzQlJSWIRCKZVdXyNpFIhE6dOuHAgQPQ19cXqJfyU1JSgoSEBFhbWyvkCvn3CVHr/vDhQ4SHhyMsLAz5+fnw9PSEt7c3mjZtyi2zOtDS0kJaWhrMzMwUmquvr1/puzQVJ7wjRoyAl5eXQvtFytDgnBDyxRo1ahSeP3+OXbt2oVatWkhNTYWysjL69u0LBwcHhIaGcsnV1NREcnKywgcOmpqauHLlCiwtLaXar1+/jvbt26OgoIBbtpCr19HR0Zg5cyYWLFiA9u3bAyg7VnL27NmYNWsWatasibFjx+L777/Hpk2buPRB0dTV1ZGenq7QdwQqUnSte0Xnzp3Dli1bsHfvXrRs2RKnT5/+ajeiuru7Y/DgwRg4cKBCc0NCQrBgwQL06NFD6r+pEydOYPLkycjJycHWrVuxcuVKjB49WqF9IzQ4J4R8wV69eoX+/fsjMTERr1+/RoMGDfD48WN06NABx44d47bS5+DggMDAQLi4uHB5/Q9xdnZG7dq1ERERIbm0pKioCMOHD8eLFy9w+vRpbtlCrl63aNECGzZsQMeOHaXaExISMGbMGFy/fh2nT5+Gt7c3cnNz5ZYr5ITE1tYWv//+O5ydnbm8fkXVoda9oqKiIuzevRurV69GWloaHj9+zG0fh9A2bdqE4OBgeHl5oWXLljL7V9zc3Ljk/vTTT+jatavUBUQAsH79ekRFRWHv3r1YuXIlNmzYgLS0NC59IB9Gg3NCyBcvPj4eqampkhMHeA+ad+/ejblz58Lf37/SX6jW1tZcctPS0uDq6oo3b95IjnFMSUmBmpoaoqKi0Lx5cy65gLCr1xoaGrh8+TJatGgh1Z6Wlob27dujqKgId+/ehaWlpVyveBdyQnLixAlMnz4d8+bNQ9u2bWUmmvIcrP6Xy2543i1w/vx5bN68Gbt27UKTJk3g5eWFoUOHClLaoygfq63nuX9FW1sbV69elbmIKDMzE61bt4ZYLEZWVhasra25viNHPoARQsgXKjc3V5BckUgk86GkpCT5J08FBQVsw4YNbMqUKWzKlCnsr7/+YoWFhVwzGWOsefPmLCEhQaY9Pj6eWVlZMcYYO3XqFDMyMpJ7tp2dHXN1dWVPnz6VtD19+pS5uroye3t7SXaTJk3kmnv69Gn2/fffs9OnT7P8/HyWn5/PTp8+zTp06MCOHj3K4uPjWfPmzZm3t7dccxljMj9b5R88f8aKi4tZbGws++eff7i8/of8/vvvzNLSktWtW5dNmjSJpaSkKDT/W2RkZMSWL18u0758+XLJf8MpKSmsXr16iu4aYYzRaS2EkC+WiYkJOnXqhGHDhqF///4K2wyYk5OjkJz3LVq0CPXq1ZOpAd28eTPy8vIwbdo0btlZWVmVrtbq6upKjlG0sLDAs2fP5J69adMm9OnTBw0bNoSRkRGAsktyzMzMcPDgQQCAWCyW+w2Wvr6+MuU0zs7OUFdXl5TThIaGwtvbW665gDA3siorK6Nbt25IT09X6Gp1QEAAGjVqhIEDB0IkEiEsLKzS5y1fvlxhffrazZ49G7/88gvOnj0reSfs8uXLOHbsGNatWwcAOHXqFLfN7eTjqKyFEPLFSk5ORmRkJHbs2IG8vDy4urpi2LBh6N27N9TU1ITuntyZmJggMjJSpvb64sWLGDx4MNdJQ6dOnaCjo4OIiAjJpUd5eXnw9PREQUEBzp07h9OnT2P8+PGSC5LkqbS0FFFRUcjIyABQdvlS165duR65J1Q5jZAUWetezsnJqdKa9/cJMWHhYcWKFRgzZgzU1dUrvfCpookTJ3LrR0JCAlatWiV1oZmPj4/M/1+I4tHgnBDyxWOMISYmBpGRkdi7dy9KS0vh7u6OzZs3c8t8+PAh4uPjK73Vj9cv1A+d4JGdnQ0rKyv8+++/XHIB4NatW+jTpw9ycnIqXb1u0qQJDhw4gNevX+Pnn3/m1g9FEnpCAgCFhYXIzc3F27dvpdp57WtQZK37t8rU1BSJiYmoXbv2RzcUi0Sib+pyL/L/0OCcEPJVSUpKwsiRI5GamsptM1VYWBjGjh0LVVVV1K5dW+ZWP16/UC0sLDBnzhwMGzZMqn3r1q2YM2cO91/kQqxel4uOjkZ0dHSlkyFekzAhJyR5eXnw8vL64MU/vH62K/5dVvy5Zpwv2AKA4OBg+Pn5yVzGU1RUhKVLl8r90idS5t9//5WZ/NEkTFg0OCeEfPHu37+PyMhIREZG4tq1a+jQoQM8PDxkjgmTFyMjI4wbNw7Tp09X6E2GS5YswZIlS7B06VLJ7aTR0dH47bffMHXqVEyfPl1hfVGkoKAgBAcHw9bWFvXr15cpgdi/fz+3bKEmJB4eHrh79y5CQ0Ph5OSE/fv348mTJ5g/fz6WLVuGH3/8kUtubGzsRx/nWYOsrKyMR48ewcDAQKr9+fPnMDAw4DoxqA7Kh2NVKfH5XIWFhfjtt9+wa9cuPH/+XObxr/17Xd3RhlBCyBdr/fr1iIyMREJCApo1awYPDw8cPHgQxsbGXHMLCwsxePBghV8x7u/vj+fPn+PXX3+VrHSpq6tj2rRpChmYC7F6DQDr1q1DWFiYIOUySkpKcHV1haurq0Jzz5w5g4MHD8LW1hZKSkowNjZG165doauri0WLFnEbnAu5AbB8df59KSkpqFWrlgA9UoxNmzYhJCQEt2/fBlD2DtmkSZMwatQobpn+/v44e/Ys1q5di59//hmrV6/GgwcPsH79eixevJhbLqkaWjknhHyxjIyMMGTIEHh4eEjO/VaE3377DbVq1UJAQIDCMisSi8VIT0+HhoYGLCwsFLL5VcjV69q1a+PSpUto3Lgxt4wPEWpCoquri9TUVJiYmMDY2BiRkZGws7NDTk4Omjdvzn0DqiJr3cuvkn/16hV0dXWlfrZKSkogFosxbtw4rF69Wu7ZQgsMDMTy5cvh4+ODDh06ACg7733VqlWYPHkygoODueQ2atQIERERcHJygq6uLpKSkmBubo6tW7di+/btOHbsGJdcUjU0OCeEfLE+tNLGW0lJCXr16oWioqJKLyH6Go98q1+/PpYsWSLI6vW0adOgra2N2bNnKzRXyAlJu3btMH/+fHTv3h1ubm7Q09PDokWLsGLFCuzZswdZWVlccoWodQ8PDwdjDN7e3ggNDUXNmjUlj6mqqsLExEQycP3a1K1bFytWrMCQIUOk2rdv3w4fHx8uR5MCZZcQ3bhxA40aNULDhg2xb98+tG/fHjk5OWjZsiXEYjGXXFI1VNZCCPmipKamVvm5vE60WLRoEU6ePImmTZsCgMyG0K/R27dvBTti7d9//8WGDRtw+vRpWFtbK2wyJGQ5ja+vLx49egSg7FZOV1dXbNu2Daqqqh88B1weJk2ahJcvX+LixYuV1rrzMHz4cABlp5jY2dlBReXbGZq8e/cOtra2Mu1t27ZFcXExt1wzMzPk5OSgUaNGaNasGXbt2oX27dvj8OHDX/WNrF8KWjknhHxR3r9S/WODYV6bmvT19RESEoIRI0Zwef3qSKjVawDo3LnzBx8TiUQ4c+YMl1why2neV1hYiJs3b6JRo0aoU6cOt5z69evj4MGDaN++PXR1dZGYmIgmTZrg0KFDWLJkCeLj47llHzt2DMrKyujevbtU+8mTJ1FaWooePXpwyxaKj48PatSoITPB9PPzQ1FREbdSnpCQECgrK2PixIk4ffo0evfuDcYY3r17h+XLl8PX15dLLqmab2d6Sgj5KlS8aCc5ORl+fn7w9/eXqtdctmwZlixZwq0PampqsLOz4/b61ZFQq9eAcJfPjBo1CpGRkYJMSN6nqakJGxsb7jkFBQWS01L09fWRl5eHJk2aoGXLlkhKSuKaHRAQUOlmRMYYAgICvprB+ZQpUySfi0QibNy4EVFRUfjhhx8AlF0qlpubC09PT259mDx5suRzFxcXpKenS+rOeb3jSKqOBueEkC9KxZNYBgwYgBUrVqBnz56SNmtraxgZGWH27Nno27cvlz74+vpi5cqVn7zd72uSmpqK1q1bAwCuXbsm9djXWsojxISkqhsAeZ353bRpU9y6dQsmJiZo1aoV1q9fDxMTE6xbtw7169fnklnu9u3bsLKykmlv1qwZMjMzuWYrUnJystSf27ZtCwCSfQR16tRBnTp1cP36dYX1ycTEBCYmJgrLIx9HZS2EkC+WhoYGkpKSYGlpKdWenp4OGxsbFBUVccnt168fzpw5g9q1a6N58+Yyg7Z9+/Zxyf2WuLu7IywsDLq6unB3d//oc3l9v4Uop1FSUkKDBg1gYGCAD/16FolE3Fax/+///g/FxcUYMWIErly5AldXV7x48UJS6z5o0CAuuQDw3XffITIyUnKGf7nTp09j6NChePr0Kbfsb1F0dDRCQkKQnp4OALC0tMSkSZPg4uIicM8IrZwTQr5YlpaWWLRoETZu3AhVVVUAZRsXFy1aJDNglyc9Pb1PDhjJ56lZs6ZkRb7i6R2KJEQ5TY8ePXDmzBnY2trC29sbvXr1Uuh5+hVvn23bti3u3r2rkFp3AOjTpw8mTZqE/fv3S+r8MzMzMXXqVLi5uXHNFlpmZiaysrLg4OAADQ0N7idRrVmzBr6+vujfv7+kvvzChQvo2bMnQkJCMH78eG7Z5NNo5ZwQ8sW6dOmSZCNTeZ1k+WkuR44cQfv27YXs3hevOqxef4sePnyI8PBwhIWFIT8/H56envD29pacDvS1evXqFVxdXZGYmIiGDRsCKLv9197eHvv27fsqTxF5/vw5Bg4ciLNnz0IkEuH27dswMzODt7c39PX1uZ2Q07BhQwQEBGDChAlS7atXr8bChQvx4MEDLrmkamhwTgj5ohUUFGDbtm24efMmgLLV9KFDh0JLS4t7dl5eHm7dugWgrFa3bt263DMVycvLCytWrICOjg68vLw++twtW7YoqFd8VbcJyblz57Blyxbs3bsXLVu2xOnTp6GhoSH3HKFr3csxxnDq1CmkpKRAQ0MD1tbWcHBw4JopJE9PTzx9+hQbN26EpaUlUlJSYGZmhpMnT2LKlCnc6s61tbVx9epVmJubS7Xfvn0bbdq0oXPOBUZlLYSQL5qWlhY6deqERo0aSW4zjI6OBgBub4UXFBTAx8cHERERklsjlZWV4enpiZUrV0JTU5NLrqJVHHALOfh+8uQJ/Pz8JDd1vr+mJM8jM6tDOU1F7dq1w507d3Djxg0kJyfj3bt3XAbnc+fOrVKtO+/BuUgkQrdu3eDg4AA1NbWvdrNxuaioKJw8eVLyTkE5CwsL3L17l1uum5sb9u/fD39/f6n2gwcPolevXtxySdXQ4JwQ8sXKzs5Gv379kJaWJjn7/P2rv3mYMmUKYmNjcfjwYcmRivHx8Zg4cSKmTp2KtWvXcsn9Vo0YMQK5ubmYPXt2pTd1ylN1mZCcP38emzdvxq5du9CkSRN4eXlh6NCh0NXV5ZIndK07AJSWlmLBggVYt24dnjx5goyMDJiZmWH27NkwMTHByJEjFdofRSgoKKh0Mv/ixQuoqalxy7WyssKCBQsQExMjOYb2woULSEhIwNSpU6VOopo4cSK3fpDKUVkLIeSL1bt3bygrK2Pjxo0wNTXFxYsX8eLFC0ydOhV//PEH7O3tueTWqVMHe/bsgZOTk1T72bNnMXDgQOTl5XHJFZIiV6/fp6Ojg7i4OMlRjl+zJUuWICwsDM+ePYOHhwe8vLwUdu600LXuwcHBCA8PR3BwMEaPHo1r167BzMwMO3fuRGhoKM6fP6+QfihSz5490bZtW8ybNw86OjpITU2FsbExBg8ejNLSUuzZs4dLrqmpaZWeJxKJkJ2dzaUP5MNocE4I+WLVqVMHZ86cgbW1NWrWrIlLly6hadOmOHPmDKZOnSpznrC8aGpq4sqVKzInwly/fh3t27dHQUEBl1wh9ejRA7m5uZgwYUKlq9d9+vThlm1lZYVt27ahTZs23DIqI8SERElJCY0aNUKvXr0kJxBVhuelT4Diat0rMjc3x/r16+Hs7AwdHR1J/fXNmzfRoUMH/PPPP1zzhXDt2jU4OzvDxsYGZ86cgZubG65fv44XL14gISGhWtxOSxSPyloIIV+skpIS6OjoACgbqD98+BBNmzaFsbGxZKMmDx06dMCcOXMQEREBdXV1AEBRURGCgoIkbxF/beLj4wVbvQ4NDUVAQIDkQhxFUWQ5TTkHBweIRCKFXkBTGUXVulf04MEDmQ2KQFm5y7t377hmC6VFixbIyMjAqlWroKOjA7FYDHd3d4wfP577pU/lyiedX3t9/5eEBueEkC9WixYtkJKSAlNTU3z//fdYsmQJVFVVsWHDBpiZmXHLDQ0NhaurKxo2bIhWrVoBAFJSUqCmpoaoqChuuUIyMjL64EZB3gYNGoTCwkI0btwYmpqaMpc+vXjxgkuuEBOSmJgYhWVVRtG17hVZWVkhLi5O6hZgANizZ4/C3zVRpJo1a2LmzJkKz920aRNCQkJw+/ZtAGWbUCdNmoRRo0YpvC9EGg3OCSFfrFmzZklKSIKDg9GrVy/Y29ujdu3a2LlzJ7fcli1b4vbt21JHOA4ZMgQeHh7cVxeFItTqdXm2EISckAQHB8PPz09ms2BRURGWLl0q91NT3q91j4uLU1ite7nAwEAMHz4cDx48QGlpKfbt24dbt24hIiICR44cUWhfFMXBwQFOTk5wcnJCx44dJe/E8RYYGIjly5fDx8dH8m7f+fPnMXnyZOTm5lb5aE3CB9WcE0K+Ki9evIC+vj7Xt2gXLVqEevXqwdvbW6p98+bNyMvLw7Rp07hlC0VfXx+FhYUoLi5W6Oq1kKKiorBs2TJBJiTKysp49OgRDAwMpNqfP38OAwMDude7V5da97i4OAQHByMlJQVisRg2NjYIDAxEt27duOYKZf78+Th37hz+/vtvFBcXw9bWFk5OTnB0dISdnR23Y1nr1q2LFStWYMiQIVLt27dvh4+PD549e8Yll1QNDc4JIeQ/MjExQWRkJDp27CjVfvHiRQwePBg5OTkC9Yyf8PDwjz4+fPhwrvklJSU4cOAA0tPTAQDNmzeHm5sblJWVuWUKOSFRUlLCkydPZC62OnPmDAYNGiT3E4GcnJyqNKE9e/asXHPLFRcXY+HChfD29pY58/tbUFxcjMuXLyM2NhYxMTE4c+YMlJSU8O+//3LJ09PTw+XLl2FhYSHVnpGRgfbt2+Ply5dccknV0OCcEEL+I3V1daSnp8scR5adnQ0rKytuv1C/VZmZmejZsycePHggOdbv1q1bMDIywtGjR7mdaCHEhKT8XZ9Xr15BV1dX5tx+sViMcePGYfXq1XLPFpq2tjauXbum8HcpqoOMjAzExMTg7NmziI2NxZs3b+Dg4ID9+/dzyfPx8UGNGjVk3gnx8/NDUVHRV/nz9SWhmnNCCPmPjIyMkJCQIDM4T0hIQIMGDQTqFX9CrF4DZZegNG7cGBcuXECtWrUAlJV3DBs2DBMnTsTRo0e55PJ+N6AyoaGhYIzB29sbQUFBUreUqqqqwsTEhOuJQIquda/I2dkZsbGx39TgfOjQoVKDcUdHRwQEBMDa2lrupXlTpkyRfC4SibBx40ZERUXhhx9+AFD2zl9ubi48PT3lmkv+O1o5J4SQ/2jJkiVYsmQJli5dii5dugAAoqOj8dtvv2Hq1KmYPn26wD2UP6FWrwFAS0sLFy5cQMuWLaXaU1JSYGdnB7FYzC1bqAlJbGws7OzsoKKi2DU0Rde6V7Ru3ToEBQXBw8MDbdu2hZaWltTjbm5u3LKFoqSkhDp16sDb2xtdunRBp06duNWZd+7cuUrPE4lEOHPmDJc+kKqhwTkhhPxHjDEEBARgxYoVePv2LYCyUpdp06ZxXVkUUs+ePcEYw7Zt22RWr5WUlLitXgNArVq1cOTIEZka/4SEBPTu3Ztb7beQE5Jjx45BWVkZ3bt3l2o/efIkSktL0aNHDy65iq51fz/7Q0QiEdeJgVD++ecfxMXFISYmBrGxsUhPT0fr1q0lJ7h8rRthycfR4JwQQv5HYrEY6enp0NDQgIWFBdTU1ITuEjdCrl57enoiKSkJmzZtQvv27QGUvQU/evRotG3bFmFhYVxyhZyQWFtbY/HixejZs6dU+4kTJzBt2jSkpKTINe9brnWvTjIzMzF//nxs27YNpaWl3CckmZmZyMrKgoODAzQ0NMAYo8uIqgGqOSeEkP+RtrY22rVrJ3Q3FEJNTQ2vX7+WaReLxR89ek8eVqxYgeHDh6NDhw6SE1OKi4vh5uaGP//8k1tubGysVJ07ANSuXRuLFy+GnZ0dt1wAuH37NqysrGTamzVrhszMTLnnCV3r/q16/vy55ISWmJgY3LhxA3p6eujduzccHR255g4cOBBnz56FSCTC7du3YWZmhpEjR0JfXx/Lli3jlk0+jQbnhBBCPqlXr14YM2aMzOr1uHHjuNcC6+np4eDBg7h9+7bk0idLS8tKr3qXJyEnJDVr1kR2drbM5sjMzEyZWmx5KN/8ampqqtBa9xUrVmDMmDFQV1fHihUrPvrciRMnKqRPimRgYIA6derA3t4eo0ePhpOTk8y7UzxMnjwZNWrUQG5uLiwtLSXtgwYNwpQpU2hwLjAqayGEEPJJL1++xPDhw3H48GGZ1euwsDCpldavhVDlNAAwduxYnD9/Hvv375fUtmdmZuKnn35Cu3btsHHjRi65iq51NzU1RWJiImrXri1z+lFFIpEI2dnZcs2uDq5fv47mzZsrPPe7777DyZMn0apVK+jo6CAlJQVmZmbIzs6GtbU11zI18mk0OCeEEFJlilq9njJlCubNmwctLS2pI+Aqw+vWSiEnJK9evYKrqysSExMll/Lcv38f9vb22LdvH/T09LjkKrrWnQhDR0cHSUlJsLCwkBqcJyYmonv37nj+/LnQXfymUVkLIYSQKrOwsJC5VZCH5ORkvHv3TvL5h/DcvCZUOQ1QVtby999/49SpU0hJSYGGhgasra3h4ODANVfRte6fmniVE4lE31SpxYwZM/D48WNs3ryZy+vb29sjIiIC8+bNA1D2/S0tLcWSJUuqfOQi4YcG54QQQiol5Op1xWvieV0ZX1WKmpC8TyQSoVu3bnBwcICamppCTtFQdK37+xOvpKQkFBcXS46uzMjIgLKyMtq2bSv37OrswYMHuHfvHrfXX7JkCZydnZGYmIi3b9/it99+w/Xr1/HixQskJCRwyyVVQ4NzQgghlaoOq9eVyc/Px5kzZ9CsWTM0a9ZMrq9dHcppAKC0tBQLFizAunXr8OTJE2RkZMDMzAyzZ8+GiYkJRo4cySW3T58+mDRpkkyt+9SpU7ls/K048Vq+fDl0dHQQHh4OfX19AGXngHt5ecHe3l7u2dVZeHg419dv0aIFMjIysGrVKujo6EAsFsPd3R3jx49H/fr1uWaTT6Oac0IIIdXawIED4eDggAkTJqCoqAitWrXCnTt3wBjDjh078NNPP8ktq3Pnzti/fz/09PQ++vY+71sUg4ODER4ejuDgYIwePRrXrl2DmZkZdu7cidDQUJw/f55LrlC17gBgaGiIqKgomQ2S165dQ7du3fDw4UNu2YRUJ7RyTggh5D/juXr9vnPnzmHmzJkAgP3794MxhpcvXyI8PBzz58+X6+C8upTTREREYMOGDXB2dsa4ceMk7a1atZLUv/MgVK07UPYzVdkNpHl5eZUeafm1iI6ORkhICNLT0wGU7WuYNGkSXFxcuGU6ODhIbiHt2LEj1NXVuWWR/+7Dd+USQggh/7+BAwdi1apVAICioiLY2tpi4MCBaNmyJfbu3cs1+9WrV5KLgE6cOIGffvoJmpqa+PHHH3H79m2u2RXl5+fjwIEDXAfH5R48eFDpxtPS0lJJqREv5bXuPj4+GD9+vEIG5gDQr18/eHl5Yd++fbh//z7u37+PvXv3YuTIkXB3d1dIHxRtzZo1cHV1hY6ODnx9feHr6wtdXV307NmT622s3bp1w4ULF+Dm5gY9PT106tQJs2bNwqlTp1BYWMgtl1QRI4QQQj6hXr167OrVq4wxxrZt28bMzc1ZQUEBW7NmDWvdujXXbAsLC7Zz504mFotZ3bp1WXR0NGOMsatXr7LatWtzyx0wYABbuXIlY4yxwsJCZmFhwWrUqMFUVFTYnj17uOUyxpiNjQ3bunUrY4wxbW1tlpWVxRhjLCgoiHXq1IlbbklJCQsODmYNGjRgysrKktxZs2axjRs3cstljLGCggL2yy+/MDU1NaakpMSUlJSYqqoq++WXX5hYLOaaLRRDQ0PJz1hFq1atYg0aNOCe/+7dO/b333+zRYsWse7du7MaNWowNTU17rnk42jlnBBCyCcJuXo9adIkeHh4oGHDhmjQoAGcnJwAlJW78LxN8dy5c5KNiBXLaVasWIH58+dzywWAwMBATJgwAb///jtKS0uxb98+jB49GgsWLEBgYCC33Pnz5yMsLAxLliyRugW1RYsW3C4+KqepqYk1a9bg+fPnSE5ORnJyMl68eIE1a9ZwOSmmOnj58iVcXV1l2rt164ZXr15xz8/OzkZaWhpSUlKQmpoKHR0duV80Rf47GpwTQgj5JCMjI5w/fx4FBQU4ceIEunXrBqDsNA3e9aq//vorzp8/j82bNyM+Ph5KSmW/uszMzLgOkoWckPTp0weHDx/G6dOnoaWlhcDAQKSnp+Pw4cPo2rUrt9zyWncPDw8oKytL2nnXulekpaUFa2trWFtbf7WD8nJubm7Yv3+/TPvBgwfRq1cvbrlDhw6FoaEhOnbsiBMnTuCHH37A8ePH8ezZs0r7QxSLNoQSQgj5pPLVa21tbRgbGyts9bqcra0tbG1tpdp+/PFHrpnlE5JatWrhxIkT2LFjBwD+E5Li4mIsXLgQ3t7eOHXqFLecyghZ6/6tWLFiheRzKysrLFiwADExMejQoQMA4MKFC0hISMDUqVO59WHHjh2oU6cORo0ahS5duqBTp07Q1NTklkf+GzpKkRBCSJUkJibi3r176Nq1K7S1tQEAR48ehZ6eHuzs7OSaVR3OG1+zZg18fX0lE5KkpCQoKSlh5cqV2LdvH9fTXLS1tXHt2jWZy4B4a9u2LSZPnoxhw4ZJXeseHByMU6dOIS4uTqH9+RqZmppW6XkikQjZ2dlc+vDPP/8gLi4OMTExiI2NRXp6Olq3bi05waX8nTEiDBqcE0IIqXaqy3njipyQVNSnTx+4u7tj+PDh3DIqc/DgQQwfPhzTp09HcHAwgoKCcOvWLURERODIkSNcS2qIcDIzMzF//nxs27YNpaWlKCkpEbpL3zQanBNCCKlUdVi9/latW7cOQUFB8PDwQNu2bWVqr3nc1lkuLi4OwcHBSElJgVgsho2NDQIDA2k1laO3b98iJycHjRs3hooK/4rj58+fIzY2FjExMYiJicGNGzegp6cHBwcHODo6wtfXl3sfyIfR4JwQQkilqsvq9atXr1BSUiLZnFnuxYsXUFFRga6urtyyqsuEpHzTa2VEIhGXlc2Kte7lt4MSvgoLC+Hj44Pw8HAAQEZGBszMzODj4wNDQ0MEBARwyVVWVkadOnVgb28PR0dHODk5KWTvCKka2hBKCCGkUtXltszBgwejd+/e+PXXX6Xad+3ahUOHDuHYsWNyy0pOTpZsfExOTv7g80QikdwyK1NaWsr19SujoqKCJUuWwNPTU+HZ36rp06cjJSUFMTExUkcquri4YO7cudwG56mpqWjevDmX1yafj1bOCSGEfJIiV6/fV6tWLSQkJMDS0lKq/ebNm7Czs8Pz58+5ZX9rhKp1/1YZGxtj586d+OGHH6Q24GZmZsLGxgb5+flCd5EIgFbOCSGEfJIiV6/f9+bNGxQXF8u0v3v3DkVFRdxyFT0hWbFiBcaMGQN1dXWp4/YqM3HiRLlml+vRowcCAgKQlpam8Fr3b1FeXh4MDAxk2gsKCri/O1OZGTNm4PHjx9i8ebPCs8n/QyvnhBBCPknI1evOnTujRYsWWLlypVT7+PHjkZqayu14vx49elQ6IVm3bh2XCYmpqSkSExNRu3btjx63x/OIPSFq3b9lDg4OGDBgAHx8fKCjo4PU1FSYmprCx8cHt2/fxokTJxTan+HDh+PevXtc95CQT6OVc0IIIZ8k1Oo1UHalvIuLC1JSUuDs7AwAiI6OxuXLlxEVFcUt9+LFi5Vu+nRycsLMmTPlnpeTk1Pp54okRK37t2zhwoXo0aMHbty4geLiYvz555+4ceMG/v77b8TGxiq8P+UbU4mwaHBOCCHkk9q3b48NGzbIrF6vW7cObdu25ZptZ2eH8+fPY8mSJdi1axc0NDRgbW2NTZs2wcLCgluuoicknzodppxIJMKyZcvknk8Ur1OnTkhJScGiRYvQsmVLREVFwcbGBufPn6fTU75hVNZCCCHkkxISEuDi4oJ27dpVunptb28vcA/lT9HlNO8fV5mUlITi4mI0bdoUQNkxe8rKymjbtq1cyw6qQ637t8rT0xOdO3eGg4MDGjdurNDs6OhohISEID09HQBgaWmJSZMmwcXFRaH9ILJocE4IIaRKrl69iiVLliAlJUWyej19+nSuq9flsrKysGXLFmRnZyM0NBQGBgY4fvw4GjVqxO1IOCEnJMuXL0dMTAzCw8Ohr68PoOzKdS8vL9jb22Pq1Klyy6oOte7fqlGjRuHcuXPIyspCgwYNJGeOOzo6cv3vas2aNfD19UX//v3RoUMHAMCFCxewZ88ehISEYPz48dyyyafR4JwQQki1Fhsbix49esDOzg7nzp1Deno6zMzMsHjxYiQmJmLPnj3csoWakBgaGiIqKkpm4nHt2jV069YNDx8+5JpPFOvBgwc4d+4cYmNjERsbi4yMDNSvXx/379/nktewYUMEBARgwoQJUu2rV6/GwoUL8eDBAy65pGqo5pwQQkiVCLF6DQABAQGYP38+pkyZAh0dHUl7ly5dsGrVKm65ANC6dWtERkZyzahMfn4+8vLyZNrz8vLw+vVruWZRrbvw9PX1Ubt2bejr60NPTw8qKiqoW7cut7yXL19KXXpUrlu3bpg2bRq3XFI1NDgnhBDySe+vXs+fPx8GBgZISUnBpk2buK5ep6WlVTpANjAwwLNnz7jlAsJNSPr16wcvLy8sW7YM7du3B1B2eoy/vz/c3d3lmvX+Tagfq3Un8jVjxgzExMQgOTkZlpaWcHR0REBAABwcHCTlTDy4ublh//798Pf3l2o/ePAgevXqxS2XVA0NzgkhhHySkKvXenp6ePTokUw9dHJyMgwNDbnlCjkhWbduHfz8/DB06FC8e/cOAKCiooKRI0di6dKlcs06e/as5PPly5dDR0fng7XuRL4WL16MunXrYs6cOXB3d0eTJk24ZVXc7GtlZYUFCxYgJiZGquY8ISFBrvsZyP+Gas4JIYR8kra2NtLS0mBqaip1zfidO3fQrFkz/Pvvv9yy/fz8cPHiRezevRtNmjRBUlISnjx5Ak9PT3h6emLOnDlccjt06IABAwZIJiTlX/OlS5fg7u7OrR64ooKCAmRlZQEAGjduLHNjp7xRrbtipaSkIDY2FjExMYiLi4OqqqpkU6iTk5NcB+sf2+xbEW38FR6tnBNCCPkkoVavgbKLWsaPHw8jIyOUlJTAysoKxcXF8PDwwKxZs7jlCllOU05LSwvW1tYKyQIUW+tOgFatWqFVq1aSIypTUlIkp6WUlpbK9UZWoS62Iv8dDc4JIYR80uDBgzFt2jTs3r0bIpEIpaWlSEhIgJ+fHzw9Pblmq6qq4q+//kJgYCDS0tIgFovRpk0b7iemCDkhEYoia90JwBhDcnIyYmJiEBMTg/j4eOTn58Pa2hqOjo7c89++fYucnBw0btwYKio0JKwuqKyFEELIJ719+xbjx49HWFgYSkpKoKKiIlm9DgsLg7KyslzzqnqCCFBWJ82DUOU0QiosLISfnx82b95caa0777Kab42+vj7EYjFatWolKWext7eHnp4e19zCwkL4+PggPDwcQNmmXzMzM/j4+MDQ0BABAQFc88nH0eCcEEJIld27d08hq9dC3ZZZkaInJNWJomvdv1VHjx6Fvb09dHV1FZrr6+uLhIQEhIaGwtXVFampqTAzM8PBgwcxd+5cmRN8iGLR4JwQQkilqsPqdflrK+q2zMooakJCiKIYGxtj586d+OGHH6Q2O2dmZsLGxgb5+flCd/GbRgVGhBBCKlVdzr9etmwZoqKipM591tfXx/z589GtWze5Ds4/NSG5cOGC5HOeExJCeMrLy4OBgYFMe0FBAUQikQA9IhXR4JwQQkilqsv514o8QaS6TEgI4cnW1hZHjx6Fj48PAEgG5Bs3bpSce06EQ4NzQgghn6TI1ev3KfIEkeoyISGEp4ULF6JHjx64ceMGiouL8eeff+LGjRv4+++/ERsbK3T3vnlUc04IIeSTdHR0cPjwYTg5OUm1nz17Fm5ublzPwBbqBBG6kId8zbKzs7Fo0SKkpKRALBbDxsYG06ZNQ8uWLYXu2jePVs4JIYR8kpDnX2tqamLNmjVYunSpQk8QoQt5yNfK09MTnTt3RkBAABo3bix0d8h7aOWcEELIJ32L5197enoiLi6u0gmJvb295IxoQr40o0aNwrlz55CVlYUGDRpIzlh3dHSk04iqARqcE0IIqbJv6fzrb3FCQr4tDx48wLlz5xAbG4vY2FhkZGSgfv36uH//vtBd+6bR4JwQQgj5iG9pQkK+LYWFhYiPj8fZs2cRExODpKQkWFlZ0SVEAqPBOSGEEELIN2TGjBmIiYlBcnIyLC0tJWUtDg4OUicyEWHQ4JwQQggh5BuipKSEunXrYvLkyXB3d0eTJk2E7hKpgAbnhBBCCCHfkJSUFMTGxiImJgZxcXFQVVWVrJ47OTnRYF1gNDgnhBBCCPmGpaSkICQkBNu2bUNpaSlKSkqE7tI3jc45J4QQQgj5hjDGkJycjJiYGMTExCA+Ph75+fmwtraGo6Oj0N375tHKOSGEEELIN0RfXx9isRitWrWSlLPY29tDT09P6K4R0OCcEEIIIeSbcvToUdjb20NXV1forpBK0OCcEEIIIYSQakJJ6A4QQgghhBBCytDgnBBCCCGEkGqCBueEEEIIIYRUEzQ4J4QQQgghpJqgwTkhhBBCCCHVBA3OCSGEfFWcnJwwadIkyZ/nzp0LkUj00Q8h3blzByKRCFevXv2fX8PExAShoaFy6xMhRDg0OCeEEPJV8/Pzw6NHjyQfDRs2RHBwsFQbKfP27Vuhu0DIN48G54QQQuSmtLQUixYtgqmpKTQ0NNCqVSvs2bMHpaWlaNiwIdauXSv1/OTkZCgpKeHu3bsAgJcvX2LUqFGoW7cudHV10aVLF6SkpEieP3fuXLRu3Rpbt26FiYkJatasicGDB+P169cAgBEjRiA2NhZ//vmnZFX82bNn+O677yQfysrK0NHRwXfffYcNGzbAxcVF5uto3bo1Zs+eLXnNvn37IigoSNKvcePGSQ1kP/R1y0NWVhb69OmDevXqQVtbG+3atcPp06cljzs5OeHu3buYPHmyzDsB8fHxsLe3h4aGBoyMjDBx4kQUFBRIHjcxMcG8efPg6ekJXV1djBkzRi59JoT872hwTgghRG4WLVqEiIgIrFu3DtevX8fkyZMxbNgwxMXFYciQIYiMjJR6/rZt22BnZwdjY2MAwIABA/D06VMcP34cV65cgY2NDZydnfHixQvJv5OVlYUDBw7gyJEjOHLkCGJjY7F48WIAwJ9//okOHTpg9OjRklVxIyOjD/bX29sb6enpuHz5sqQtOTkZqamp8PLykrRFR0cjPT0dMTEx2L59O/bt24egoKBPft2xsbGf9w0FIBaL0bNnT0RHRyM5ORmurq7o3bs3cnNzAQD79u2TeTeg/Pvk6uqKn376Campqdi5cyfi4+MxYcIEqdf/448/0KpVKyQnJ0smJIQQATFCCCFEDv7991+mqanJ/v77b6n2kSNHsiFDhrDk5GQmEonY3bt3GWOMlZSUMENDQ7Z27VrGGGNxcXFMV1eX/fvvv1L/fuPGjdn69esZY4zNmTOHaWpqsvz8fMnj/v7+7Pvvv5f82dHRkfn6+n6wn8bGxiwkJETy5x49erBffvlF8mcfHx/m5OQk+fPw4cNZrVq1WEFBgaRt7dq1TFtbm5WUlHzy6/6UnJwcBoAlJyd/8rnlmjdvzlauXPnBr6k8f8yYMVJtcXFxTElJiRUVFUn+vb59+1Y5lxDCn4rQkwNCCCFfh8zMTBQWFqJr165S7W/fvkWbNm3QunVrWFpaIjIyEgEBAYiNjcXTp08xYMAAAEBKSgrEYjFq164t9e8XFRUhKytL8mcTExPo6OhI/ly/fn08ffr0f+736NGj4e3tjeXLl0NJSQmRkZEICQmRek6rVq2gqakp+XOHDh0gFotx7949iMXij37dn0ssFmPu3Lk4evQoHj16hOLiYhQVFUlWzj8kJSUFqamp2LZtm6SNMYbS0lLk5OTA0tISAGBra/vZfSSEyA8NzgkhhMiFWCwGABw9ehSGhoZSj6mpqQEAPDw8JIPzyMhIuLq6SgbjYrEY9evXR0xMjMxr6+npST6vUaOG1GMikQilpaX/c7979+4NNTU17N+/H6qqqnj37h369+9f5X+/Kl/35/Dz88OpU6fwxx9/wNzcHBoaGujfv/8nN2+KxWKMHTsWEydOlHmsUaNGks+1tLQ+u4+EEPmhwTkhhBC5sLKygpqaGnJzc+Ho6Fjpc4YOHYpZs2bhypUr2LNnD9atWyd5zMbGBo8fP4aKigpMTEz+536oqqqipKSkys9XUVHB8OHDsWXLFqiqqmLw4MHQ0NCQek5KSgqKiook7RcuXIC2tjaMjIxQq1atT37dnyMhIQEjRoxAv379AJQNuu/cuSP1nMq+ZhsbG9y4cQPm5uZy7xMhhB8anBNCCJELHR0d+Pn5YfLkySgtLUWnTp3w6tUrJCQkQFdXF8OHD4eJiQk6duyIkSNHoqSkBG5ubpJ/38XFBR06dEDfvn2xZMkSNGnSBA8fPsTRo0fRr1+/KpdfmJiY4OLFi7hz5w60tbVRq1YtKCl9/PyDUaNGSco8EhISZB5/+/YtRo4ciVmzZuHOnTuYM2cOJkyYACUlpSp93VVx69YtmbbmzZvDwsIC+/btQ+/evSESiTB79myZdwpMTExw7tw5DB48GGpqaqhTpw6mTZuGH374ARMmTMCoUaOgpaWFGzdu4NSpU1i1alWV+kQIUTwanBNCCJGbefPmoW7duli0aBGys7Ohp6cHGxsbzJgxQ/IcDw8P/Prrr/D09JRaoRaJRDh27BhmzpwJLy8v5OXl4bvvvoODgwPq1atX5T74+flh+PDhsLKyQlFREXJycj65Em9hYYGOHTvixYsX+P7772Ued3Z2hoWFBRwcHPDmzRsMGTIEc+fO/U9f96cMHjxYpu3evXtYvnw5vL290bFjR8mgOz8/X+p5wcHBGDt2LBo3bow3b96AMQZra2vExsZi5syZsLe3B2MMjRs3xqBBg6rcJ0KI4okYY0zoThBCCCFCYozBwsICv/76K6ZMmSL12IgRI/Dy5UscOHBAmM4RQr4ptHJOCCHkm5aXl4cdO3bg8ePHUmebE0KIEOgSIkIIId80AwMDBAcHY8OGDdDX15f7648bNw7a2tqVfowbN07ueYSQLxuVtRBCCCEcPX36VKZGvJyuri4MDAwU3CNCSHVGg3NCCCGEEEKqCSprIYQQQgghpJqgwTkhhBBCCCHVBA3OCSGEEEIIqSZocE4IIYQQQkg1QYNzQgghhBBCqgkanBNCCCGEEFJN0OCcEEIIIYSQauL/A4MbuCu3pg3LAAAAAElFTkSuQmCC\n",
      "text/plain": [
       "<Figure size 640x480 with 2 Axes>"
      ]
     },
     "metadata": {},
     "output_type": "display_data"
    }
   ],
   "source": [
    "import seaborn as sns\n",
    "\n",
    "pivoted = cocc_with_individual.pivot(\"eventType_First\", \"eventType_Later\", \"probability\")\n",
    "sns.heatmap(pivoted)\n"
   ]
  },
  {
   "cell_type": "markdown",
   "metadata": {
    "application/vnd.databricks.v1+cell": {
     "cellMetadata": {},
     "inputWidgets": {},
     "nuid": "f05daa1f-a4f0-477a-bd38-01879c308a2c",
     "showTitle": false,
     "title": ""
    }
   },
   "source": [
    "## 4.3 A more robust correlation calculation\n",
    "\n",
    "Let's use an in-built feature of the query service (the Spark functions) to get a better handle of correlations between various eventTypes. We'll usee the `corr` function - which computes pearson correlation coefficients between a given eventType, and the target eventType"
   ]
  },
  {
   "cell_type": "markdown",
   "metadata": {
    "application/vnd.databricks.v1+cell": {
     "cellMetadata": {},
     "inputWidgets": {},
     "nuid": "a471826d-84dc-4261-b6eb-7f45a77649cd",
     "showTitle": false,
     "title": ""
    }
   },
   "source": [
    "#### Run on the full dataset"
   ]
  },
  {
   "cell_type": "code",
   "execution_count": 52,
   "metadata": {
    "application/vnd.databricks.v1+cell": {
     "cellMetadata": {},
     "inputWidgets": {},
     "nuid": "822365c5-3140-4ad4-bc67-4ac8f51cf775",
     "showTitle": false,
     "title": ""
    }
   },
   "outputs": [
    {
     "data": {
      "text/html": [
       "<div>\n",
       "<style scoped>\n",
       "    .dataframe tbody tr th:only-of-type {\n",
       "        vertical-align: middle;\n",
       "    }\n",
       "\n",
       "    .dataframe tbody tr th {\n",
       "        vertical-align: top;\n",
       "    }\n",
       "\n",
       "    .dataframe thead th {\n",
       "        text-align: right;\n",
       "    }\n",
       "</style>\n",
       "<table border=\"1\" class=\"dataframe\">\n",
       "  <thead>\n",
       "    <tr style=\"text-align: right;\">\n",
       "      <th></th>\n",
       "      <th>webFormsFilled_totalUsers</th>\n",
       "      <th>advertisingClicks_totalUsers</th>\n",
       "      <th>productViews_totalUsers</th>\n",
       "      <th>productPurchases_totalUsers</th>\n",
       "      <th>propositionDismisses_totaUsers</th>\n",
       "      <th>propositionDisplays_totaUsers</th>\n",
       "      <th>propositionInteracts_totalUsers</th>\n",
       "      <th>emailClicks_totalUsers</th>\n",
       "      <th>emailOpens_totalUsers</th>\n",
       "      <th>webLinksClicks_totalUsers</th>\n",
       "      <th>...</th>\n",
       "      <th>webForms_advertisingClicks</th>\n",
       "      <th>webForms_productViews</th>\n",
       "      <th>webForms_productPurchases</th>\n",
       "      <th>webForms_propositionDismisses</th>\n",
       "      <th>webForms_propositionInteracts</th>\n",
       "      <th>webForms_emailClicks</th>\n",
       "      <th>webForms_emailOpens</th>\n",
       "      <th>webForms_emailSends</th>\n",
       "      <th>webForms_webLinkClicks</th>\n",
       "      <th>webForms_webPageViews</th>\n",
       "    </tr>\n",
       "  </thead>\n",
       "  <tbody>\n",
       "    <tr>\n",
       "      <th>0</th>\n",
       "      <td>14841</td>\n",
       "      <td>6376</td>\n",
       "      <td>31545</td>\n",
       "      <td>0</td>\n",
       "      <td>2554</td>\n",
       "      <td>31639</td>\n",
       "      <td>2540</td>\n",
       "      <td>42431</td>\n",
       "      <td>198474</td>\n",
       "      <td>31501</td>\n",
       "      <td>...</td>\n",
       "      <td>-0.006571</td>\n",
       "      <td>0.228957</td>\n",
       "      <td>None</td>\n",
       "      <td>0.049756</td>\n",
       "      <td>0.132518</td>\n",
       "      <td>0.246498</td>\n",
       "      <td>0.094207</td>\n",
       "      <td>0.027688</td>\n",
       "      <td>0.21801</td>\n",
       "      <td>None</td>\n",
       "    </tr>\n",
       "  </tbody>\n",
       "</table>\n",
       "<p>1 rows × 22 columns</p>\n",
       "</div>"
      ],
      "text/plain": [
       "   webFormsFilled_totalUsers  advertisingClicks_totalUsers  \\\n",
       "0                      14841                          6376   \n",
       "\n",
       "   productViews_totalUsers  productPurchases_totalUsers  \\\n",
       "0                    31545                            0   \n",
       "\n",
       "   propositionDismisses_totaUsers  propositionDisplays_totaUsers  \\\n",
       "0                            2554                          31639   \n",
       "\n",
       "   propositionInteracts_totalUsers  emailClicks_totalUsers  \\\n",
       "0                             2540                   42431   \n",
       "\n",
       "   emailOpens_totalUsers  webLinksClicks_totalUsers  ...  \\\n",
       "0                 198474                      31501  ...   \n",
       "\n",
       "   webForms_advertisingClicks  webForms_productViews  \\\n",
       "0                   -0.006571               0.228957   \n",
       "\n",
       "   webForms_productPurchases  webForms_propositionDismisses  \\\n",
       "0                       None                       0.049756   \n",
       "\n",
       "  webForms_propositionInteracts  webForms_emailClicks  webForms_emailOpens  \\\n",
       "0                      0.132518              0.246498             0.094207   \n",
       "\n",
       "   webForms_emailSends  webForms_webLinkClicks  webForms_webPageViews  \n",
       "0             0.027688                 0.21801                   None  \n",
       "\n",
       "[1 rows x 22 columns]"
      ]
     },
     "execution_count": 52,
     "metadata": {},
     "output_type": "execute_result"
    }
   ],
   "source": [
    "large_correlation_query=f'''\n",
    "SELECT SUM(webFormsFilled) as webFormsFilled_totalUsers,\n",
    "       SUM(advertisingClicks) as advertisingClicks_totalUsers,\n",
    "       SUM(productViews) as productViews_totalUsers,\n",
    "       SUM(productPurchases) as productPurchases_totalUsers,\n",
    "       SUM(propositionDismisses) as propositionDismisses_totaUsers,\n",
    "       SUM(propositionDisplays) as propositionDisplays_totaUsers,\n",
    "       SUM(propositionInteracts) as propositionInteracts_totalUsers,\n",
    "       SUM(emailClicks) as emailClicks_totalUsers,\n",
    "       SUM(emailOpens) as emailOpens_totalUsers,\n",
    "       SUM(webLinkClicks) as webLinksClicks_totalUsers,\n",
    "       SUM(webPageViews) as webPageViews_totalusers,\n",
    "       corr(webFormsFilled, emailOpens) as webForms_EmalOpens,\n",
    "       corr(webFormsFilled, advertisingClicks) as webForms_advertisingClicks,\n",
    "       corr(webFormsFilled, productViews) as webForms_productViews,\n",
    "       corr(webFormsFilled, productPurchases) as webForms_productPurchases,\n",
    "       corr(webFormsFilled, propositionDismisses) as webForms_propositionDismisses,\n",
    "       corr(webFormsFilled, propositionInteracts) as webForms_propositionInteracts,\n",
    "       corr(webFormsFilled, emailClicks) as webForms_emailClicks,\n",
    "       corr(webFormsFilled, emailOpens) as webForms_emailOpens,\n",
    "       corr(webFormsFilled, emailSends) as webForms_emailSends,\n",
    "       corr(webFormsFilled, webLinkClicks) as webForms_webLinkClicks,\n",
    "       corr(webFormsFilled, webPageViews) as webForms_webPageViews\n",
    "FROM(\n",
    "    SELECT _{tenant_id}.userid as userID,\n",
    "            SUM(CASE WHEN eventType='web.formFilledOut' THEN 1 ELSE 0 END) as webFormsFilled,\n",
    "            SUM(CASE WHEN eventType='advertising.clicks' THEN 1 ELSE 0 END) as advertisingClicks,\n",
    "            SUM(CASE WHEN eventType='commerce.productViews' THEN 1 ELSE 0 END) as productViews,\n",
    "            SUM(CASE WHEN eventType='commerce.productPurchases' THEN 1 ELSE 0 END) as productPurchases,\n",
    "            SUM(CASE WHEN eventType='decisioning.propositionDismiss' THEN 1 ELSE 0 END) as propositionDismisses,\n",
    "            SUM(CASE WHEN eventType='decisioning.propositionDisplay' THEN 1 ELSE 0 END) as propositionDisplays,\n",
    "            SUM(CASE WHEN eventType='decisioning.propositionInteract' THEN 1 ELSE 0 END) as propositionInteracts,\n",
    "            SUM(CASE WHEN eventType='directMarketing.emailClicked' THEN 1 ELSE 0 END) as emailClicks,\n",
    "            SUM(CASE WHEN eventType='directMarketing.emailOpened' THEN 1 ELSE 0 END) as emailOpens,\n",
    "            SUM(CASE WHEN eventType='directMarketing.emailSent' THEN 1 ELSE 0 END) as emailSends,\n",
    "            SUM(CASE WHEN eventType='web.webinteraction.linkClicks' THEN 1 ELSE 0 END) as webLinkClicks,\n",
    "            SUM(CASE WHEN eventType='web.webinteraction.pageViews' THEN 1 ELSE 0 END) as webPageViews\n",
    "    FROM {table_name}\n",
    "    GROUP BY userId\n",
    ")\n",
    "'''\n",
    "large_correlation_df = qs_cursor.query(large_correlation_query, output=\"dataframe\")\n",
    "large_correlation_df"
   ]
  },
  {
   "cell_type": "code",
   "execution_count": 53,
   "metadata": {
    "application/vnd.databricks.v1+cell": {
     "cellMetadata": {},
     "inputWidgets": {},
     "nuid": "90daab0e-20f3-4557-a344-a604c79ba745",
     "showTitle": false,
     "title": ""
    },
    "gather": {
     "logged": 1667866445864
    }
   },
   "outputs": [
    {
     "data": {
      "text/html": [
       "<div>\n",
       "<style scoped>\n",
       "    .dataframe tbody tr th:only-of-type {\n",
       "        vertical-align: middle;\n",
       "    }\n",
       "\n",
       "    .dataframe tbody tr th {\n",
       "        vertical-align: top;\n",
       "    }\n",
       "\n",
       "    .dataframe thead th {\n",
       "        text-align: right;\n",
       "    }\n",
       "</style>\n",
       "<table border=\"1\" class=\"dataframe\">\n",
       "  <thead>\n",
       "    <tr style=\"text-align: right;\">\n",
       "      <th></th>\n",
       "      <th>variable</th>\n",
       "      <th>value</th>\n",
       "      <th>feature</th>\n",
       "      <th>pearsonCorrelation</th>\n",
       "    </tr>\n",
       "  </thead>\n",
       "  <tbody>\n",
       "    <tr>\n",
       "      <th>0</th>\n",
       "      <td>webForms_EmalOpens</td>\n",
       "      <td>0.094207</td>\n",
       "      <td>EmalOpens</td>\n",
       "      <td>0.094207</td>\n",
       "    </tr>\n",
       "    <tr>\n",
       "      <th>1</th>\n",
       "      <td>webForms_advertisingClicks</td>\n",
       "      <td>-0.006571</td>\n",
       "      <td>advertisingClicks</td>\n",
       "      <td>-0.006571</td>\n",
       "    </tr>\n",
       "    <tr>\n",
       "      <th>2</th>\n",
       "      <td>webForms_productViews</td>\n",
       "      <td>0.228957</td>\n",
       "      <td>productViews</td>\n",
       "      <td>0.228957</td>\n",
       "    </tr>\n",
       "    <tr>\n",
       "      <th>3</th>\n",
       "      <td>webForms_productPurchases</td>\n",
       "      <td>0.000000</td>\n",
       "      <td>productPurchases</td>\n",
       "      <td>0.000000</td>\n",
       "    </tr>\n",
       "    <tr>\n",
       "      <th>4</th>\n",
       "      <td>webForms_propositionDismisses</td>\n",
       "      <td>0.049756</td>\n",
       "      <td>propositionDismisses</td>\n",
       "      <td>0.049756</td>\n",
       "    </tr>\n",
       "    <tr>\n",
       "      <th>5</th>\n",
       "      <td>webForms_propositionInteracts</td>\n",
       "      <td>0.132518</td>\n",
       "      <td>propositionInteracts</td>\n",
       "      <td>0.132518</td>\n",
       "    </tr>\n",
       "    <tr>\n",
       "      <th>6</th>\n",
       "      <td>webForms_emailClicks</td>\n",
       "      <td>0.246498</td>\n",
       "      <td>emailClicks</td>\n",
       "      <td>0.246498</td>\n",
       "    </tr>\n",
       "    <tr>\n",
       "      <th>7</th>\n",
       "      <td>webForms_emailOpens</td>\n",
       "      <td>0.094207</td>\n",
       "      <td>emailOpens</td>\n",
       "      <td>0.094207</td>\n",
       "    </tr>\n",
       "    <tr>\n",
       "      <th>8</th>\n",
       "      <td>webForms_emailSends</td>\n",
       "      <td>0.027688</td>\n",
       "      <td>emailSends</td>\n",
       "      <td>0.027688</td>\n",
       "    </tr>\n",
       "    <tr>\n",
       "      <th>9</th>\n",
       "      <td>webForms_webLinkClicks</td>\n",
       "      <td>0.218010</td>\n",
       "      <td>webLinkClicks</td>\n",
       "      <td>0.218010</td>\n",
       "    </tr>\n",
       "    <tr>\n",
       "      <th>10</th>\n",
       "      <td>webForms_webPageViews</td>\n",
       "      <td>0.000000</td>\n",
       "      <td>webPageViews</td>\n",
       "      <td>0.000000</td>\n",
       "    </tr>\n",
       "  </tbody>\n",
       "</table>\n",
       "</div>"
      ],
      "text/plain": [
       "                         variable     value               feature  \\\n",
       "0              webForms_EmalOpens  0.094207             EmalOpens   \n",
       "1      webForms_advertisingClicks -0.006571     advertisingClicks   \n",
       "2           webForms_productViews  0.228957          productViews   \n",
       "3       webForms_productPurchases  0.000000      productPurchases   \n",
       "4   webForms_propositionDismisses  0.049756  propositionDismisses   \n",
       "5   webForms_propositionInteracts  0.132518  propositionInteracts   \n",
       "6            webForms_emailClicks  0.246498           emailClicks   \n",
       "7             webForms_emailOpens  0.094207            emailOpens   \n",
       "8             webForms_emailSends  0.027688            emailSends   \n",
       "9          webForms_webLinkClicks  0.218010         webLinkClicks   \n",
       "10          webForms_webPageViews  0.000000          webPageViews   \n",
       "\n",
       "    pearsonCorrelation  \n",
       "0             0.094207  \n",
       "1            -0.006571  \n",
       "2             0.228957  \n",
       "3             0.000000  \n",
       "4             0.049756  \n",
       "5             0.132518  \n",
       "6             0.246498  \n",
       "7             0.094207  \n",
       "8             0.027688  \n",
       "9             0.218010  \n",
       "10            0.000000  "
      ]
     },
     "execution_count": 53,
     "metadata": {},
     "output_type": "execute_result"
    }
   ],
   "source": [
    "cols = large_correlation_df.columns\n",
    "corrdf = large_correlation_df[[col for col in cols if (\"webForms_\"  in col)]].melt()\n",
    "corrdf[\"feature\"] = corrdf[\"variable\"].apply(lambda x: x.replace(\"webForms_\", \"\"))\n",
    "corrdf[\"pearsonCorrelation\"] = corrdf[\"value\"]\n",
    "\n",
    "corrdf.fillna(0)"
   ]
  },
  {
   "cell_type": "markdown",
   "metadata": {
    "application/vnd.databricks.v1+cell": {
     "cellMetadata": {},
     "inputWidgets": {},
     "nuid": "040f70cd-2df9-4b05-bd4f-64bafeb5b541",
     "showTitle": false,
     "title": ""
    }
   },
   "source": [
    "Let's visualize the results:"
   ]
  },
  {
   "cell_type": "code",
   "execution_count": 54,
   "metadata": {
    "application/vnd.databricks.v1+cell": {
     "cellMetadata": {},
     "inputWidgets": {},
     "nuid": "4cef1e7c-df03-4060-b4e4-2673194810ae",
     "showTitle": false,
     "title": ""
    },
    "gather": {
     "logged": 1667866449127
    }
   },
   "outputs": [
    {
     "data": {
      "text/plain": [
       "Text(0.5, 1.0, 'Pearson Correlation of Events with the outcome event')"
      ]
     },
     "execution_count": 54,
     "metadata": {},
     "output_type": "execute_result"
    },
    {
     "data": {
      "image/png": "iVBORw0KGgoAAAANSUhEUgAAAmYAAANXCAYAAACffZM2AAAAOXRFWHRTb2Z0d2FyZQBNYXRwbG90bGliIHZlcnNpb24zLjcuMSwgaHR0cHM6Ly9tYXRwbG90bGliLm9yZy/bCgiHAAAACXBIWXMAAA9hAAAPYQGoP6dpAACbYklEQVR4nOzdd1xW9f//8ecFCDIEFFEwURwguHcqDlyppblRtNRyVe5R6qdUTFPLWdrSypXlzKzcC3OvxExxi1iRlgNSCwXO7w9/XF8vAQVHHPVxv93OTa9z3ud9Xudcgyfvc66DxTAMQwAAAMh2dtldAAAAAG4imAEAAJgEwQwAAMAkCGYAAAAmQTADAAAwCYIZAACASRDMAAAATIJgBgAAYBIEMwAAAJMgmAG4LxaLRREREQ+0z9DQUIWGhj7QPh+0c+fOqU2bNvLy8pLFYtHUqVOzu6THgr+/v7p06ZLptk2bNn3gNXTp0kVubm4PvF8gMwhm+E/Nnj1bFovFOuXMmVOBgYHq3bu3zp07l93lmcK///6rKVOm6Omnn5aHh4fNMTp27Fh2l/fAHD58WBEREYqJicnuUu7JgAEDtGbNGg0bNkzz5s1T48aNM2x762v+9umVV175D6tO37Vr1xQREaHIyMjsLiWNh/U6MfM+34+xY8fq22+/ze4ynngrV668519YHR5sKUDmvP322ypSpIj+/fdfbd26VR9//LFWrlypX375RS4uLtldXrb566+/1LhxY+3bt09NmzZVhw4d5ObmpqNHj2rBggWaMWOGrl+/nt1lPhCHDx/WqFGjFBoaKn9/f5tla9euzZ6ismDjxo1q3ry5Bg8enKn2DRs2VKdOndLMDwwMfNClZdm1a9c0atQoScr2kcqjR4/Kzu7/xgzu9Dq5H2ba5wdp7NixatOmjVq0aJHdpTzRVq5cqQ8//PCewhnBDNmiSZMmqly5siSpW7du8vLy0uTJk7V8+XKFh4f/JzVcvXpVrq6u/8m2MqtLly7av3+/lixZotatW9ssGz16tN58880Hsp2M9t0wDP37779ydnZ+INu5V46Ojtm6/cw4f/68PD09M90+MDBQL7zwwsMr6DHh5OSU3SUA2csA/kOzZs0yJBl79uyxmf/DDz8Ykox33nnHOm/evHlGxYoVjZw5cxq5c+c22rVrZ8TGxtqs9+OPPxpt2rQx/Pz8DEdHR6NgwYJG//79jWvXrtm069y5s+Hq6mqcOHHCaNKkieHm5mY0b97cMAzDOHbsmNGqVSsjf/78hpOTk/HUU08Z7dq1My5fvmxd/8aNG8bbb79tFC1a1HB0dDQKFy5sDBs2zPj3339ttlO4cGHjueeeM7Zs2WJUqVLFcHJyMooUKWLMmTPnrsdm586dhiSje/fumTqWhmEYGzZsMGrWrGm4uLgYHh4exvPPP28cPnzYps3IkSMNScahQ4eM8PBww9PT0yhfvrxNvatXrzYqVapkODk5GVOmTDEMwzAuXbpk9OvXzyhYsKDh6OhoFCtWzBg/fryRnJxs078kY+TIkdbHMTExxquvvmoEBgYaOXPmNPLkyWO0adPGOH36tLVN6uvg9mnTpk2GYRhGnTp1jDp16ths59y5c8bLL79s5MuXz3BycjLKli1rzJ4926bN6dOnDUnGhAkTjE8//dT6fFWuXNnYvXt3po7pyZMnjTZt2hi5c+c2nJ2djaefftr44Ycf7lr7nUgyevXqdcc2vXr1MlxdXY2rV6+mWda+fXsjf/78RlJSknXeypUrrc+9m5ub8eyzzxq//PKLzXqpr/tff/3VaN68ueHq6mrkzZvXGDRokLWv1GN2+5T6nMbFxRldunQxnnrqKcPR0dHw8fExnn/+eZvn83bLly83JBkHDhywzluyZIkhyWjZsqVN26CgICMsLMz6uHDhwkbnzp0Nw7j76+Re32932+fMHLdUycnJxpQpU4ySJUsaTk5ORr58+YwePXoYFy9evGMNqTLzHu7cubNRuHDhNOumvrdTpbdPqcfSMAzj119/NV5++WXD19fXcHR0NPz9/Y1XXnnFSExMtLa52+vfMAxj06ZNhiRj4cKFRkREhFGgQAHDzc3NaN26tXH58mXj33//Nfr162d4e3sbrq6uRpcuXdJ8VhpG5j7jM/Lrr78aL730kpEvXz7D0dHRKFmypPH5559bl//xxx+Gvb29ERERkWbdI0eOGJKMadOmWedl5vMus58vnTt3zvJnxK0YMYMpnDx5UpLk5eUlSXrnnXc0fPhwhYWFqVu3bvrzzz81bdo01a5dW/v377eOVCxevFjXrl3Tq6++Ki8vL+3evVvTpk3Tr7/+qsWLF9tsIykpSY0aNVLNmjU1ceJEubi46Pr162rUqJESExPVp08f+fj46LffftMPP/ygy5cvy8PDQ9LNUb05c+aoTZs2GjRokHbt2qVx48YpOjpay5Yts9nOiRMn1KZNG3Xt2lWdO3fWF198oS5duqhSpUoqVapUhsfgu+++kyS9+OKLmTpm69evV5MmTVS0aFFFRETon3/+0bRp0xQSEqKffvopzWmftm3bKiAgQGPHjpVhGNb5R48eVXh4uHr27Knu3burRIkSunbtmurUqaPffvtNPXv2VKFChbR9+3YNGzZMcXFxd7zQfc+ePdq+fbvat2+vggULKiYmRh9//LFCQ0N1+PBhubi4qHbt2urbt68++OAD/e9//1NwcLAkWf+93T///KPQ0FCdOHFCvXv3VpEiRbR48WJ16dJFly9fVr9+/Wzaf/XVV/r777/Vs2dPWSwWvffee2rVqpVOnTqlHDlyZFj7uXPnVKNGDV27dk19+/aVl5eX5syZo+eff15LlixRy5YtVbt2bc2bN08vvvhihqcn0/Pvv//qr7/+SjPf3d1djo6OateunT788EOtWLFCbdu2tS6/du2avv/+e3Xp0kX29vaSpHnz5qlz585q1KiR3n33XV27dk0ff/yxatasqf3799s898nJyWrUqJGefvppTZw4UevXr9ekSZNUrFgxvfrqq/L29tbHH3+sV199VS1btlSrVq0kSWXLlpUktW7dWocOHVKfPn3k7++v8+fPa926dYqNjc3w1GLNmjVlsVj0448/WvvZsmWL7OzstHXrVmu7P//8U0eOHFHv3r3T7Sczr5N7eb/dbZ8zc9xS9ezZU7Nnz9ZLL72kvn376vTp05o+fbr279+vbdu23fH1ltX38N3MmzdP3bp1U9WqVdWjRw9JUrFixSRJv//+u6pWrarLly+rR48eCgoK0m+//aYlS5bo2rVrcnR0zNTr/1bjxo2Ts7Ozhg4dqhMnTmjatGnKkSOH7OzsdOnSJUVERGjnzp2aPXu2ihQpohEjRljXzexnfHrOnTunatWqyWKxqHfv3vL29taqVavUtWtXJSQkqH///sqfP7/q1KmjRYsWaeTIkTbrL1y4UPb29tb3WVY/7+72+dKzZ0/9/vvvWrdunebNm5el51ASI2b4b6X+Brx+/Xrjzz//NM6ePWssWLDA8PLyMpydnY1ff/3ViImJMezt7W1GzwzDMA4ePGg4ODjYzL99ZMwwDGPcuHGGxWIxzpw5Y52X+hvM0KFDbdru37/fkGQsXrw4w5qjoqIMSUa3bt1s5g8ePNiQZGzcuNE6r3DhwoYk48cff7TOO3/+vOHk5GQMGjTojsemZcuWhiTj0qVLd2yXqnz58ka+fPmMCxcuWOcdOHDAsLOzMzp16mSdl/pbdXh4eJo+UutdvXq1zfzRo0cbrq6uxrFjx2zmDx061LC3t7f5rVa3jZil95zs2LHDkGTMnTvXOm/x4sU2ox+3un3EbOrUqYYk48svv7TOu379ulG9enXDzc3NSEhIMAzj/36j9fLyshmxSB3B+f7779Ns61b9+/c3JBlbtmyxzvv777+NIkWKGP7+/ja/PSsTo2C3ts1o+vrrrw3DMIyUlBTjqaeeMlq3bm2z7qJFi2xeU3///bfh6emZZmT1jz/+MDw8PGzmp77u3377bZu2FSpUMCpVqmR9/Oeff6Z5Hg3j5iiC/v8IQVaVKlXKZiSsYsWKRtu2bQ1JRnR0tGEYhvHNN9+kGVm7dcTMMO78Ormf91tG+2wYmT9uW7ZsMSQZ8+fPt2m3evXqdOffLrPv4cyOmBmGYbi6utocv1SdOnUy7Ozs0pytMIybrz3DyPzrP3XErHTp0sb169etbcPDww2LxWI0adLEpv/q1avb1J+Vz/j0dO3a1fD19TX++usvm/nt27c3PDw8rJ9Bn376qSHJOHjwoE27kiVLGvXq1bM+zuznXVY+X3r16pWlUbJb8a1MZIsGDRrI29tbfn5+at++vdzc3LRs2TI99dRT+uabb5SSkqKwsDD99ddf1snHx0cBAQHatGmTtZ9br4W6evWq/vrrL9WoUUOGYWj//v1ptnvrb7qSrCNia9as0bVr19KtdeXKlZKkgQMH2swfNGiQJGnFihU280uWLKlatWpZH3t7e6tEiRI6derUHY9JQkKCJClXrlx3bCdJcXFxioqKUpcuXZQnTx7r/LJly6phw4bWmm+V0bf/ihQpokaNGtnMW7x4sWrVqqXcuXPbPAcNGjRQcnKyfvzxxwxru/U5uXHjhi5cuKDixYvL09NTP/300133LT0rV66Uj4+PzfWHOXLkUN++fXXlyhVt3rzZpn27du2UO3du6+PU5+Nuz8HKlStVtWpV1axZ0zrPzc1NPXr0UExMjA4fPnxP9UtS8+bNtW7dujRT3bp1Jd385mbbtm21cuVKXblyxbrewoUL9dRTT1lrWrdunS5fvqzw8HCb58be3l5PP/20zfsj1e3Pfa1ate56LKSbz6Wjo6MiIyN16dKlLO1vrVq1tGXLFknS33//rQMHDqhHjx7Kmzevdf6WLVvk6emp0qVLZ6nvW93r+y0z7nbcFi9eLA8PDzVs2NDmuahUqZLc3NzSfS5S3ct7+F6lpKTo22+/VbNmzazX9t7KYrFIyvrrv1OnTjYjgk8//bQMw9DLL79s0+7pp5/W2bNnlZSUJElZ+oy/nWEYWrp0qZo1aybDMGzWb9SokeLj462fM61atZKDg4MWLlxoXf+XX37R4cOH1a5dO+u8rH7e3evnS2ZxKhPZ4sMPP1RgYKAcHByUP39+lShRwvpNrOPHj8swDAUEBKS77q0fBLGxsRoxYoS+++67ND844uPjbR47ODioYMGCNvOKFCmigQMHavLkyZo/f75q1aql559/Xi+88II1tJ05c0Z2dnYqXry4zbo+Pj7y9PTUmTNnbOYXKlQoTc25c+e+6w82d3d3STd/iN3tovLUbZYoUSLNsuDgYK1ZsybNBf5FihRJt6/05h8/flw///yzvL29013n/PnzGdb2zz//aNy4cZo1a5Z+++03m9Omtz8nmXXmzBkFBATYfFtP+r9TWnd7DlI/RO/2HJw5c0ZPP/10mvm3budeQ0TBggXVoEGDO7Zp166dpk6dqu+++04dOnTQlStXtHLlSuspE+nmcyNJ9erVS7eP1NdRqpw5c6Z5HjPzepRuXoj/7rvvatCgQcqfP7+qVaumpk2bqlOnTvLx8bnjurVq1dInn3yiEydO6OTJk7JYLKpevbo1sHXv3l1btmxRSEhImuc1K+71/XY3mTlux48fV3x8vPLly5duH3d6n9zLe/he/fnnn0pISLjrazerr//bj33qZ6afn1+a+SkpKYqPj5eXl1eWPuPT25fLly9rxowZmjFjRrptUo973rx5Vb9+fS1atEijR4+WdPMXHQcHB+vpaynrn3f3+vmSWQQzZIuqVaum+5ubdPO3O4vFolWrVlmvqblV6o0fk5OT1bBhQ128eFFDhgxRUFCQXF1d9dtvv6lLly5KSUmxWc/JySndHwCTJk1Sly5dtHz5cq1du1Z9+/bVuHHjtHPnTpsgl/qD8W7Sq1mSTUBJT1BQkCTp4MGDNiMAD0pG37RMb35KSooaNmyoN954I9117nSLhz59+mjWrFnq37+/qlevLg8PD1ksFrVv3z7Nc/Kw3OtzkN2qVasmf39/LVq0SB06dND333+vf/75x+a3+9RjOG/evHTDkYOD7cd6Rscis/r3769mzZrp22+/1Zo1azR8+HCNGzdOGzduVIUKFTJcL3XU5ccff9SpU6dUsWJFubq6qlatWvrggw905coV7d+/X++888591fewnuvMHLeUlBTly5dP8+fPT3d5Rj/osyqjz57k5OQH0v+9yugY3e05yexnfHpSX/8vvPCCOnfunG6bW68VbN++vV566SVFRUWpfPnyWrRokerXr6+8efPa9JmVz7uH/flCMIPpFCtWTIZhqEiRIncMAAcPHtSxY8c0Z84cmwuw161bl+VtlilTRmXKlNFbb72l7du3KyQkRJ988onGjBmjwoULKyUlRcePH7e56PjcuXO6fPmyChcunOXtpadZs2YaN26cvvzyy7sGs9RtHj16NM2yI0eOKG/evPf1m3axYsV05cqVu47wpGfJkiXq3LmzJk2aZJ3377//6vLlyzbtMht0pZv7+/PPPyslJcUmXB85csS6/EEoXLhwhsf0QW7nTsLCwvT+++8rISFBCxculL+/v6pVq2Zdnnoxd758+e7p+UnP3Z6LYsWKadCgQRo0aJCOHz+u8uXLa9KkSfryyy8zXKdQoUIqVKiQtmzZolOnTllf07Vr19bAgQO1ePFiJScnq3bt2vdV2716EP0WK1ZM69evV0hISJZvMZOV93Du3LnTvH+ktCPFUvr75e3tLXd3d/3yyy93rem/eP1n9jM+Pd7e3sqVK5eSk5Mz9fpv0aKFevbsaT2deezYMQ0bNixNPff6eZeR+3l9cY0ZTKdVq1ayt7fXqFGj0vwGYhiGLly4IOn/fmu5tY1hGHr//fczva2EhATrdQ+pypQpIzs7OyUmJkqSnn32WUlK882cyZMnS5Kee+65TG/vTqpXr67GjRvrs88+S/fO3devX7fezNTX11fly5fXnDlzbD6wf/nlF61du9Za870KCwvTjh07tGbNmjTLLl++nOaY3cre3j7N8zZt2rQ0v92n/tBJ7wfO7Z599ln98ccfNteKJCUladq0aXJzc1OdOnXu2kdmPPvss9q9e7d27NhhnXf16lXNmDFD/v7+Klmy5APZzp20a9dOiYmJmjNnjlavXq2wsDCb5Y0aNZK7u7vGjh2rGzdupFn/zz//zPI2U2/qfPtzce3aNf37778284oVK6ZcuXJZ3x93UqtWLW3cuFG7d++2BrPy5csrV65cGj9+vJydnVWpUqU79pGV10lWZLTPWREWFqbk5GTrabJbJSUl3bHvrLyHixUrpvj4eP3888/WeXFxcWm+ES7dPF63b9fOzk4tWrTQ999/r71796ZZJ/X9+l+9/jP7GZ8ee3t7tW7dWkuXLk03aN7++vf09FSjRo20aNEiLViwQI6Ojmluvns/n3cZuZ/XLSNmMJ1ixYppzJgxGjZsmGJiYtSiRQvlypVLp0+f1rJly9SjRw8NHjxYQUFBKlasmAYPHqzffvtN7u7uWrp0aZbO82/cuFG9e/dW27ZtFRgYqKSkJM2bN8/65pekcuXKqXPnzpoxY4YuX76sOnXqaPfu3ZozZ45atGhhvXj7QZg7d66eeeYZtWrVSs2aNVP9+vXl6uqq48ePa8GCBYqLi9PEiRMlSRMmTFCTJk1UvXp1de3a1fpVew8Pj/v+25Wvv/66vvvuOzVt2tR664GrV6/q4MGDWrJkiWJiYmxOBdyqadOmmjdvnjw8PFSyZEnt2LFD69evt94KJVX58uVlb2+vd999V/Hx8XJyclK9evXSvV6nR48e+vTTT9WlSxft27dP/v7+WrJkibZt26apU6dm6gsTmTF06FB9/fXXatKkifr27as8efJozpw5On36tJYuXXpf10IdO3Ys3RGm/Pnzq2HDhtbHFStWVPHixfXmm28qMTHR5jSmdPMaso8//lgvvviiKlasqPbt28vb21uxsbFasWKFQkJCNH369CzV5uzsrJIlS2rhwoUKDAxUnjx5VLp0aSUlJal+/foKCwtTyZIl5eDgoGXLluncuXNq3779XfutVauW5s+fL4vFYj21aW9vrxo1amjNmjUKDQ29682Es/I6eRD7nJVrCOvUqaOePXtq3LhxioqK0jPPPKMcOXLo+PHjWrx4sd5//321adMmw/Uz+x5u3769hgwZopYtW6pv377W26MEBgam+UJNpUqVtH79ek2ePFkFChRQkSJF9PTTT2vs2LFau3at6tSpox49eig4OFhxcXFavHixtm7dKk9Pz4f6+r9VZj/jMzJ+/Hht2rRJTz/9tLp3766SJUvq4sWL+umnn7R+/XpdvHjRpn27du30wgsv6KOPPlKjRo3SXMN7P593GUn9haNv375q1KiR7O3tM/WekcTtMvDfyugGs+lZunSpUbNmTcPV1dVwdXU1goKCjF69ehlHjx61tjl8+LDRoEEDw83NzcibN6/RvXt348CBA4YkY9asWdZ2qTeMvN2pU6eMl19+2ShWrJj1Zqh169Y11q9fb9Puxo0bxqhRo4wiRYoYOXLkMPz8/O54g9nbpXfD1Ixcu3bNmDhxolGlShXDzc3NcHR0NAICAow+ffoYJ06csGm7fv16IyQkxHB2djbc3d2NZs2aZXiD2T///DPNtjKq1zBufk1+2LBhRvHixQ1HR0cjb968Ro0aNYyJEyfafEVet91y4NKlS8ZLL71k5M2b13BzczMaNWpkHDlyJM1tEAzDMGbOnGkULVrUsLe3z9QNZlP7dXR0NMqUKWPzHBuG7Q0gb3d7nRlJvcGmp6enkTNnTqNq1appbrCZ2t+DuF1Geq+LN99805BkFC9ePMM+N23aZDRq1Mjw8PAwcubMaRQrVszo0qWLsXfvXmubjF736d1mYfv27UalSpUMR0dH67H666+/jF69ehlBQUGGq6ur4eHhYTz99NPGokWLMrXfhw4dMiQZwcHBNvPHjBljSDKGDx+eZp2svE7u9/2W3j4bRtaOm2EYxowZM4xKlSoZzs7ORq5cuYwyZcoYb7zxhvH777/ftYbMvIcNwzDWrl1rlC5d2nB0dDRKlChhfPnll+nWc+TIEaN27dqGs7NzmhvMnjlzxujUqZPh7e1tODk5GUWLFjV69eqV7g1m7/T6T71dxu23Gcro8z2jz6DMfMZn5Ny5c0avXr0MPz8/I0eOHIaPj49Rv359Y8aMGWnaJiQkWI/HrbfcuVVmPu+y8vmSlJRk9OnTx/D29jYsFkuWbp1h+f8dAgAAIJtxjRkAAIBJEMwAAABMgmAGAABgEgQzAAAAkyCYAQAAmATBDAAAwCS4wSweeykpKfr999+VK1euh/bnXQAA5mcYhv7++28VKFDggd0w90EjmOGx9/vvv8vPzy+7ywAAmMTZs2dVsGDB7C4jXQQzPPZS/1zP2bNn5e7uns3VAACyS0JCgvz8/B7Yn3F7GAhmeOylnr50d3cnmAEATH1ZizlPsAIAADyBCGYAAAAmQTADAAAwCYIZAACASXDxP/CA/fnxl9ldAkzC+9UXsrsEAI8YRswAAABMgmAGAABgEgQzAAAAkyCYAQAAmATBDAAAwCQIZgAAACZBMAMAADAJghkAAIBJEMwAAABMgmAGAABgEgQzAAAAkyCYAQAAmATBDAAAwCQIZgAAACZBMAMAADAJghkAAIBJEMwAAABMgmAGAABgEgQzAAAAkyCYAQAAmATBDAAAwCQIZgAAACZBMIP8/f01derU7C4DAIAnHsHMRLp06SKLxZJmaty48X9ey/bt2/Xss88qd+7cypkzp8qUKaPJkycrOTn5P68FAIAnhUN2FwBbjRs31qxZs2zmOTk5/ac1LFu2TGFhYXrppZe0adMmeXp6av369XrjjTe0Y8cOLVq0SBaL5T+tCQCAJwEjZibj5OQkHx8fmyl37tySJIvFok8//VRNmzaVi4uLgoODtWPHDp04cUKhoaFydXVVjRo1dPLkSWt/J0+eVPPmzZU/f365ubmpSpUqWr9+fYbbv3r1qrp3767nn39eM2bMUPny5eXv769u3bppzpw5WrJkiRYtWiRJiomJkcVi0YIFC1SjRg3lzJlTpUuX1ubNm236/OWXX9SkSRO5ubkpf/78evHFF/XXX39Zl4eGhqpv37564403lCdPHvn4+CgiIsK63DAMRUREqFChQnJyclKBAgXUt2/fB3G4AQAwFYLZI2b06NHq1KmToqKiFBQUpA4dOqhnz54aNmyY9u7dK8Mw1Lt3b2v7K1eu6Nlnn9WGDRu0f/9+NW7cWM2aNVNsbGy6/a9du1YXLlzQ4MGD0yxr1qyZAgMD9fXXX9vMf/311zVo0CDt379f1atXV7NmzXThwgVJ0uXLl1WvXj1VqFBBe/fu1erVq3Xu3DmFhYXZ9DFnzhy5urpq165deu+99/T2229r3bp1kqSlS5dqypQp+vTTT3X8+HF9++23KlOmTIbHKDExUQkJCTYTAACPAoKZyfzwww9yc3OzmcaOHWtd/tJLLyksLEyBgYEaMmSIYmJi1LFjRzVq1EjBwcHq16+fIiMjre3LlSunnj17qnTp0goICNDo0aNVrFgxfffdd+lu/9ixY5Kk4ODgdJcHBQVZ26Tq3bu3WrdureDgYH388cfy8PDQ559/LkmaPn26KlSooLFjxyooKEgVKlTQF198oU2bNtn0U7ZsWY0cOVIBAQHq1KmTKleurA0bNkiSYmNj5ePjowYNGqhQoUKqWrWqunfvnuExHDdunDw8PKyTn5/fHY44AADmQTAzmbp16yoqKspmeuWVV6zLy5Yta/1//vz5Jclm9Ch//vz6999/raNEV65c0eDBgxUcHCxPT0+5ubkpOjo6wxGzVIZhZLrm6tWrW//v4OCgypUrKzo6WpJ04MABbdq0ySZoBgUFSZLNKddb90uSfH19df78eUlS27Zt9c8//6ho0aLq3r27li1bpqSkpAzrGTZsmOLj463T2bNnM70vAABkJy7+NxlXV1cVL148w+U5cuSw/j/1Avz05qWkpEiSBg8erHXr1mnixIkqXry4nJ2d1aZNG12/fj3d/gMDAyVJ0dHRqlGjRprl0dHRKlmyZKb358qVK2rWrJnefffdNMt8fX3T3a/U/UjdBz8/Px09elTr16/XunXr9Nprr2nChAnavHlzmvWkm9fp/ddfmAAA4EFgxOwxt23bNnXp0kUtW7ZUmTJl5OPjo5iYmAzbP/PMM8qTJ48mTZqUZtl3332n48ePKzw83Gb+zp07rf9PSkrSvn37rKdCK1asqEOHDsnf31/Fixe3mVxdXTO9H87OzmrWrJk++OADRUZGaseOHTp48GCm1wcA4FFAMDOZxMRE/fHHHzbTrd9gzKqAgAB98803ioqK0oEDB9ShQwfrSFR6XF1d9emnn2r58uXq0aOHfv75Z8XExOjzzz9Xly5d1KZNmzQX7n/44YdatmyZjhw5ol69eunSpUt6+eWXJUm9evXSxYsXFR4erj179ujkyZNas2aNXnrppUzfE2327Nn6/PPP9csvv+jUqVP68ssv5ezsrMKFC9/zcQEAwIwIZiazevVq+fr62kw1a9a85/4mT56s3Llzq0aNGmrWrJkaNWqkihUr3nGdNm3aaNOmTYqNjVWtWrVUokQJTZkyRW+++aYWLFiQ5h5m48eP1/jx41WuXDlt3bpV3333nfLmzStJKlCggLZt26bk5GQ988wzKlOmjPr37y9PT0/Z2WXu5efp6amZM2cqJCREZcuW1fr16/X999/Ly8vr3g4KAAAmZTGycpU3cIuYmBgVKVJE+/fvV/ny5bO7nAwlJCTIw8ND8fHxcnd3f+jb+/PjLx/6NvBo8H71hewuAcAt/uufB/eCETMAAACTIJgBAACYBLfLwD3z9/fP0v3OAADAnTFiBgAAYBIEMwAAAJMgmAEAAJgEwQwAAMAkCGYAAAAmQTADAAAwCYIZAACASRDMAAAATIJgBgAAYBIEMwAAAJMgmAEAAJgEwQwAAMAkCGYAAAAmQTADAAAwCYIZAACASRDMAAAATIJgBgAAYBIEMwAAAJNwyO4CgMeN96svZHcJAIBHFCNmAAAAJkEwAwAAMAmCGQAAgEkQzAAAAEyCYAYAAGASBDMAAACTIJgBAACYBMEMAADAJAhmAAAAJkEwAwAAMAmCGQAAgEkQzAAAAEyCYAYAAGASDtldAPAoOTmt+V3bFOuz/D+oBADwOGLEDAAAwCQIZgAAACZBMAMAADAJghkAAIBJEMwAAABMgmAGAABgEgQzAAAAkyCYAQAAmATBDAAAwCQIZgAAACZBMAMAADAJghkAAIBJEMwAAABMgmAGAABgEgQzAAAAkyCYAQAAmATBDAAAwCQIZgAAACZBMAMAADAJghkAAIBJEMwAAABMgmAGAABgEgSzu4iJiZHFYlFUVFS2bD8yMlIWi0WXL19+oG0fBovFom+//VZS1o9bly5d1KJFi4dWGwAAjwKCmYmEhoaqf//+NvNq1KihuLg4eXh43HX9rLTNqj/++EN9+vRR0aJF5eTkJD8/PzVr1kwbNmxIt72fn5/i4uJUunTpB14LAACPK4fsLgDS9evX5ejomO4yR0dH+fj4ZKqfrLTNipiYGIWEhMjT01MTJkxQmTJldOPGDa1Zs0a9evXSkSNH0qxjb2//UGoBAOBx9sSNmK1evVo1a9aUp6envLy81LRpU508edK6fPfu3apQoYJy5sypypUra//+/dZlKSkpKliwoD7++GObPvfv3y87OzudOXNGknT58mV169ZN3t7ecnd3V7169XTgwAFr+4iICJUvX16fffaZihQpopw5c6pLly7avHmz3n//fVksFlksFsXExKQ5PXnmzBk1a9ZMuXPnlqurq0qVKqWVK1dKSnsqc/bs2fL09NSaNWsUHBwsNzc3NW7cWHFxcdZakpKS1LdvX+vxGDJkiDp37mxzWvG1116TxWLR7t271bp1awUGBqpUqVIaOHCgdu7cme5xTu9U5qFDh9S0aVO5u7srV65cqlWrls2xv9WePXvk7e2td999V5J04MAB1a1bV7ly5ZK7u7sqVaqkvXv3prsuAACPqicumF29elUDBw7U3r17tWHDBtnZ2ally5ZKSUnRlStX1LRpU5UsWVL79u1TRESEBg8ebF3Xzs5O4eHh+uqrr2z6nD9/vkJCQlS4cGFJUtu2bXX+/HmtWrVK+/btU8WKFVW/fn1dvHjRus6JEye0dOlSffPNN4qKitL777+v6tWrq3v37oqLi1NcXJz8/PzS1N+rVy8lJibqxx9/1MGDB/Xuu+/Kzc0tw/29du2aJk6cqHnz5unHH39UbGyszT69++67mj9/vmbNmqVt27YpISHBep2YJF28eFGrV69Wr1695OrqmqZ/T0/Pux5zSfrtt99Uu3ZtOTk5aePGjdq3b59efvllJSUlpWm7ceNGNWzYUO+8846GDBkiSerYsaMKFiyoPXv2aN++fRo6dKhy5MiR7rYSExOVkJBgMwEA8Ch44k5ltm7d2ubxF198IW9vbx0+fFjbt29XSkqKPv/8c+XMmVOlSpXSr7/+qldffdXavmPHjpo0aZJiY2NVqFAhpaSkaMGCBXrrrbckSVu3btXu3bt1/vx5OTk5SZImTpyob7/9VkuWLFGPHj0k3Tx9OXfuXHl7e1v7dnR0lIuLyx1PAcbGxqp169YqU6aMJKlo0aJ33N8bN27ok08+UbFixSRJvXv31ttvv21dPm3aNA0bNkwtW7aUJE2fPt06AifdDJCGYSgoKOiO27mbDz/8UB4eHlqwYIE1UAUGBqZpt2zZMnXq1EmfffaZ2rVrZ50fGxur119/3VpHQEBAhtsaN26cRo0adV/1AgCQHZ64EbPjx48rPDxcRYsWlbu7u/z9/SXd/MEfHR2tsmXLKmfOnNb21atXt1m/fPnyCg4Oto6abd68WefPn1fbtm0l3TzlduXKFXl5ecnNzc06nT592ua0XeHChW1CWWb17dtXY8aMUUhIiEaOHKmff/75ju1dXFysoUySfH19df78eUlSfHy8zp07p6pVq1qX29vbq1KlStbHhmFkucb0REVFqVatWhmOcknSrl271LZtW82bN88mlEnSwIED1a1bNzVo0EDjx4/P8BSoJA0bNkzx8fHW6ezZsw9kHwAAeNieuGDWrFkzXbx4UTNnztSuXbu0a9cuSTdHsDKrY8eO1mD21VdfqXHjxvLy8pIkXblyRb6+voqKirKZjh49qtdff93aR3qnBTOjW7duOnXqlF588UUdPHhQlStX1rRp0zJsf3sQslgsWQpbAQEBslgs6V7gnxXOzs53bVOsWDEFBQXpiy++0I0bN2yWRURE6NChQ3ruuee0ceNGlSxZUsuWLUu3HycnJ7m7u9tMAAA8Cp6oYHbhwgUdPXpUb731lurXr6/g4GBdunTJujw4OFg///yz/v33X+u89C5u79Chg3755Rft27dPS5YsUceOHa3LKlasqD/++EMODg4qXry4zZQ3b9471ufo6Kjk5OS77oefn59eeeUVffPNNxo0aJBmzpyZmd1Pw8PDQ/nz59eePXus85KTk/XTTz9ZH+fJk0eNGjXShx9+qKtXr6bpI7P3TCtbtqy2bNmSJnDdKm/evNq4caNOnDihsLCwNG0DAwM1YMAArV27Vq1atdKsWbMytW0AAB4VT1Qwy507t7y8vDRjxgydOHFCGzdu1MCBA63LO3ToIIvFou7du+vw4cNauXKlJk6cmKYff39/1ahRQ127dlVycrKef/5567IGDRqoevXqatGihdauXauYmBht375db7755l2/Rejv769du3YpJiZGf/31l1JSUtK06d+/v9asWaPTp0/rp59+0qZNmxQcHHzPx6RPnz4aN26cli9frqNHj6pfv366dOmSLBaLtc2HH36o5ORkVa1aVUuXLtXx48cVHR2tDz74IM2p3oz07t1bCQkJat++vfbu3avjx49r3rx5Onr0qE27fPnyaePGjTpy5IjCw8OVlJSkf/75R71791ZkZKTOnDmjbdu2ac+ePfe13wAAmNETFczs7Oy0YMEC7du3T6VLl9aAAQM0YcIE63I3Nzd9//33OnjwoCpUqKA333zTeruG23Xs2FEHDhxQy5YtbU7TWSwWrVy5UrVr19ZLL72kwMBAtW/fXmfOnFH+/PnvWN/gwYNlb2+vkiVLytvbW7GxsWnaJCcnq1evXgoODlbjxo0VGBiojz766B6PiDRkyBCFh4erU6dOql69utzc3NSoUSOb6+yKFi2qn376SXXr1tWgQYNUunRpNWzYUBs2bEhz65CMeHl5aePGjbpy5Yrq1KmjSpUqaebMmelec+bj46ONGzfq4MGD6tixo+zs7HThwgV16tRJgYGBCgsLU5MmTbjAHwDw2LEYD+rqbjwWUlJSFBwcrLCwMI0ePTq7y3kgEhIS5OHhofj4+Pu+3uzktOZ3bVOsz/L72gYA4OF4kD8PHpYn7nYZsHXmzBmtXbtWderUUWJioqZPn67Tp0+rQ4cO2V0aAABPnCfqVCbSsrOz0+zZs1WlShWFhITo4MGDWr9+PddvAQCQDRgxe8L5+flp27Zt2V0GAAAQI2YAAACmQTADAAAwCYIZAACASRDMAAAATIJgBgAAYBIEMwAAAJMgmAEAAJgEwQwAAMAkCGYAAAAmQTADAAAwCYIZAACASRDMAAAATIJgBgAAYBIEMwAAAJMgmAEAAJgEwQwAAMAkCGYAAAAmQTADAAAwCYfsLgB4lBTrszy7SwAAPMYYMQMAADAJghkAAIBJEMwAAABMgmAGAABgEgQzAAAAkyCYAQAAmATBDAAAwCQIZgAAACZBMAMAADAJghkAAIBJEMwAAABMgmAGAABgEgQzAAAAk3DI7gKAx80PXzTJ7hIA4D/X9OVV2V3CY4ERMwAAAJMgmAEAAJgEwQwAAMAkCGYAAAAmQTADAAAwCYIZAACASRDMAAAATIJgBgAAYBIEMwAAAJMgmAEAAJgEwQwAAMAkCGYAAAAmQTADAAAwCYIZAACASRDMAAAATIJgBgAAYBIEMwAAAJMgmAEAAJgEwQwAAMAkCGYAAAAmQTADAAAwCYIZAACASRDMHmH+/v6aOnVqdpchyVy1AADwqCKYwapLly5q0aKF9fG5c+eUI0cOLViwIN32Xbt2VcWKFSVJe/bsUY8ePf6LMgEAeGwRzLLZ9evXs7uEDOXPn1/PPfecvvjiizTLrl69qkWLFqlr166SJG9vb7m4uPzXJQIA8FghmD1goaGh6t27t3r37i0PDw/lzZtXw4cPl2EYkm6e8hs9erQ6deokd3d36yjT0qVLVapUKTk5Ocnf31+TJk2y6ff8+fNq1qyZnJ2dVaRIEc2fP99meUxMjCwWi6KioqzzLl++LIvFosjISOu8Q4cOqWnTpnJ3d1euXLlUq1YtnTx5UhEREZozZ46WL18ui8ViXa9r167asGGDYmNjbba3ePFiJSUlqWPHjtb9uvVU5uXLl9WtWzd5e3vL3d1d9erV04EDByRJ8fHxsre31969eyVJKSkpypMnj6pVq2Zd/8svv5Sfn5+km+G1d+/e8vX1Vc6cOVW4cGGNGzcuq08NAACm55DdBTyO5syZo65du2r37t3au3evevTooUKFCql79+6SpIkTJ2rEiBEaOXKkJGnfvn0KCwtTRESE2rVrp+3bt+u1116Tl5eXunTpIunmacbff/9dmzZtUo4cOdS3b1+dP38+S3X99ttvql27tkJDQ7Vx40a5u7tr27ZtSkpK0uDBgxUdHa2EhATNmjVLkpQnTx7Z29srf/78mj17tkaMGGHta9asWWrVqpU8PT3T3Vbbtm3l7OysVatWycPDQ59++qnq16+vY8eOKU+ePCpfvrwiIyNVuXJlHTx4UBaLRfv379eVK1fk5uamzZs3q06dOpKkDz74QN99950WLVqkQoUK6ezZszp79myG+5mYmKjExETr44SEhCwdJwAAsgvB7CHw8/PTlClTZLFYVKJECR08eFBTpkyxBrN69epp0KBB1vYdO3ZU/fr1NXz4cElSYGCgDh8+rAkTJqhLly46duyYVq1apd27d6tKlSqSpM8//1zBwcFZquvDDz+Uh4eHFixYoBw5cli3lcrZ2VmJiYny8fGxWa9z586aPXu2hg8fLovFopMnT2rLli1at25dutvZunWrdu/erfPnz8vJyUnSzTD67bffasmSJerRo4dCQ0MVGRmpwYMHKzIyUg0bNtSRI0e0detWNW7cWJGRkXrjjTckSbGxsQoICFDNmjVlsVhUuHDhO+7nuHHjNGrUqCwdGwAAzIBTmQ9BtWrVZLFYrI+rV6+u48ePKzk5WZJUuXJlm/bR0dEKCQmxmRcSEmJdJzo6Wg4ODqpUqZJ1eVBQUIajVRmJiopSrVq1rKEss15++WWdPn1amzZtknRztMzf31/16tVLt/2BAwd05coVeXl5yc3NzTqdPn1aJ0+elCTVqVNHW7duVXJysjZv3qzQ0FBrWPv999914sQJhYaGSro5WhgVFaUSJUqob9++Wrt27R3rHTZsmOLj463TnUbXAAAwE0bMsoGrq+sD79PO7mbGTr2WTZJu3Lhh08bZ2fme+g4ICFCtWrU0a9YshYaGau7cuerevbtN+LzVlStX5Ovra3NtW6rUMFm7dm39/fff+umnn/Tjjz9q7Nix8vHx0fjx41WuXDkVKFBAAQEBkqSKFSvq9OnTWrVqldavX6+wsDA1aNBAS5YsSXf7Tk5O1pE6AAAeJYyYPQS7du2yebxz504FBATI3t4+3fbBwcHatm2bzbxt27YpMDBQ9vb2CgoKUlJSkvbt22ddfvToUV2+fNn62NvbW5IUFxdnnXfrFwEkqWzZstqyZUuawJbK0dHROqp3u65du2rp0qVaunSpfvvtN+u1b+mpWLGi/vjjDzk4OKh48eI2U968eSXdDGhly5bV9OnTlSNHDgUFBal27drav3+/fvjhB+v1Zanc3d3Vrl07zZw5UwsXLtTSpUt18eLFDGsAAOBRRDB7CGJjYzVw4EAdPXpUX3/9taZNm6Z+/fpl2H7QoEHasGGDRo8erWPHjmnOnDmaPn26Bg8eLEkqUaKEGjdurJ49e2rXrl3at2+funXrZjMC5uzsrGrVqmn8+PGKjo7W5s2b9dZbb9lsp3fv3kpISFD79u21d+9eHT9+XPPmzdPRo0cl3fxm5c8//6yjR4/qr7/+sglwbdu2VY4cOdSzZ08988wz1m9MpqdBgwaqXr26WrRoobVr1yomJkbbt2/Xm2++af0mpnTzG6zz58+3hrA8efIoODhYCxcutAlmkydP1tdff60jR47o2LFjWrx4sXx8fLJ8KhcAALMjmD0EnTp10j///KOqVauqV69e6tev3x1vvlqxYkUtWrRICxYsUOnSpTVixAi9/fbbNqNSs2bNUoECBVSnTh21atVKPXr0UL58+Wz6+eKLL5SUlKRKlSqpf//+GjNmjM1yLy8vbdy4UVeuXFGdOnVUqVIlzZw503rNWffu3VWiRAlVrlxZ3t7eNqN4Li4uat++vS5duqSXX375jvtvsVi0cuVK1a5dWy+99JICAwPVvn17nTlzRvnz57e2q1OnjpKTk63Xkkk3w9rt83LlyqX33ntPlStXVpUqVRQTE6OVK1daT98CAPC4sBi3XpSE+xYaGqry5cvz54lMJCEhQR4eHoqPj5e7u/tD394PXzR56NsAALNp+vKq7C7hrv7rnwf3giEHAAAAkyCYAQAAmAS3y3jA0rtFBAAAQGYwYgYAAGASBDMAAACTIJgBAACYBMEMAADAJAhmAAAAJkEwAwAAMAmCGQAAgEkQzAAAAEyCYAYAAGASBDMAAACTIJgBAACYBMEMAADAJAhmAAAAJkEwAwAAMAmCGQAAgEkQzAAAAEyCYAYAAGASBDMAAACTcMjuAoDHTdOXV2V3CQCARxQjZgAAACZBMAMAADAJghkAAIBJEMwAAABMgmAGAABgEgQzAAAAkyCYAQAAmATBDAAAwCQIZgAAACZBMAMAADAJghkAAIBJEMwAAABMgmAGAABgEgQzAAAAkyCYAQAAmATBDAAAwCQIZgAAACZBMAMAADAJghkAAIBJEMwAAABMgmAGAABgEgQzAAAAkyCYAQAAmATBDAAAwCQIZgAAACZBMAMAADAJghkAAIBJEMwAAABMgmAGAABgEgQzAAAAkyCYAQAAmATBDAAAwCQIZgAAACZBMAMAADAJghkAAIBJEMwAAABMgmD2APj7+2vq1KnZXcZDERMTI4vFoqioqOwuBQCAxx7BzIS6dOmiFi1apJlvsVisk4eHh0JCQrRx48b/vkAAAPBQEMz+v+vXr2d3CZkya9YsxcXFadu2bcqbN6+aNm2qU6dO3VNfhmEoKSnpAVcIAADu1WMbzEJDQ9W7d2/17t1bHh4eyps3r4YPHy7DMCTdPP04evRoderUSe7u7urRo4ckaenSpSpVqpScnJzk7++vSZMm2fR7/vx5NWvWTM7OzipSpIjmz59vszy9U3+XL1+WxWJRZGSkdd6hQ4fUtGlTubu7K1euXKpVq5ZOnjypiIgIzZkzR8uXL7eOjt26nqenp3x8fFS6dGl9/PHH+ueff7Ru3bpMbTcyMlIWi0WrVq1SpUqV5OTkpK1btyolJUXvvfeeihcvLicnJxUqVEjvvPOOzX6dOnVKdevWlYuLi8qVK6cdO3ZYl124cEHh4eF66qmn5OLiojJlyujrr7+2WX/JkiUqU6aMnJ2d5eXlpQYNGujq1avW5Z999pmCg4OVM2dOBQUF6aOPPrIuu379unr37i1fX1/lzJlThQsX1rhx4zJ45gEAeHQ5ZHcBD9OcOXPUtWtX7d69W3v37lWPHj1UqFAhde/eXZI0ceJEjRgxQiNHjpQk7du3T2FhYYqIiFC7du20fft2vfbaa/Ly8lKXLl0k3TzN+Pvvv2vTpk3KkSOH+vbtq/Pnz2eprt9++021a9dWaGioNm7cKHd3d23btk1JSUkaPHiwoqOjlZCQoFmzZkmS8uTJk24/zs7OkrI+2jd06FBNnDhRRYsWVe7cuTVs2DDNnDlTU6ZMUc2aNRUXF6cjR47YrPPmm29q4sSJCggI0Jtvvqnw8HCdOHFCDg4O+vfff1WpUiUNGTJE7u7uWrFihV588UUVK1ZMVatWVVxcnMLDw/Xee++pZcuW+vvvv7VlyxZrSJ4/f75GjBih6dOnq0KFCtq/f7+6d+8uV1dXde7cWR988IG+++47LVq0SIUKFdLZs2d19uzZDPcvMTFRiYmJ1scJCQlZOj4AAGQb4zFVp04dIzg42EhJSbHOGzJkiBEcHGwYhmEULlzYaNGihc06HTp0MBo2bGgz7/XXXzdKlixpGIZhHD161JBk7N6927o8OjrakGRMmTLFMAzDOH36tCHJ2L9/v7XNpUuXDEnGpk2bDMMwjGHDhhlFihQxrl+/nm7tnTt3Npo3b55mviRj2bJlhmEYxtWrV43XXnvNsLe3Nw4cOJCp7W7atMmQZHz77bfWNgkJCYaTk5Mxc+bMdGtJ7fezzz6zzjt06JAhyYiOjk53HcMwjOeee84YNGiQYRiGsW/fPkOSERMTk27bYsWKGV999ZXNvNGjRxvVq1c3DMMw+vTpY9SrV8/mubyTkSNHGpLSTPHx8ZlaHwDweIqPjzf9z4PH9lSmJFWrVk0Wi8X6uHr16jp+/LiSk5MlSZUrV7ZpHx0drZCQEJt5ISEh1nWio6Pl4OCgSpUqWZcHBQXJ09MzS3VFRUWpVq1aypEjRxb3SAoPD5ebm5ty5cqlpUuX6vPPP1fZsmWz1Met+x0dHa3ExETVr1//juvcug1fX19Jso4UJicna/To0SpTpozy5MkjNzc3rVmzRrGxsZKkcuXKqX79+ipTpozatm2rmTNn6tKlS5Kkq1ev6uTJk+ratavc3Nys05gxY3Ty5ElJN0cpo6KiVKJECfXt21dr1669Y63Dhg1TfHy8dbrT6BoAAGbyWJ/KvBtXV9cH3qed3c2sa/z/03SSdOPGDZs2qacg78WUKVPUoEEDeXh4yNvbO0vbTXXrfme2lltDZGrYTUlJkSRNmDBB77//vqZOnaoyZcrI1dVV/fv3t55itbe317p167R9+3atXbtW06ZN05tvvqldu3bJxcVFkjRz5kw9/fTTNtu0t7eXJFWsWFGnT5/WqlWrtH79eoWFhalBgwZasmRJurU6OTnJyckpU/sFAICZPNYjZrt27bJ5vHPnTgUEBFh/4N8uODhY27Zts5m3bds2BQYGyt7eXkFBQUpKStK+ffusy48eParLly9bH6eGpbi4OOu82+8BVrZsWW3ZsiXD4OTo6Ggd1budj4+PihcvbhPKMrvd9AQEBMjZ2VkbNmy4a9uMbNu2Tc2bN9cLL7ygcuXKqWjRojp27JhNG4vFopCQEI0aNUr79++Xo6Ojli1bpvz586tAgQI6deqUihcvbjMVKVLEur67u7vatWunmTNnauHChVq6dKkuXrx4zzUDAGBGj/WIWWxsrAYOHKiePXvqp59+0rRp09J8y/JWgwYNUpUqVTR69Gi1a9dOO3bs0PTp063fECxRooQaN26snj176uOPP5aDg4P69+9vM+rk7OysatWqafz48SpSpIjOnz+vt956y2Y7vXv31rRp09S+fXsNGzZMHh4e2rlzp6pWraoSJUrI399fa9as0dGjR+Xl5SUPD4+7nvbMzHbTkzNnTg0ZMkRvvPGGHB0dFRISoj///FOHDh1S165d77q+dDPcLVmyRNu3b1fu3Lk1efJknTt3TiVLlpR0MyBv2LBBzzzzjPLly6ddu3bpzz//VHBwsCRp1KhR6tu3rzw8PNS4cWMlJiZq7969unTpkgYOHKjJkyfL19dXFSpUkJ2dnRYvXiwfH58sn0IGAMD0svsit4elTp06xmuvvWa88sorhru7u5E7d27jf//7n/UC8sKFC1sv2L/VkiVLjJIlSxo5cuQwChUqZEyYMMFmeVxcnPHcc88ZTk5ORqFChYy5c+em6evw4cNG9erVDWdnZ6N8+fLG2rVrbS7CNwzDOHDggPHMM88YLi4uRq5cuYxatWoZJ0+eNAzDMM6fP280bNjQcHNzs1lPt1z8n567bTf14v9Lly7ZrJecnGyMGTPGKFy4sHW/x44daxhG5r7McOHCBaN58+aGm5ubkS9fPuOtt94yOnXqZP0Cw+HDh41GjRoZ3t7ehpOTkxEYGGhMmzbNpob58+cb5cuXNxwdHY3cuXMbtWvXNr755hvDMAxjxowZRvny5Q1XV1fD3d3dqF+/vvHTTz9leBxu9yhc7AkAePgehZ8HFsO45aKkx0hoaKjKly//2P6pJGReQkKCPDw8FB8fL3d39+wuBwCQTR6FnweP9TVmAAAAjxKCGQAAgEk8thf/3/pnjAAAAB4FjJgBAACYBMEMAADAJAhmAAAAJkEwAwAAMAmCGQAAgEkQzAAAAEyCYAYAAGASBDMAAACTIJgBAACYBMEMAADAJAhmAAAAJkEwAwAAMAmCGQAAgEkQzAAAAEyCYAYAAGASBDMAAACTIJgBAACYBMEMAADAJAhmAAAAJkEwAwAAMAmCGQAAgEkQzAAAAEyCYAYAAGASBDMAAACTIJgBAACYBMEMAADAJAhmAAAAJkEwAwAAMAmCGQAAgEkQzAAAAEyCYAYAAGASBDMAAACTcMjuAoDHTZPlr2R3Caazqvkn2V0CADwSGDEDAAAwCYIZAACASRDMAAAATIJgBgAAYBIEMwAAAJMgmAEAAJgEwQwAAMAkCGYAAAAmQTADAAAwCYIZAACASRDMAAAATIJgBgAAYBIEMwAAAJMgmAEAAJgEwQwAAMAkCGYAAAAmQTADAAAwCYIZAACASRDMAAAATIJgBgAAYBIEMwAAAJMgmAEAAJgEwewezJ49W56enndtZ7FY9O233z70etITExMji8WiqKioh7aNLl26qEWLFg+tfwAAnjQEs3vQrl07HTt2zPo4IiJC5cuXT9MuLi5OTZo0eaDbDg0NlcVikcVikZOTk5566ik1a9ZM33zzjU07Pz8/xcXFqXTp0g90+7d6//33NXv27IfWPwAAT5pHKphdv349u0uQJDk7Oytfvnx3befj4yMnJ6cHvv3u3bsrLi5OJ0+e1NKlS1WyZEm1b99ePXr0sLaxt7eXj4+PHBwcHvj2U3l4eGRq5BAAAGROtgaz0NBQ9e7dW71795aHh4fy5s2r4cOHyzAMSZK/v79Gjx6tTp06yd3d3Ro8li5dqlKlSsnJyUn+/v6aNGmSTb+p64WHh8vV1VVPPfWUPvzwQ5s2sbGxat68udzc3OTu7q6wsDCdO3fOuvzAgQOqW7eucuXKJXd3d1WqVEl79+6VZHsqc/bs2Ro1apQOHDhgHclKHUW6/VTmwYMHVa9ePTk7O8vLy0s9evTQlStXrMtTTw1OnDhRvr6+8vLyUq9evXTjxg2b2l1cXOTj46OCBQuqWrVqevfdd/Xpp59q5syZWr9+vaS0pzIvXbqkjh07ytvbW87OzgoICNCsWbNs2i5atEi1atWSs7OzqlSpomPHjmnPnj2qXLmy3Nzc1KRJE/35559p6k21ZMkSlSlTxrp/DRo00NWrVyVJkZGRqlq1qlxdXeXp6amQkBCdOXPGuu7y5ctVsWJF5cyZU0WLFtWoUaOUlJQkSTIMQxERESpUqJCcnJxUoEAB9e3bN72XFAAAj7RsHzGbM2eOHBwctHv3br3//vuaPHmyPvvsM+vyiRMnqly5ctq/f7+GDx+uffv2KSwsTO3bt9fBgwcVERGh4cOHpzmlNmHCBOt6Q4cOVb9+/bRu3TpJUkpKipo3b66LFy9q8+bNWrdunU6dOqV27dpZ1+/YsaMKFiyoPXv2aN++fRo6dKhy5MiRpv527dpp0KBBKlWqlOLi4hQXF2fTT6qrV6+qUaNGyp07t/bs2aPFixdr/fr16t27t027TZs26eTJk9q0aZPmzJmj2bNnZ+p0YefOnZU7d+40pzRTDR8+XIcPH9aqVasUHR2tjz/+WHnz5rVpM3LkSL311lv66aef5ODgoA4dOuiNN97Q+++/ry1btujEiRMaMWJEuv3HxcUpPDxcL7/8sqKjoxUZGalWrVrJMAwlJSWpRYsWqlOnjn7++Wft2LFDPXr0kMVikSRt2bJFnTp1Ur9+/XT48GF9+umnmj17tt555x1JN4P4lClT9Omnn+r48eP69ttvVaZMmQyPRWJiohISEmwmAAAeBQ/vPFcm+fn5acqUKbJYLCpRooQOHjyoKVOmqHv37pKkevXqadCgQdb2HTt2VP369TV8+HBJUmBgoA4fPqwJEyaoS5cu1nYhISEaOnSotc22bds0ZcoUNWzYUBs2bNDBgwd1+vRp+fn5SZLmzp2rUqVKac+ePapSpYpiY2P1+uuvKygoSJIUEBCQbv3Ozs5yc3OTg4ODfHx8MtzPr776Sv/++6/mzp0rV1dXSdL06dPVrFkzvfvuu8qfP78kKXfu3Jo+fbrs7e0VFBSk5557Ths2bLAej4zY2dkpMDBQMTEx6S6PjY1VhQoVVLlyZUk3RxVvN3jwYDVq1EiS1K9fP4WHh2vDhg0KCQmRJHXt2jXDkBgXF6ekpCS1atVKhQsXliRreLp48aLi4+PVtGlTFStWTJIUHBxsXXfUqFEaOnSoOnfuLEkqWrSoRo8erTfeeEMjR45UbGysfHx81KBBA+XIkUOFChVS1apVMzwW48aN06hRozJcDgCAWWX7iFm1atWsIyeSVL16dR0/flzJycmSZA0SqaKjo61BIVVISIjNOqn93Kp69eqKjo629uHn52cNZZJUsmRJeXp6WtsMHDhQ3bp1U4MGDTR+/HidPHnyvvYzOjpa5cqVs4ay1LpTUlJ09OhR67xSpUrJ3t7e+tjX11fnz5/P1DYMw7A5lrd69dVXtWDBApUvX15vvPGGtm/fnqZN2bJlrf9PDYq3jkzlz58/w1rKlSun+vXrq0yZMmrbtq1mzpypS5cuSZLy5MmjLl26qFGjRmrWrJnef/99xcXFWdc9cOCA3n77bbm5uVmn1Ovorl27prZt2+qff/5R0aJF1b17dy1btsx6mjM9w4YNU3x8vHU6e/bsHY4aAADmke3B7G5uDTL/pYiICB06dEjPPfecNm7cqJIlS2rZsmUPfbu3ny61WCxKSUm563rJyck6fvy4ihQpku7yJk2a6MyZMxowYIB+//131a9fX4MHD85w26kB7/Z5GdVib2+vdevWadWqVSpZsqSmTZumEiVK6PTp05KkWbNmaceOHapRo4YWLlyowMBA7dy5U5J05coVjRo1SlFRUdbp4MGDOn78uHLmzCk/Pz8dPXpUH330kZydnfXaa6+pdu3aaa69S+Xk5CR3d3ebCQCAR0G2B7Ndu3bZPN65c6cCAgJsRo1uFRwcrG3bttnM27ZtmwIDA23WSf2hf+vj1NNnwcHBOnv2rM1IyuHDh3X58mWVLFnSOi8wMFADBgzQ2rVr1apVK+vF8rdzdHS0Ga3LqO4DBw5YL4ZPrdvOzk4lSpS447qZMWfOHF26dEmtW7fOsI23t7c6d+6sL7/8UlOnTtWMGTPue7u3slgsCgkJ0ahRo7R//345OjrahNkKFSpo2LBh2r59u0qXLq2vvvpKklSxYkUdPXpUxYsXTzPZ2d18iTo7O6tZs2b64IMPFBkZqR07dujgwYMPtH4AALJbtl9jFhsbq4EDB6pnz5766aefNG3atDTfsrzVoEGDVKVKFY0ePVrt2rXTjh07NH36dH300Uc27bZt26b33ntPLVq00Lp167R48WKtWLFCktSgQQOVKVNGHTt21NSpU5WUlKTXXntNderUUeXKlfXPP//o9ddfV5s2bVSkSBH9+uuv2rNnT4ahx9/fX6dPn1ZUVJQKFiyoXLlypblNRseOHTVy5Eh17txZERER+vPPP9WnTx+9+OKL1tOGmXXt2jX98ccfSkpK0q+//qply5ZpypQpevXVV1W3bt101xkxYoQqVaqkUqVKKTExUT/88IPNdV73a9euXdqwYYOeeeYZ5cuXT7t27dKff/6p4OBgnT59WjNmzNDzzz+vAgUK6OjRozp+/Lg6depkra1p06YqVKiQ2rRpIzs7Ox04cEC//PKLxowZo9mzZys5OVlPP/20XFxc9OWXX8rZ2dl6LRsAAI+LbA9mnTp10j///KOqVavK3t5e/fr1s7kf1+0qVqyoRYsWacSIERo9erR8fX319ttv21z4L90McHv37tWoUaPk7u6uyZMnWy9st1gsWr58ufr06aPatWvLzs5OjRs31rRp0yTdPC134cIFderUSefOnVPevHnVqlWrDC8ob926tb755hvVrVtXly9f1qxZs9LU4+LiojVr1qhfv36qUqWKXFxc1Lp1a02ePDnLx2zmzJmaOXOmHB0d5eXlpUqVKmnhwoVq2bJlhus4Ojpq2LBhiomJkbOzs2rVqqUFCxZkedsZcXd3148//qipU6cqISFBhQsX1qRJk9SkSROdO3dOR44c0Zw5c3ThwgX5+vqqV69e6tmzpySpUaNG+uGHH/T222/r3XffVY4cORQUFKRu3bpJkjw9PTV+/HgNHDhQycnJKlOmjL7//nt5eXk9sPoBADADi5F607BsEBoaqvLly2vq1KkPtF9/f3/1799f/fv3f6D94tGUkJAgDw8PxcfH/yfXmzVZ/spD38ajZlXzT7K7BAD4z38e3Itsv8YMAAAANxHMAAAATCJbrzGLjIx8KP1mdJNVAAAAM2PEDAAAwCQIZgAAACZBMAMAADAJghkAAIBJEMwAAABMgmAGAABgEgQzAAAAkyCYAQAAmATBDAAAwCQIZgAAACZBMAMAADAJghkAAIBJEMwAAABMgmAGAABgEgQzAAAAkyCYAQAAmATBDAAAwCQIZgAAACbhkN0FAI+bVc0/ye4SAACPKEbMAAAATIJgBgAAYBIEMwAAAJMgmAEAAJgEwQwAAMAkCGYAAAAmQTADAAAwCYIZAACASRDMAAAATIJgBgAAYBIEMwAAAJMgmAEAAJgEwQwAAMAkHLK7AOBx89zST7O7BOChWdG6Z3aXADzWGDEDAAAwCYIZAACASRDMAAAATIJgBgAAYBIEMwAAAJO4p2B28uRJvfXWWwoPD9f58+clSatWrdKhQ4ceaHEAAABPkiwHs82bN6tMmTLatWuXvvnmG125ckWSdODAAY0cOfKBFwgAAPCkyHIwGzp0qMaMGaN169bJ0dHROr9evXrauXPnAy0OAADgSZLlYHbw4EG1bNkyzfx8+fLpr7/+eiBFAQAAPImyHMw8PT0VFxeXZv7+/fv11FNPPZCiAAAAnkRZDmbt27fXkCFD9Mcff8hisSglJUXbtm3T4MGD1alTp4dRIwAAwBMhy8Fs7NixCgoKkp+fn65cuaKSJUuqdu3aqlGjht56662HUSMAAMATIUt/xNwwDP3xxx/64IMPNGLECB08eFBXrlxRhQoVFBAQ8LBqBAAAeCJkOZgVL15chw4dUkBAgPz8/B5WXQAAAE+cLJ3KtLOzU0BAgC5cuPCw6gEAAHhiZfkas/Hjx+v111/XL7/88jDqAQAAeGJl6VSmJHXq1EnXrl1TuXLl5OjoKGdnZ5vlFy9efGDFAQAAPEmyHMymTp36EMoAAABAloNZ586dH0YdAAAAT7wsB7PY2Ng7Li9UqNA9FwMAAPAky3Iw8/f3l8ViyXB5cnLyfRUEAADwpMpyMNu/f7/N4xs3bmj//v2aPHmy3nnnnQdWGAAAwJMmy8GsXLlyaeZVrlxZBQoU0IQJE9SqVasHUtijavbs2erfv78uX758x3YWi0XLli1TixYt/pO6AACA+WX5PmYZKVGihPbs2fOguntktWvXTseOHbM+joiIUPny5dO0i4uLU5MmTR7otkNDQ9W/f/9Mt4+JiZHFYlFUVNQDreNema0eAAD+a1keMUtISLB5bBiG4uLiFBERka1/L/P69etydHTMtu2ncnZ2TnNvt/T4+Pj8B9X8d27cuKEcOXJkdxkAADzSsjxi5unpqdy5c1unPHnyqGTJktqxY4c+/vjjB1ZYaGioevfurd69e8vDw0N58+bV8OHDZRiGpJtfQhg9erQ6deokd3d39ejRQ5K0dOlSlSpVSk5OTvL399ekSZNs+k1dLzw8XK6urnrqqaf04Ycf2rSJjY1V8+bN5ebmJnd3d4WFhencuXPW5QcOHFDdunWVK1cuubu7q1KlStq7d6+km6cyPT09rf8fNWqUDhw4IIvFIovFotmzZ0u6eSrz22+/tfZ58OBB1atXT87OzvLy8lKPHj105coV6/IuXbqoRYsWmjhxonx9feXl5aVevXrpxo0bGR5Df39/jR07Vi+//LJy5cqlQoUKacaMGdblRYoUkSRVqFBBFotFoaGh1mWfffaZgoODlTNnTgUFBemjjz6yLksd2Vq4cKHq1KmjnDlzav78+bpw4YLCw8P11FNPycXFRWXKlNHXX39tU1NKSoree+89FS9eXE5OTipUqJD12sSM6omMjFTVqlXl6uoqT09PhYSE6MyZMxnuNwAAj6osj5ht2rTJ5rGdnZ28vb1VvHhxOThkubs7mjNnjrp27ardu3dr79696tGjhwoVKqTu3btLkiZOnKgRI0Zo5MiRkqR9+/YpLCxMERERateunbZv367XXntNXl5e6tKli7XfCRMm6H//+59GjRqlNWvWqF+/fgoMDFTDhg2VkpJiDWWbN29WUlKSevXqpXbt2ikyMlKS1LFjR1WoUEEff/yx7O3tFRUVle5oUbt27fTLL79o9erVWr9+vSTJw8MjTburV6+qUaNGql69uvbs2aPz58+rW7du6t27tzXISTePva+vrzZt2qQTJ06oXbt2Kl++vPV4pGfSpEkaPXq0/ve//2nJkiV69dVXVadOHZUoUUK7d+9W1apVtX79epUqVco64jh//nyNGDFC06dPV4UKFbR//351795drq6uNvexGzp0qCZNmqQKFSooZ86c+vfff1WpUiUNGTJE7u7uWrFihV588UUVK1ZMVatWlSQNGzZMM2fO1JQpU1SzZk3FxcXpyJEjkpRuPUlJSWrRooW6d++ur7/+WtevX9fu3bvv+M3gxMREJSYmWh/fPsoLAIBZZTlJWSwW1ahRI00IS0pK0o8//qjatWs/sOL8/Pw0ZcoUWSwWlShRQgcPHtSUKVOsQaRevXoaNGiQtX3Hjh1Vv359DR8+XJIUGBiow4cPa8KECTbBLCQkREOHDrW22bZtm6ZMmaKGDRtqw4YNOnjwoE6fPi0/Pz9J0ty5c1WqVCnt2bNHVapUUWxsrF5//XUFBQVJUoancJ2dneXm5iYHB4c7nrr86quv9O+//2ru3LlydXWVJE2fPl3NmjXTu+++q/z580uScufOrenTp8ve3l5BQUF67rnntGHDhjsGs2effVavvfaaJGnIkCGaMmWKNm3apBIlSsjb21uS5OXlZVPfyJEjNWnSJOsXOYoUKaLDhw/r008/tQlm/fv3T/Nlj8GDB1v/36dPH61Zs0aLFi1S1apV9ffff+v999/X9OnTrf0UK1ZMNWvWlKR067l48aLi4+PVtGlTFStWTJIUHByc4f5K0rhx4zRq1Kg7tgEAwIyyfCqzbt266f49zPj4eNWtW/eBFJWqWrVqNiMj1atX1/Hjx633SqtcubJN++joaIWEhNjMCwkJsVkntZ9bVa9eXdHR0dY+/Pz8rKFMkkqWLClPT09rm4EDB6pbt25q0KCBxo8fr5MnT97XfkZHR6tcuXLWUJZad0pKio4ePWqdV6pUKdnb21sf+/r66vz583fsu2zZstb/WywW+fj43HGdq1ev6uTJk+ratavc3Nys05gxY9Ls5+3HPzk5WaNHj1aZMmWUJ08eubm5ac2aNdabEkdHRysxMVH169e/Y823ypMnj7p06aJGjRqpWbNmev/99xUXF3fHdYYNG6b4+HjrdPbs2UxvDwCA7JTlYGYYRrqnkS5cuGATLP4L//X2UkVEROjQoUN67rnntHHjRpUsWVLLli176Nu9/XSpxWJRSkrKA10n9bq2mTNnKioqyjr98ssv2rlzp03b24//hAkT9P7772vIkCHatGmToqKi1KhRI12/fl2SMvWliPTMmjVLO3bsUI0aNbRw4UIFBgamqeVWTk5Ocnd3t5kAAHgUZPpUZuopK4vFoi5dusjJycm6LDk5WT///LNq1KjxQIvbtWuXzeOdO3cqICDAZtToVsHBwdq2bZvNvG3btikwMNBmndt/qO/cudN6eiw4OFhnz57V2bNnraNmhw8f1uXLl1WyZEnrOoGBgQoMDNSAAQMUHh6uWbNmqWXLlmlqcnR0vOtfQwgODtbs2bN19epVa9jZtm2b7OzsVKJEiTuuez9Srym7tb78+fOrQIECOnXqlDp27Jil/rZt26bmzZvrhRdekHTzQv9jx45Zj1tAQICcnZ21YcMGdevWLVP1pKpQoYIqVKigYcOGqXr16vrqq69UrVq1LNUHAIDZZTqYpV60bhiGcuXKZTP64ejoqGrVqt3xWqd7ERsbq4EDB6pnz5766aefNG3atDTfsrzVoEGDVKVKFY0ePVrt2rXTjh07NH36dJtvFEo3A8R7772nFi1aaN26dVq8eLFWrFghSWrQoIHKlCmjjh07aurUqUpKStJrr72mOnXqqHLlyvrnn3/0+uuvq02bNipSpIh+/fVX7dmzR61bt063Jn9/f50+fVpRUVEqWLCgcuXKZRNqpZvXxo0cOVKdO3dWRESE/vzzT/Xp00cvvvii9fqyhyFfvnxydnbW6tWrVbBgQeXMmVMeHh4aNWqU+vbtKw8PDzVu3FiJiYnau3evLl26pIEDB2bYX0BAgJYsWaLt27crd+7cmjx5ss6dO2cNZjlz5tSQIUP0xhtvyNHRUSEhIfrzzz916NAhde3aNd16Ll68qBkzZuj5559XgQIFdPToUR0/flydOnV6aMcFAIDskulgNmvWLEk3g8bgwYP/k9OInTp10j///KOqVavK3t5e/fr1s94WIz0VK1bUokWLNGLECI0ePVq+vr56++23bS78l24GuL1792rUqFFyd3fX5MmT1ahRI0k3RwSXL1+uPn36qHbt2rKzs1Pjxo01bdo0SZK9vb0uXLigTp066dy5c8qbN69atWqV4cXmrVu31jfffKO6devq8uXLmjVrVpp6XFxcrN8OrVKlilxcXNS6dWtNnjz53g9eJjg4OOiDDz7Q22+/rREjRqhWrVqKjIxUt27d5OLiogkTJuj111+Xq6urypQpc9eb17711ls6deqUGjVqJBcXF/Xo0UMtWrRQfHy8tc3w4cPl4OCgESNG6Pfff5evr69eeeWVDOtZuHChjhw5ojlz5ujChQvy9fVVr1691LNnz4d5aAAAyBYWI/XGYCYTGhqq8uXLa+rUqQ+0X39/f/Xv3z9Ld8jHoy0hIUEeHh6Kj4//T643e27ppw99G0B2WdGaX4rw6Pqvfx7ci3u68diSJUu0aNEixcbGWi/sTvXTTz89kMIAAACeNFn+VuYHH3ygl156Sfnz59f+/ftVtWpVeXl56dSpUw/8bz8CAAA8SbI8YvbRRx9pxowZCg8P1+zZs/XGG2+oaNGiGjFiRLr3N7tXqXfZf9BiYmIeSr8AAAD3K8sjZrGxsdbbYjg7O+vvv/+WJL344otp/i4iAAAAMi/LwczHx8c6MlaoUCHrPcFOnz4tk36PAAAA4JGQ5WBWr149fffdd5Kkl156SQMGDFDDhg3Vrl27dG+wCgAAgMzJ8jVmM2bMsP5Jn169esnLy0vbt2/X888/z72lAAAA7kOWg5mdnZ3s7P5voK19+/Zq3779Ay0KAADgSZTlU5mStGXLFr3wwguqXr26fvvtN0nSvHnztHXr1gdaHAAAwJMky8Fs6dKlatSokZydnbV//34lJiZKkuLj4zV27NgHXiAAAMCTIsvBbMyYMfrkk080c+ZM5ciRwzo/JCSEu/4DAADchywHs6NHj6p27dpp5nt4eOjy5csPoiYAAIAn0j3dx+zEiRNp5m/dulVFixZ9IEUBAAA8ibIczLp3765+/fpp165dslgs+v333zV//nwNHjxYr7766sOoEQAA4ImQqdtl/PzzzypdurTs7Ow0bNgwpaSkqH79+rp27Zpq164tJycnDR48WH369HnY9QIAADy2MhXMKlSooLi4OOXLl09FixbVnj179Prrr+vEiRO6cuWKSpYsKTc3t4ddKwAAwGMtU8HM09NTp0+fVr58+RQTE6OUlBQ5OjqqZMmSD7s+AACAJ0amglnr1q1Vp04d+fr6ymKxqHLlyrK3t0+37alTpx5ogQAAAE+KTAWzGTNmqFWrVjpx4oT69u2r7t27K1euXA+7NgAAgCdKpv9WZuPGjSVJ+/btU79+/QhmAAAAD1iW/4j5rFmzHkYdAAAAT7wsBzMAd7aidc/sLgEA8IjK8g1mAQAA8HAQzAAAAEyCYAYAAGASBDMAAACTIJgBAACYBMEMAADAJAhmAAAAJkEwAwAAMAmCGQAAgEkQzAAAAEyCYAYAAGASBDMAAACTIJgBAACYhEN2FwA8bp5fsjy7SwCAx853bZpndwn/CUbMAAAATIJgBgAAYBIEMwAAAJMgmAEAAJgEwQwAAMAkCGYAAAAmQTADAAAwCYIZAACASRDMAAAATIJgBgAAYBIEMwAAAJMgmAEAAJgEwQwAAMAkCGYAAAAmQTADAAAwCYIZAACASRDMAAAATIJgBgAAYBIEMwAAAJMgmAEAAJgEwQwAAMAkCGYAAAAmQTB7wsXExMhisSgqKkqSFBkZKYvFosuXL2epny5duqhFixbWx6Ghoerfv3+m1r3XbQIA8LhxyO4CkL38/PwUFxenvHnzZtjGMAzNnDlTn3/+uQ4dOiQHBwcVL15cL7zwgnr06CEXF5c063zzzTfKkSPHwywdAIDHDiNmTzh7e3v5+PjIwSHjjP7iiy+qf//+at68uTZt2qSoqCgNHz5cy5cv19q1a9NdJ0+ePMqVK9fDKhsAgMcSwcxEUlJSNG7cOBUpUkTOzs4qV66clixZIun/TvetWbNGFSpUkLOzs+rVq6fz589r1apVCg4Olru7uzp06KBr165Z+1y9erVq1qwpT09PeXl5qWnTpjp58qR1+e2nMm+3aNEizZ8/X19//bX+97//qUqVKvL391fz5s21ceNG1a1bN931bj+VmZiYqCFDhsjPz09OTk4qXry4Pv/883TXvXbtmpo0aaKQkBBdvnxZ169fV+/eveXr66ucOXOqcOHCGjduXBaPLgAA5sepTBMZN26cvvzyS33yyScKCAjQjz/+qBdeeEHe3t7WNhEREZo+fbpcXFwUFhamsLAwOTk56auvvtKVK1fUsmVLTZs2TUOGDJEkXb16VQMHDlTZsmV15coVjRgxQi1btlRUVJTs7O6ey+fPn68SJUqoefPmaZZZLBZ5eHhkat86deqkHTt26IMPPlC5cuV0+vRp/fXXX2naXb58Wc8995zc3Ny0bt06ubi4aOLEifruu++0aNEiFSpUSGfPntXZs2cz3FZiYqISExOtjxMSEjJVIwAA2Y1gZhKJiYkaO3as1q9fr+rVq0uSihYtqq1bt+rTTz9Vjx49JEljxoxRSEiIJKlr164aNmyYTp48qaJFi0qS2rRpo02bNlmDWevWrW2288UXX8jb21uHDx9W6dKl71rX8ePHVaJEifvat2PHjmnRokVat26dGjRoYN232/3xxx9q166dAgIC9NVXX8nR0VGSFBsbq4CAANWsWVMWi0WFCxe+4/bGjRunUaNG3VfNAABkB05lmsSJEyd07do1NWzYUG5ubtZp7ty5Nqcey5Yta/1//vz55eLiYhNy8ufPr/Pnz1sfHz9+XOHh4SpatKjc3d3l7+8v6WbYyQzDMO5zz6SoqCjZ29urTp06d2zXsGFDFS9eXAsXLrSGMunmNz6joqJUokQJ9e3bN8Pr2lINGzZM8fHx1ulOo2sAAJgJI2YmceXKFUnSihUr9NRTT9ksc3JysoazW7/paLFY0nzz0WKxKCUlxfq4WbNmKly4sGbOnKkCBQooJSVFpUuX1vXr1zNVV2BgoI4cOXJP+5TK2dk5U+2ee+45LV26VIcPH1aZMmWs8ytWrKjTp09r1apVWr9+vcLCwtSgQQPr9Xe3c3JykpOT033VDABAdmDEzCRKliwpJycnxcbGqnjx4jaTn5/fPfV54cIFHT16VG+99Zbq16+v4OBgXbp0KUt9dOjQQceOHdPy5cvTLDMMQ/Hx8Xfto0yZMkpJSdHmzZvv2G78+PHq3Lmz6tevr8OHD9ssc3d3V7t27TRz5kwtXLhQS5cu1cWLF7O0LwAAmB0jZiaRK1cuDR48WAMGDFBKSopq1qyp+Ph4bdu2Te7u7ne9rio9uXPnlpeXl2bMmCFfX1/FxsZq6NChWeojLCxMy5YtU3h4uN566y0988wz8vb21sGDBzVlyhT16dPH5say6fH391fnzp318ssvWy/+P3PmjM6fP6+wsDCbthMnTlRycrLq1aunyMhIBQUFafLkyfL19VWFChVkZ2enxYsXy8fHR56enlk8IgAAmBvBzERGjx4tb29vjRs3TqdOnZKnp6cqVqyo//3vfzanJzPLzs5OCxYsUN++fVW6dGmVKFFCH3zwgUJDQzPdh8Vi0VdffaUZM2boiy++0DvvvCMHBwcFBASoU6dOatSoUab6+fjjj/W///1Pr732mi5cuKBChQrpf//7X7ptp0yZYhPOcuXKpffee0/Hjx+Xvb29qlSpopUrV2bqW6UAADxKLMaDuLobMLGEhAR5eHgoPj5e7u7uD317zy9Je9oXAHB/vmuT9rZNWfVf/zy4Fww5AAAAmATBDAAAwCQIZgAAACZBMAMAADAJghkAAIBJEMwAAABMgmAGAABgEgQzAAAAkyCYAQAAmATBDAAAwCQIZgAAACZBMAMAADAJghkAAIBJEMwAAABMgmAGAABgEgQzAAAAkyCYAQAAmATBDAAAwCQIZgAAACZBMAMAADAJghkAAIBJOGR3AcDj5rs2zbO7BADAI4oRMwAAAJMgmAEAAJgEwQwAAMAkCGYAAAAmQTADAAAwCYIZAACASRDMAAAATIJgBgAAYBIEMwAAAJMgmAEAAJgEwQwAAMAkCGYAAAAmQTADAAAwCYfsLgB43LRd+kt2lwCTWNy6dHaXAOARw4gZAACASRDMAAAATIJgBgAAYBIEMwAAAJMgmAEAAJgEwQwAAMAkCGYAAAAmQTADAAAwCYIZAACASRDMAAAATIJgBgAAYBIEMwAAAJMgmAEAAJgEwQwAAMAkCGYAAAAmQTADAAAwCYIZAACASRDMAAAATIJgBgAAYBIEMwAAAJMgmAEAAJgEwQwAAMAkCGZPoJiYGFksFkVFRUmSIiMjZbFYdPny5WytCwCAJx3B7Ank5+enuLg4lS5dOsM2ycnJmjJlisqUKaOcOXMqd+7catKkibZt2/YfVgoAwJOFYPYEsre3l4+PjxwcHNJdbhiG2rdvr7ffflv9+vVTdHS0IiMj5efnp9DQUH377bf/bcEAADwhCGbZLCUlRePGjVORIkXk7OyscuXKacmSJZL+7xTjmjVrVKFCBTk7O6tevXo6f/68Vq1apeDgYLm7u6tDhw66du2atc/Vq1erZs2a8vT0lJeXl5o2baqTJ09al99+KvN2ixYt0pIlSzR37lx169ZNRYoUUbly5TRjxgw9//zz6tatm65evSpJioiIUPny5fXpp5/Kz89PLi4uCgsLU3x8vE2fn332mYKDg5UzZ04FBQXpo48+SlPPN998o7p168rFxUXlypXTjh07rG3OnDmjZs2aKXfu3HJ1dVWpUqW0cuXK+z7+AACYCcEsm40bN05z587VJ598okOHDmnAgAF64YUXtHnzZmubiIgITZ8+Xdu3b9fZs2cVFhamqVOn6quvvtKKFSu0du1aTZs2zdr+6tWrGjhwoPbu3asNGzbIzs5OLVu2VEpKSqZq+uqrrxQYGKhmzZqlWTZo0CBduHBB69ats847ceKEFi1apO+//16rV6/W/v379dprr1mXz58/XyNGjNA777yj6OhojR07VsOHD9ecOXNs+n7zzTc1ePBgRUVFKTAwUOHh4UpKSpIk9erVS4mJifrxxx918OBBvfvuu3Jzc0u3/sTERCUkJNhMAAA8CtI/l4X/RGJiosaOHav169erevXqkqSiRYtq69at+vTTT9WjRw9J0pgxYxQSEiJJ6tq1q4YNG6aTJ0+qaNGikqQ2bdpo06ZNGjJkiCSpdevWNtv54osv5O3trcOHD9/xurJUx44dU3BwcLrLUucfO3bMOu/ff//V3Llz9dRTT0mSpk2bpueee06TJk2Sj4+PRo4cqUmTJqlVq1aSpCJFiujw4cP69NNP1blzZ2s/gwcP1nPPPSdJGjVqlEqVKqUTJ04oKChIsbGxat26tcqUKWM9ThkZN26cRo0addf9BADAbBgxy0YnTpzQtWvX1LBhQ7m5uVmnuXPn2px6LFu2rPX/+fPnl4uLi00wyZ8/v86fP299fPz4cYWHh6to0aJyd3eXv7+/JCk2NjbTtRmGkem2hQoVsoYySapevbpSUlJ09OhRXb16VSdPnlTXrl1t9nHMmDE2+3j7fvr6+kqSdb/69u1rDagjR47Uzz//nGE9w4YNU3x8vHU6e/ZspvcFAIDsxIhZNrpy5YokacWKFTbBRpKcnJyswSVHjhzW+RaLxeZx6rxbT1M2a9ZMhQsX1syZM1WgQAGlpKSodOnSun79eqbqCgwMVHR0dLrLUucHBgZmqq/UfZw5c6aefvppm2X29vY2j2/fT0nW/erWrZsaNWpkPXU7btw4TZo0SX369EmzTScnJzk5OWWqPgAAzIQRs2xUsmRJOTk5KTY2VsWLF7eZ/Pz87qnPCxcu6OjRo3rrrbdUv359BQcH69KlS1nqo3379jp+/Li+//77NMsmTZokLy8vNWzY0DovNjZWv//+u/Xxzp07ZWdnpxIlSih//vwqUKCATp06lWYfixQpkqW6/Pz89Morr+ibb77RoEGDNHPmzCytDwCA2TFilo1y5cqlwYMHa8CAAUpJSVHNmjUVHx+vbdu2yd3dXYULF85yn7lz55aXl5dmzJghX19fxcbGaujQoVnqo3379lq8eLE6d+6sCRMmqH79+kpISNCHH36o7777TosXL5arq6u1fc6cOdW5c2dNnDhRCQkJ6tu3r8LCwuTj4yPp5vViffv2lYeHhxo3bqzExETt3btXly5d0sCBAzNVU//+/dWkSRMFBgbq0qVL2rRpU4bXwQEA8KgimGWz0aNHy9vbW+PGjdOpU6fk6empihUr6n//+1+mv0V5Kzs7Oy1YsEB9+/ZV6dKlVaJECX3wwQcKDQ3NdB8Wi0WLFi3S1KlTNWXKFL322mvKmTOnqlevrsjISOsXEVIVL15crVq10rPPPquLFy+qadOmNrfD6Natm1xcXDRhwgS9/vrrcnV1VZkyZdS/f/9M15ScnKxevXrp119/lbu7uxo3bqwpU6Zken0AAB4FFiMrV3kDt4mIiNC3336b4T3RzCAhIUEeHh6Kj4+Xu7v7Q99e26W/PPRt4NGwuPXdvwUN4L/zX/88uBdcYwYAAGASBDMAAACTIJjhvkRERJj6NCYAAI8SghkAAIBJEMwAAABMgmAGAABgEgQzAAAAkyCYAQAAmATBDAAAwCQIZgAAACZBMAMAADAJghkAAIBJEMwAAABMgmAGAABgEgQzAAAAkyCYAQAAmATBDAAAwCQIZgAAACZBMAMAADAJghkAAIBJEMwAAABMwiG7CwAeN4tbl87uEgAAjyhGzAAAAEyCYAYAAGASBDMAAACTIJgBAACYBMEMAADAJAhmAAAAJkEwAwAAMAmCGQAAgEkQzAAAAEyCYAYAAGASBDMAAACTIJgBAACYBMEMAADAJByyuwDgcbNo6V/ZXUK6wlrnze4SAAB3wYgZAACASRDMAAAATIJgBgAAYBIEMwAAAJMgmAEAAJgEwQwAAMAkCGYAAAAmQTADAAAwCYIZAACASRDMAAAATIJgBgAAYBIEMwAAAJMgmAEAAJgEwQwAAMAkCGYAAAAmQTADAAAwCYIZAACASRDMAAAATIJgBgAAYBIEMwAAAJMgmAEAAJgEwQwAAMAkCGZPsJiYGFksFkVFRUmSIiMjZbFYdPny5WytS5Jmz54tT0/P7C4DAID/FMHsCebn56e4uDiVLl06wzYzZ85UuXLl5ObmJk9PT1WoUEHjxo37D6sEAODJ4ZDdBSD72Nvby8fHJ8PlX3zxhfr3768PPvhAderUUWJion7++Wf98ssv/2GVAAA8ORgxM4mUlBSNGzdORYoUkbOzs8qVK6clS5ZI+r9TjGvWrFGFChXk7OysevXq6fz581q1apWCg4Pl7u6uDh066Nq1a9Y+V69erZo1a8rT01NeXl5q2rSpTp48aV1++6nM23333XcKCwtT165dVbx4cZUqVUrh4eF65513bNp99tlnCg4OVs6cORUUFKSPPvoozTa++eYb1a1bVy4uLipXrpx27Nhh08fs2bNVqFAhubi4qGXLlrpw4YLN8gMHDqhu3brKlSuX3N3dValSJe3du/eejjUAAGZFMDOJcePGae7cufrkk0906NAhDRgwQC+88II2b95sbRMREaHp06dr+/btOnv2rMLCwjR16lR99dVXWrFihdauXatp06ZZ21+9elUDBw7U3r17tWHDBtnZ2ally5ZKSUnJVE0+Pj7auXOnzpw5k2Gb+fPna8SIEXrnnXcUHR2tsWPHavjw4ZozZ45NuzfffFODBw9WVFSUAgMDFR4erqSkJEnSrl271LVrV/Xu3VtRUVGqW7euxowZY7N+x44dVbBgQe3Zs0f79u3T0KFDlSNHjnRrSkxMVEJCgs0EAMCjwGIYhpHdRTzpEhMTlSdPHq1fv17Vq1e3zu/WrZuuXbumHj16qG7dulq/fr3q168vSRo/fryGDRumkydPqmjRopKkV155RTExMVq9enW62/nrr7/k7e2tgwcPqnTp0oqJiVGRIkW0f/9+lS9fXpGRkapbt64uXbokT09PxcXFqVWrVtq5c6cCAwNVvXp1Pfvss2rTpo3s7G5m+uLFi2v06NEKDw+3bmfMmDFauXKltm/fbt3GZ599pq5du0qSDh8+rFKlSik6OlpBQUHq0KGD4uPjtWLFCmsf7du31+rVq61fRHB3d9e0adPUuXPnux7PiIgIjRo1Ks38+Ph4ubu733X9+7Vo6V8PfRv3Iqx13uwuAQCyVUJCgjw8PP6znwf3ghEzEzhx4oSuXbumhg0bys3NzTrNnTvX5tRj2bJlrf/Pnz+/XFxcrKEsdd758+etj48fP67w8HAVLVpU7u7u8vf3lyTFxsZmqi5fX1/t2LFDBw8eVL9+/ZSUlKTOnTurcePGSklJ0dWrV3Xy5El17drVpu4xY8bY1H177b6+vpJkrTU6OlpPP/20TftbA6okDRw4UN26dVODBg00fvz4NP3fatiwYYqPj7dOZ8+ezdT+AgCQ3bj43wSuXLkiSVqxYoWeeuopm2VOTk7WEHLrqTuLxZLmVJ7FYrE5TdmsWTMVLlxYM2fOVIECBZSSkqLSpUvr+vXrWaqvdOnSKl26tF577TW98sorqlWrljZv3qySJUtKuvnNzduDlb29vc3j22uXlOlTqtLNUbAOHTpoxYoVWrVqlUaOHKkFCxaoZcuWado6OTnJyckp030DAGAWBDMTKFmypJycnBQbG6s6deqkWX6n0aGMXLhwQUePHtXMmTNVq1YtSdLWrVsfSK3SzevX8ufPrwIFCujUqVPq2LHjPfcZHBysXbt22czbuXNnmnaBgYEKDAzUgAEDFB4erlmzZqUbzAAAeFQRzEwgV65cGjx4sAYMGKCUlBTVrFlT8fHx2rZtm9zd3VW4cOEs95k7d255eXlpxowZ8vX1VWxsrIYOHZqlPl599VUVKFBA9erVU8GCBRUXF6cxY8bI29vbeqpx1KhR6tu3rzw8PNS4cWMlJiZq7969unTpkgYOHJip7fTt21chISGaOHGimjdvrjVr1thcJ/fPP//o9ddfV5s2bVSkSBH9+uuv2rNnj1q3bp2l/QEAwOy4xswkRo8ereHDh2vcuHEKDg5W48aNtWLFChUpUuSe+rOzs9OCBQu0b98+lS5dWgMGDNCECROy1EeDBg20c+dOtW3bVoGBgWrdurVy5sypDRs2yMvLS9LNLyh89tlnmjVrlsqUKaM6depo9uzZWaq7WrVqmjlzpt5//32VK1dOa9eu1VtvvWVdbm9vrwsXLqhTp04KDAxUWFiYmjRpku4F/gAAPMr4ViYee//1t3D4ViYAmBPfygQAAECmEcwAAABMgmAGAABgEgQzAAAAkyCYAQAAmATBDAAAwCQIZgAAACZBMAMAADAJghkAAIBJEMwAAABMgmAGAABgEgQzAAAAkyCYAQAAmATBDAAAwCQIZgAAACZBMAMAADAJghkAAIBJEMwAAABMgmAGAABgEgQzAAAAkyCYAQAAmIRDdhcAPG7CWufN7hIAAI8oRswAAABMgmAGAABgEgQzAAAAkyCYAQAAmATBDAAAwCQIZgAAACZBMAMAADAJghkAAIBJEMwAAABMgmAGAABgEgQzAAAAkyCYAQAAmATBDAAAwCQcsrsA4HFz5KNz2V0CAGRZ0Gv5s7sEiBEzAAAA0yCYAQAAmATBDAAAwCQIZgAAACZBMAMAADAJghkAAIBJEMwAAABMgmAGAABgEgQzAAAAkyCYAQAAmATBDAAAwCQIZgAAACZBMAMAADAJghkAAIBJEMwAAABMgmAGAABgEgQzAAAAkyCYAQAAmATBDAAAwCQIZgAAACZBMAMAADAJghkAAIBJEMxMxN/fX1OnTr3n9SMjI2WxWHT58uVMr9OlSxe1aNHinreZKjQ0VP3797c+zsq+zJ49W56envddAwAAjzqC2SPmToGnRo0aiouLk4eHxwPd5vXr1/Xee++pXLlycnFxUd68eRUSEqJZs2bpxo0b6a6zZ88e9ejR44HWAQDA484huwvAg+Po6CgfH58H2uf169fVqFEjHThwQKNHj1ZISIjc3d21c+dOTZw4URUqVFD58uXTrOft7f1A6wAA4EnAiNl9+OGHH+Tp6ank5GRJUlRUlCwWi4YOHWpt061bN73wwguSpK1bt6pWrVpydnaWn5+f+vbtq6tXr9r0+ffffys8PFyurq566qmn9OGHH2a6nttPZaaeIlyzZo2Cg4Pl5uamxo0bKy4uLsM+9uzZI29vb7377ruSpKlTp+rHH3/Uhg0b1KtXL5UvX15FixZVhw4dtGvXLgUEBKTbz+0je5cvX1bPnj2VP39+5cyZU6VLl9YPP/yQ7rp//vmnKleurJYtWyoxMVGXLl1Sx44d5e3tLWdnZwUEBGjWrFmZPi4AADwqCGb3oVatWvr777+1f/9+SdLmzZuVN29eRUZGWtts3rxZoaGhOnnypBo3bqzWrVvr559/1sKFC7V161b17t3bps8JEyaoXLly2r9/v4YOHap+/fpp3bp191zjtWvXNHHiRM2bN08//vijYmNjNXjw4HTbbty4UQ0bNtQ777yjIUOGSJLmz5+vBg0aqEKFCmna58iRQ66urnetISUlRU2aNNG2bdv05Zdf6vDhwxo/frzs7e3TtD179qxq1aql0qVLa8mSJXJyctLw4cN1+PBhrVq1StHR0fr444+VN2/eDLeXmJiohIQEmwkAgEcBpzLvg4eHh8qXL6/IyEhVrlxZkZGRGjBggEaNGqUrV64oPj5eJ06cUJ06dTRu3Dh17NjReoF8QECAPvjgA9WpU0cff/yxcubMKUkKCQmxjrgFBgZq27ZtmjJliho2bHhPNd64cUOffPKJihUrJknq3bu33n777TTtli1bpk6dOumzzz5Tu3btrPOPHz+u0NDQe9p2qvXr12v37t2Kjo5WYGCgJKlo0aJp2h09elQNGzZUy5YtNXXqVFksFklSbGysKlSooMqVK0u6ORp3J+PGjdOoUaPuq2YAALIDI2b3qU6dOoqMjJRhGNqyZYtatWql4OBgbd26VZs3b1aBAgUUEBCgAwcOaPbs2XJzc7NOjRo1UkpKik6fPm3tr3r16jb9V69eXdHR0fdcn4uLizWUSZKvr6/Onz9v02bXrl1q27at5s2bZxPKJMkwjHvedqqoqCgVLFjQGsrS888//6hWrVpq1aqV3n//fWsok6RXX31VCxYsUPny5fXGG29o+/btd9zesGHDFB8fb53Onj173/sAAMB/gWB2n0JDQ7V161YdOHBAOXLkUFBQkEJDQxUZGanNmzerTp06kqQrV66oZ8+eioqKsk4HDhzQ8ePHbYLTg5YjRw6bxxaLJU3YKlasmIKCgvTFF1+k+ZZlYGCgjhw5cl81ODs737WNk5OTGjRooB9++EG//fabzbImTZrozJkzGjBggH7//XfVr18/w9OxqX25u7vbTAAAPAoIZvcp9TqzKVOmWENYajCLjIy0ngasWLGiDh8+rOLFi6eZHB0drf3t3LnTpv+dO3cqODj4oe5D3rx5tXHjRp04cUJhYWE24axDhw5av3699Tq6W924cSPNlxfSU7ZsWf366686duxYhm3s7Ow0b948VapUSXXr1tXvv/9us9zb21udO3fWl19+qalTp2rGjBlZ2EMAAB4NBLP7lDt3bpUtW1bz58+3hrDatWvrp59+0rFjx6xhbciQIdq+fbt69+6tqKgoHT9+XMuXL09z8f+2bdv03nvv6dixY/rwww+1ePFi9evXz6bNb7/9ZjPyFhUVpUuXLt3XfuTLl08bN27UkSNHFB4erqSkJElS//79FRISovr16+vDDz/UgQMHdOrUKS1atEjVqlXT8ePH79p3nTp1VLt2bbVu3Vrr1q3T6dOntWrVKq1evdqmnb29vebPn69y5cqpXr16+uOPPyRJI0aM0PLly3XixAkdOvT/2rv3oKjO+w3gzwIugiAXISCEi0ZAMICAStBwGaEFayyONqLBoIaqVSmaitdGcaoWFK+x/KJNoqh1RE2MJmqjaMoG8IIXvASIIMGgqWJikEtU0N3394fDGbcsBpSFgz6fmR0957znPe/7hTk8nn0XC3HgwAG9h1UiIqKOwGDWBkJDQ6FWq6VgZm1tDS8vL9jb28PDwwPAo6dGKpUKJSUlCA4Ohp+fHxYvXgwHBwetvmbPno0zZ87Az88Py5Ytw5o1axAZGanVpvH3hz3+Onjw4DPPw97eHl999RUuXbqE2NhYqNVqGBsbIysrC3PnzsWmTZvw2muvYeDAgXj//feRmJiIV199tUV9f/rppxg4cCDGjRsHLy8vzJ07V/o1I48zMjLCzp070a9fPwwdOhS3bt2CUqnEggUL4OPjg5CQEBgaGiIzM/OZ50tERCQ3CtEWq7uJZKympgYWFhaorq5ul/Vm3/5fpd6vQUTU1vpOt+voIehde/88eBp8YkZEREQkEwxmRERERDLBYEZEREQkEwxmRERERDLBYEZEREQkEwxmRERERDLBYEZEREQkEwxmRERERDLBYEZEREQkEwxmRERERDLBYEZEREQkEwxmRERERDLBYEZEREQkEwxmRERERDLBYEZEREQkEwxmRERERDLBYEZEREQkEwxmRERERDLBYEZEREQkEwxmRERERDLBYEZEREQkE0YdPQCi503f6XYdPQQiIuqk+MSMiIiISCYYzIiIiIhkgsGMiIiISCYYzIiIiIhkgsGMiIiISCYYzIiIiIhkgsGMiIiISCYYzIiIiIhkgsGMiIiISCYYzIiIiIhkgsGMiIiISCYYzIiIiIhkgsGMiIiISCYYzIiIiIhkgsGMiIiISCYYzIiIiIhkgsGMiIiISCYYzIiIiIhkgsGMiIiISCYYzIiIiIhkgsGMiIiISCYYzIiIiIhkgsGMiIiISCYYzIiIiIhkgsGMiIiISCYYzIiIiIhkgsGMiIiISCYYzIiIiIhkgsGMiIiISCYYzIiIiIhkgsGMiIiISCYYzIiIiIhkgsGMiIiISCYYzIiIiIhkgsGMiIiISCYYzIiIiIhkgsGsg7i6umLdunUdPYw2o1AosG/fvo4eBhERUafGYCZjrq6uUCgUUCgU6NatG/z9/bFnz552u/7Zs2ehUChw8uRJncfDw8MxatQoAMCNGzcwbNiwdhsbERHR84jBTOb+9re/4caNGygoKMDAgQMRExOD48ePt8u1AwIC4Ovri82bNzc5dvXqVfznP/9BfHw8AMDe3h7GxsbtMi4iIqLnFYNZCx04cACWlpZQq9UAgPPnz0OhUGD+/PlSmz/+8Y8YP348ACA3NxfBwcEwMTGBk5MTEhMT8csvv2j1WVtbi3HjxqFbt25wdHREenp6k+uam5vD3t4e7u7uSE9Ph4mJCb744guo1WrEx8ejV69eMDExgYeHB9avX6917sOHD5GYmAhLS0v06NED8+bNw4QJEzBy5EipjUajQUpKitSPr68vPvnkE+l4fHw8du3ahbt372r1nZGRgZ49eyIqKgpA07cyr127hjFjxsDS0hLW1taIjo7G1atXAQDffPMNDAwM8OOPPwIAfv75ZxgYGGDs2LHS+cuWLcPrr78OAKiqqkJsbCxsbW1hYmICNzc3bNmypfkvFhERUSfFYNZCwcHBqK2tRUFBAQBApVLBxsYG2dnZUhuVSoWwsDCUlZUhKioKo0ePxsWLF7Fr1y7k5uYiISFBq8+0tDT4+vqioKAA8+fPx8yZM5GVldXsGIyMjNClSxc0NDRAo9Hg5Zdfxp49e1BUVITFixdj4cKF2L17t9R+xYoV2LFjB7Zs2YK8vDzU1NQ0WQeWkpKCbdu2YePGjSgsLMS7776L8ePHQ6VSAQBiY2NRX1+vFdaEENi6dSsmTpwIQ0PDJuN88OABIiMjYW5ujpycHOTl5cHMzAxRUVFoaGhAv3790KNHD+kaOTk5WtuP1xIAFi1ahKKiIvz73/9GcXExPvjgA9jY2DRbp/r6etTU1Gi9iIiIOgVBLebv7y/S0tKEEEKMHDlSLF++XCiVSlFbWyuuX78uAIiSkhIRHx8vpkyZonVuTk6OMDAwEPfu3RNCCOHi4iKioqK02sTExIhhw4ZJ2y4uLmLt2rVCCCHq6+vF3//+dwFAHDhwQOf4ZsyYIUaPHi1t29nZSeMVQoiHDx8KZ2dnER0dLYQQ4v79+8LU1FQcP35cq5/4+Hgxbtw4aXvs2LEiNDRU2j527JgAIEpLS6V9AMRnn30mhBBi+/btwsPDQ2g0Gul4fX29MDExEYcPHxZCCDFq1CgxY8YMIYQQs2bNEnPmzBFWVlaiuLhYNDQ0CFNTU3HkyBEhhBAjRowQkyZN0jlnXZKTkwWAJq/q6uoW90FERM+f6upq2f884BOzVggNDUV2djaEEMjJycGoUaPg6emJ3NxcqFQqODg4wM3NDRcuXEBGRgbMzMykV2RkJDQaDcrLy6X+goKCtPoPCgpCcXGx1r558+bBzMwMpqamWLFiBVJTUzF8+HAAQHp6OgICAmBrawszMzP885//REVFBQCguroalZWVGDRokNSXoaEhAgICpO0rV67g7t27+M1vfqM11m3btqGsrExq98477+Drr7+W9m3evBmhoaHo06ePzjpduHABV65cgbm5udSntbU17t+/L/XRWEvg0dOxoUOHIiQkBNnZ2Th9+jQePHiAIUOGAACmTZuGzMxM9O/fH3Pnzv3VNXYLFixAdXW19Lp27doT2xMREcmFUUcPoDMJCwvD5s2bceHCBXTp0gV9+/ZFWFgYsrOzUVVVhdDQUABAXV0dpk6disTExCZ9ODs7t+qac+bMwcSJE2FmZgY7OzsoFAoAQGZmJpKSkrB69WoEBQXB3NwcaWlpOHXqVIv7rqurAwAcPHgQjo6OWsceX8gfHh4OZ2dnZGRkYM6cOdi7dy82bdr0xH4DAgKwY8eOJsdsbW0BPKrlrFmzUFpaiqKiIrz++uv49ttvpVoOGDAApqamAIBhw4bh+++/x6FDh5CVlYXw8HDMmDEDq1at0nl9Y2NjfhCBiIg6JQazVmhcZ7Z27VophIWFhSE1NRVVVVWYPXs2AMDf3x9FRUXNPlFq9L+/huLkyZPw9PTU2mdjY6Ozn7y8PAwePBjTp0+X9j3+lMvCwgJ2dnY4ffo0QkJCAABqtRrnzp1D//79AQBeXl4wNjZGRUWFNB9dDAwMMGnSJHz88cdwdHSEUqnEH/7wh2bb+/v7Y9euXXjppZfQvXt3nW28vb1hZWWFZcuWoX///jAzM0NYWBhWrFiBqqoqaX1ZI1tbW0yYMAETJkxAcHAw5syZ02wwIyIi6qz4VmYrWFlZwcfHBzt27JCCQ0hICM6dO4eSkhIp3MybNw/Hjx9HQkICzp8/j9LSUuzfv7/J4v+8vDysXLkSJSUlSE9Px549ezBz5swWjcXNzQ1nzpzB4cOHUVJSgkWLFuH06dNabf785z8jJSUF+/fvx+XLlzFz5kxUVVVJT93Mzc2RlJSEd999F1u3bkVZWRnOnTuHDRs2YOvWrVp9TZo0CT/88AMWLlyIcePGwcTEpNmxxcbGwsbGBtHR0cjJyUF5eTmys7ORmJiI69evA3j0Kc6QkBCtWvr4+KC+vh7Hjh3TCoqLFy/G/v37ceXKFRQWFuLAgQNNAiwREdHzgMGslUJDQ6FWq6UwYW1tDS8vL9jb28PDwwPAo4ChUqlQUlKC4OBg+Pn5YfHixXBwcNDqa/bs2Thz5gz8/PywbNkyrFmzBpGRkS0ax9SpUzFq1CjExMQgMDAQt2/f1np6BjwKiOPGjUNcXByCgoKktW5du3aV2ixduhSLFi1CSkoKPD09ERUVhYMHD6JXr15afTk7OyMiIgJVVVV45513njg2U1NTfP3113B2dpbW4cXHx+P+/ftaT9D+t5YGBgYICQmBQqGQ1pcBgFKpxIIFC+Dj44OQkBAYGhoiMzOzRXUiIiLqTBRCCNHRg6D2odFo4OnpiTFjxmDp0qUdPZx2U1NTAwsLC1RXVzf71ioRET3/OsPPA64xe459//33OHLkCEJDQ1FfX49//OMfKC8vx1tvvdXRQyMiIiId+Fbmc8zAwAAZGRkYOHAghgwZgkuXLuHo0aNcn0VERCRTfGL2HHNyckJeXl5HD4OIiIhaiE/MiIiIiGSCwYyIiIhIJhjMiIiIiGSCwYyIiIhIJhjMiIiIiGSCwYyIiIhIJhjMiIiIiGSCwYyIiIhIJhjMiIiIiGSCwYyIiIhIJhjMiIiIiGSCwYyIiIhIJhjMiIiIiGSCwYyIiIhIJhjMiIiIiGSCwYyIiIhIJhjMiIiIiGSCwYyIiIhIJhjMiIiIiGSCwYyIiIhIJhjMiIiIiGSCwYyIiIhIJhjMiIiIiGSCwYyIiIhIJow6egBE+iaEAADU1NR08EiIiKgjNf4caPy5IEcMZvTcq62tBQA4OTl18EiIiEgOamtrYWFh0dHD0Ekh5BwbidqARqPBf//7X5ibm0OhUOj1WjU1NXBycsK1a9fQvXt3vV6rM2FdmmJNdGNdmmJNdHuaugghUFtbCwcHBxgYyHM1F5+Y0XPPwMAAL7/8crtes3v37ryB6sC6NMWa6Ma6NMWa6Nbausj1SVkjecZFIiIiohcQgxkRERGRTDCYEbUhY2NjJCcnw9jYuKOHIiusS1OsiW6sS1OsiW7Pa124+J+IiIhIJvjEjIiIiEgmGMyIiIiIZILBjIiIiEgmGMyIiIiIZILBjOgJ0tPT4erqiq5duyIwMBD5+flPbL9nzx707dsXXbt2hbe3Nw4dOqR1XAiBxYsXo2fPnjAxMUFERARKS0v1OQW9aOu6TJw4EQqFQusVFRWlzynoRWvqUlhYiNGjR8PV1RUKhQLr1q175j7lqK1rsmTJkibfK3379tXjDPSjNXX58MMPERwcDCsrK1hZWSEiIqJJ++fh3tLWNem09xVBRDplZmYKpVIpNm/eLAoLC8XkyZOFpaWlqKys1Nk+Ly9PGBoaipUrV4qioiLx3nvviS5duohLly5JbVJTU4WFhYXYt2+fuHDhgvj9738vevXqJe7du9de03pm+qjLhAkTRFRUlLhx44b0+vnnn9trSm2itXXJz88XSUlJYufOncLe3l6sXbv2mfuUG33UJDk5WfTr10/re+XHH3/U80zaVmvr8tZbb4n09HRRUFAgiouLxcSJE4WFhYW4fv261Kaz31v0UZPOel9hMCNqxqBBg8SMGTOkbbVaLRwcHERKSorO9mPGjBHDhw/X2hcYGCimTp0qhBBCo9EIe3t7kZaWJh2/c+eOMDY2Fjt37tTDDPSjresixKMbaHR0tF7G215aW5fHubi46Awhz9KnHOijJsnJycLX17cNR9n+nvXr+vDhQ2Fubi62bt0qhHg+7i1tXRMhOu99hW9lEunQ0NCAs2fPIiIiQtpnYGCAiIgInDhxQuc5J06c0GoPAJGRkVL78vJy3Lx5U6uNhYUFAgMDm+1TbvRRl0bZ2dl46aWX4OHhgWnTpuH27dttPwE9eZq6dESf7Umf4y8tLYWDgwN69+6N2NhYVFRUPOtw201b1OXu3bt48OABrK2tAXT+e4s+atKoM95XGMyIdPjpp5+gVqthZ2entd/Ozg43b97Uec7Nmzef2L7xz9b0KTf6qAsAREVFYdu2bTh27BhWrFgBlUqFYcOGQa1Wt/0k9OBp6tIRfbYnfY0/MDAQGRkZ+PLLL/HBBx+gvLwcwcHBqK2tfdYht4u2qMu8efPg4OAgBZnOfm/RR02AzntfMeroARARjR07Vvq7t7c3fHx88MorryA7Oxvh4eEdODKSm2HDhkl/9/HxQWBgIFxcXLB7927Ex8d34MjaR2pqKjIzM5GdnY2uXbt29HBkobmadNb7Cp+YEelgY2MDQ0NDVFZWau2vrKyEvb29znPs7e2f2L7xz9b0KTf6qIsuvXv3ho2NDa5cufLsg24HT1OXjuizPbXX+C0tLeHu7v5CfK+sWrUKqampOHLkCHx8fKT9nf3eoo+a6NJZ7isMZkQ6KJVKBAQE4NixY9I+jUaDY8eOISgoSOc5QUFBWu0BICsrS2rfq1cv2Nvba7WpqanBqVOnmu1TbvRRF12uX7+O27dvo2fPnm0zcD17mrp0RJ/tqb3GX1dXh7Kysuf+e2XlypVYunQpvvzySwwYMEDrWGe/t+ijJrp0mvtKR3/6gEiuMjMzhbGxscjIyBBFRUViypQpwtLSUty8eVMIIcTbb78t5s+fL7XPy8sTRkZGYtWqVaK4uFgkJyfr/HUZlpaWYv/+/eLixYsiOjq6U32kXYi2r0ttba1ISkoSJ06cEOXl5eLo0aPC399fuLm5ifv373fIHJ9Ga+tSX18vCgoKREFBgejZs6dISkoSBQUForS0tMV9yp0+ajJ79myRnZ0tysvLRV5enoiIiBA2Njbi1q1b7T6/p9XauqSmpgqlUik++eQTrV/9UFtbq9WmM99b2romnfm+wmBG9AQbNmwQzs7OQqlUikGDBomTJ09Kx0JDQ8WECRO02u/evVu4u7sLpVIp+vXrJw4ePKh1XKPRiEWLFgk7OzthbGwswsPDxeXLl9tjKm2qLety9+5d8dvf/lbY2tqKLl26CBcXFzF58uROEz4e15q6lJeXCwBNXqGhoS3uszNo65rExMSInj17CqVSKRwdHUVMTIy4cuVKO86obbSmLi4uLjrrkpycLLV5Hu4tbVmTznxfUQghRPs+oyMiIiIiXbjGjIiIiEgmGMyIiIiIZILBjIiIiEgmGMyIiIiIZILBjIiIiEgmGMyIiIiIZILBjIiIiEgmGMyIiIiIZILBjIiI9MLV1RXr1q2TTT9EnQGDGRHRc6CmpgZ//etf0bdvX3Tt2hX29vaIiIjA3r170Vn+g5eMjAxYWlo22X/69GlMmTKl/QdE1AGMOnoARETPq4aGBiiVSr1f586dO3j99ddRXV2NZcuWYeDAgTAyMoJKpcLcuXMxdOhQnYHn16jVaigUChgYaP8bvr3m1cjW1rbdrkXU0fjEjIheCGFhYUhISEBCQgIsLCxgY2ODRYsWSU+T6uvrkZSUBEdHR3Tr1g2BgYHIzs6Wzr99+zbGjRsHR0dHmJqawtvbGzt37tR5jVmzZsHGxgaRkZEQQmDJkiVwdnaGsbExHBwckJiYKJ1TVVWFuLg4WFlZwdTUFMOGDUNpaal0vPEp0uHDh+Hp6QkzMzNERUXhxo0bUpuFCxfi6tWrOHXqFCZMmAAvLy+4u7tj8uTJOH/+PMzMzFp1rc8//xxeXl4wNjZGRUUFXF1dsXTpUsTFxaF79+7S06vc3FwEBwfDxMQETk5OSExMxC+//NLs12DNmjXw9vZGt27d4OTkhOnTp6Ourg4AkJ2djUmTJqG6uhoKhQIKhQJLliwB0PStzIqKCkRHR8PMzAzdu3fHmDFjUFlZKR1fsmQJ+vfvj+3bt8PV1RUWFhYYO3Ysamtrn/g9QiQHDGZE9MLYunUrjIyMkJ+fj/Xr12PNmjX46KOPAAAJCQk4ceIEMjMzcfHiRbz55puIioqSgsv9+/cREBCAgwcP4ptvvsGUKVPw9ttvIz8/v8k1lEol8vLysHHjRnz66adYu3YtNm3ahNLSUuzbtw/e3t5S+4kTJ+LMmTP4/PPPceLECQgh8Lvf/Q4PHjyQ2ty9exerVq3C9u3b8fXXX6OiogJJSUkAAI1Gg8zMTMTGxsLBwaHJnM3MzGBkZNSqa61YsQIfffQRCgsL8dJLLwEAVq1aBV9fXxQUFGDRokUoKytDVFQURo8ejYsXL2LXrl3Izc1FQkJCs/U3MDDA+++/j8LCQmzduhVfffUV5s6dCwAYPHgw1q1bh+7du+PGjRu4ceOGNMfHaTQaREdH4+eff4ZKpUJWVha+++47xMTEaLUrKyvDvn37cODAARw4cAAqlQqpqanNjo1INgQR0QsgNDRUeHp6Co1GI+2bN2+e8PT0FN9//70wNDQUP/zwg9Y54eHhYsGCBc32OXz4cDF79myta/j5+Wm1Wb16tXB3dxcNDQ1Nzi8pKREARF5enrTvp59+EiYmJmL37t1CCCG2bNkiAIgrV65IbdLT04WdnZ0QQojKykoBQKxZs+aJ82/Ntc6fP691rouLixg5cqTWvvj4eDFlyhStfTk5OcLAwEDcu3dPOm/t2rXNjmnPnj2iR48e0vaWLVuEhYVFk3aP93PkyBFhaGgoKioqpOOFhYUCgMjPzxdCCJGcnCxMTU1FTU2N1GbOnDkiMDCw2bEQyQWfmBHRC+O1116DQqGQtoOCglBaWopLly5BrVbD3d0dZmZm0kulUqGsrAzAo/VWS5cuhbe3N6ytrWFmZobDhw+joqJC6xoBAQFa22+++Sbu3buH3r17Y/Lkyfjss8/w8OFDAEBxcTGMjIwQGBgote/Rowc8PDxQXFws7TM1NcUrr7wibffs2RO3bt0CgBYv7G/ptZRKJXx8fJqcP2DAAK3tCxcuICMjQ6tekZGR0Gg0KC8v1zmGo0ePIjw8HI6OjjA3N8fbb7+N27dv4+7duy2aQ+M8nJyc4OTkJO3z8vKCpaWl1jxcXV1hbm4ubT9eMyI54+J/Inrh1dXVwdDQEGfPnoWhoaHWscb1WWlpaVi/fj3WrVsnrZOaNWsWGhoatNp369ZNa9vJyQmXL1/G0aNHkZWVhenTpyMtLQ0qlarF4+vSpYvWtkKhkAKZra0tLC0t8e2337a4vycxMTHRCq+N/ndedXV1mDp1qtZ6uUbOzs5N9l29ehVvvPEGpk2bhuXLl8Pa2hq5ubmIj49HQ0MDTE1N22T8jXTVTKPRtOk1iPSBwYyIXhinTp3S2j558iTc3Nzg5+cHtVqNW7duITg4WOe5eXl5iI6Oxvjx4wE8WutUUlICLy+vX72uiYkJRowYgREjRmDGjBno27cvLl26BE9PTzx8+BCnTp3C4MGDATz6kMHly5db1C/waN3W2LFjsX37diQnJzdZZ1ZXV4euXbu2ybUe5+/vj6KiIvTp06dF7c+ePQuNRoPVq1dLn/LcvXu3VhulUgm1Wv3Efjw9PXHt2jVcu3ZNempWVFSEO3fuPNU8iOSGb2US0QujoqICf/nLX3D58mXs3LkTGzZswMyZM+Hu7o7Y2FjExcVh7969KC8vR35+PlJSUnDw4EEAgJubG7KysnD8+HEUFxdj6tSpWp8EbE5GRgY+/vhjfPPNN/juu+/wr3/9CyYmJnBxcYGbmxuio6MxefJk5Obm4sKFCxg/fjwcHR0RHR3d4nktX74cTk5OCAwMxLZt21BUVITS0lJs3rwZfn5+qKura7NrNZo3bx6OHz+OhIQEnD9/HqWlpdi/f3+zi//79OmDBw8eYMOGDfjuu++wfft2bNy4UauNq6sr6urqcOzYMfz000863+KMiIiAt7c3YmNjce7cOeTn5yMuLg6hoaFN3m4l6owYzIjohREXF4d79+5h0KBBmDFjBmbOnCn96octW7YgLi4Os2fPhoeHB0aOHInTp09Lb8u999578Pf3R2RkJMLCwmBvb4+RI0f+6jUtLS3x4YcfYsiQIfDx8cHRo0fxxRdfoEePHtJ1AwIC8MYbbyAoKAhCCBw6dKjJW3FPYm1tjZMnT2L8+PFYtmwZ/Pz8EBwcjJ07dyItLQ0WFhZtdq1GPj4+UKlUKCkpQXBwMPz8/LB48WKdnwwFAF9fX6xZswYrVqzAq6++ih07diAlJUWrzeDBg/GnP/0JMTExsLW1xcqVK5v0o1AosH//flhZWSEkJAQRERHo3bs3du3a1eo5EMmRQrR05SgRUScWFhaG/v3787/2ISJZ4xMzIiIiIplgMCMiIiKSCb6VSURERCQTfGJGREREJBMMZkREREQywWBGREREJBMMZkREREQywWBGREREJBMMZkREREQywWBGREREJBMMZkREREQy8f/a49novmJbMwAAAABJRU5ErkJggg==\n",
      "text/plain": [
       "<Figure size 500x1000 with 1 Axes>"
      ]
     },
     "metadata": {},
     "output_type": "display_data"
    }
   ],
   "source": [
    "import matplotlib.pyplot as plt\n",
    "fig, ax = plt.subplots(figsize=(5,10))\n",
    "sns.barplot(data=corrdf.fillna(0), y=\"feature\", x=\"pearsonCorrelation\")\n",
    "ax.set_title(\"Pearson Correlation of Events with the outcome event\")"
   ]
  },
  {
   "cell_type": "markdown",
   "metadata": {
    "application/vnd.databricks.v1+cell": {
     "cellMetadata": {},
     "inputWidgets": {},
     "nuid": "277dceed-66c7-4b34-9f57-90334de32a00",
     "showTitle": false,
     "title": ""
    }
   },
   "source": [
    "<div class=\"alert alert-block alert-success\">\n",
    "    <b>Conclusion</b>\n",
    "With this information, we now have a hypothesis on necessary features to use in our model.\n",
    "We will use the number of these various event types, as well as the recency of each event type as features \n",
    "for the model. The next step is to create these \"featurized\" datasets\n",
    "</div>"
   ]
  },
  {
   "cell_type": "code",
   "execution_count": 4,
   "metadata": {},
   "outputs": [],
   "source": [
    "## 4.4 Saving the synthetic dataset to the configuration"
   ]
  },
  {
   "cell_type": "markdown",
   "metadata": {},
   "source": [
    "Now that we got everything working, we just need to save the `dataset_id` variable in the original configuration file, so we can refer to it in the following weekly assignments. To do that, execute the code below:"
   ]
  },
  {
   "cell_type": "code",
   "execution_count": null,
   "metadata": {},
   "outputs": [],
   "source": [
    "config.set(\"Platform\", \"dataset_id\", dataset_id)\n",
    "\n",
    "with open(config_path, \"w\") as configfile:\n",
    "    config.write(configfile)"
   ]
  }
 ],
 "metadata": {
  "application/vnd.databricks.v1+notebook": {
   "dashboards": [],
   "language": "python",
   "notebookMetadata": {
    "pythonIndentUnit": 2
   },
   "notebookName": "Week1Notebook",
   "notebookOrigID": 1016049760723614,
   "widgets": {
    "clientId": {
     "currentValue": "35e6e4d205274c4ca1418805ac41153b",
     "nuid": "1b95325b-a396-44b8-ba37-bfa820446cc3",
     "widgetInfo": {
      "defaultValue": "",
      "label": "Client ID",
      "name": "clientId",
      "options": {
       "validationRegex": null,
       "widgetType": "text"
      },
      "widgetType": "text"
     }
    },
    "clientSecret": {
     "currentValue": "s8e-usTcdYC9Ye6CTzZ-aT_5XAdp04SYv-S-",
     "nuid": "13cdebc3-d33a-419f-8b28-c1baa8c164cd",
     "widgetInfo": {
      "defaultValue": "",
      "label": "Client Secret",
      "name": "clientSecret",
      "options": {
       "validationRegex": null,
       "widgetType": "text"
      },
      "widgetType": "text"
     }
    },
    "datasetId": {
     "currentValue": "63f95a0ada33491bd0915afd",
     "nuid": "2a8d69b2-31d2-49c4-8dac-b58959f9eb7f",
     "widgetInfo": {
      "defaultValue": "",
      "label": "Dataset ID",
      "name": "datasetId",
      "options": {
       "validationRegex": null,
       "widgetType": "text"
      },
      "widgetType": "text"
     }
    },
    "imsOrgId": {
     "currentValue": "3ADF23C463D98F640A494032@AdobeOrg",
     "nuid": "9f1dfee3-a180-4d1a-9867-58884d1e9755",
     "widgetInfo": {
      "defaultValue": "",
      "label": "IMS Org ID",
      "name": "imsOrgId",
      "options": {
       "validationRegex": null,
       "widgetType": "text"
      },
      "widgetType": "text"
     }
    },
    "privateKeyPath": {
     "currentValue": "/dbfs/FileStore/shared_uploads/cmenguy@adobe.com/keypairs/cloud-ml-ecosyste_stage/private.key",
     "nuid": "6f7ae692-2556-4ab3-adf2-0d05cd238a72",
     "widgetInfo": {
      "defaultValue": "",
      "label": "Private Key Path",
      "name": "privateKeyPath",
      "options": {
       "validationRegex": null,
       "widgetType": "text"
      },
      "widgetType": "text"
     }
    },
    "sandboxName": {
     "currentValue": "prod",
     "nuid": "f34f687d-3b15-4fef-83af-e098ee403e0a",
     "widgetInfo": {
      "defaultValue": "",
      "label": "Sandbox name",
      "name": "sandboxName",
      "options": {
       "validationRegex": null,
       "widgetType": "text"
      },
      "widgetType": "text"
     }
    },
    "techAccountId": {
     "currentValue": "D94C245363DBF9770A494005@techacct.adobe.com",
     "nuid": "035ea90b-3fa3-4b3b-ad80-6b90ec67de79",
     "widgetInfo": {
      "defaultValue": "",
      "label": "Technical Account ID",
      "name": "techAccountId",
      "options": {
       "validationRegex": null,
       "widgetType": "text"
      },
      "widgetType": "text"
     }
    }
   }
  },
  "kernel_info": {
   "name": "python3"
  },
  "kernelspec": {
   "display_name": "Python 3 (ipykernel)",
   "language": "python",
   "name": "python3"
  },
  "language_info": {
   "codemirror_mode": {
    "name": "ipython",
    "version": 3
   },
   "file_extension": ".py",
   "mimetype": "text/x-python",
   "name": "python",
   "nbconvert_exporter": "python",
   "pygments_lexer": "ipython3",
<<<<<<< HEAD
   "version": "3.12.8"
=======
   "version": "3.12.2"
>>>>>>> afccd969
  },
  "nteract": {
   "version": "nteract-front-end@1.0.0"
  }
 },
 "nbformat": 4,
 "nbformat_minor": 4
}<|MERGE_RESOLUTION|>--- conflicted
+++ resolved
@@ -4845,11 +4845,7 @@
    "name": "python",
    "nbconvert_exporter": "python",
    "pygments_lexer": "ipython3",
-<<<<<<< HEAD
-   "version": "3.12.8"
-=======
    "version": "3.12.2"
->>>>>>> afccd969
   },
   "nteract": {
    "version": "nteract-front-end@1.0.0"
