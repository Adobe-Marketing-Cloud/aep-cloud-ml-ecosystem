{
 "cells": [
  {
   "cell_type": "markdown",
   "metadata": {
    "application/vnd.databricks.v1+cell": {
     "cellMetadata": {},
     "inputWidgets": {},
     "nuid": "d54e336e-4354-4b7c-8d05-0492855b81ba",
     "showTitle": false,
     "title": ""
    }
   },
   "source": [
    "# Scope of Notebook"
   ]
  },
  {
   "cell_type": "markdown",
   "metadata": {
    "application/vnd.databricks.v1+cell": {
     "cellMetadata": {},
     "inputWidgets": {},
     "nuid": "ccc2775f-ba77-49e0-9ced-ff4bcbf3efdf",
     "showTitle": false,
     "title": ""
    }
   },
   "source": [
    "The goal of this notebook is to showcase how you can use, in your own environment, a pre-trained model along with some profile data extracted from the Adobe Experience Platform to generate propensity scores and ingest those back to enrich the Unified Profile.\n",
    "\n",
    "![Workflow](../media/CMLE-Notebooks-Week4-Workflow.png)\n",
    "\n",
    "We'll go through several steps:\n",
    "- **Reading the featurized data** from the Data Landing Zone\n",
    "- Generating the **scores**\n",
    "- Creating a **target dataset**\n",
    "- Creating a **dataflow** to deliver data in the right format to that dataset."
   ]
  },
  {
   "cell_type": "markdown",
   "metadata": {
    "application/vnd.databricks.v1+cell": {
     "cellMetadata": {},
     "inputWidgets": {},
     "nuid": "83c69965-e562-493c-b90c-df08b1ad0008",
     "showTitle": false,
     "title": ""
    }
   },
   "source": [
    "# Setup"
   ]
  },
  {
   "cell_type": "markdown",
   "metadata": {
    "application/vnd.databricks.v1+cell": {
     "cellMetadata": {},
     "inputWidgets": {},
     "nuid": "ac6b4958-397f-4aad-9d81-afb1d45ea0b2",
     "showTitle": false,
     "title": ""
    }
   },
   "source": [
    "This notebook requires some configuration data to properly authenticate to your Adobe Experience Platform instance. You should be able to find all the values required above by following the Setup section of the **README**.\n",
    "\n",
    "The next cell will be looking for your configuration file under your **ADOBE_HOME** path to fetch the values used throughout this notebook. See more details in the Setup section of the **README** to understand how to create your configuration file."
   ]
  },
  {
   "cell_type": "code",
   "execution_count": 0,
   "metadata": {
    "application/vnd.databricks.v1+cell": {
     "cellMetadata": {
      "byteLimit": 2048000,
      "rowLimit": 10000
     },
     "inputWidgets": {},
     "nuid": "978eccff-5e2b-4dd3-9bc7-844e055d80b3",
     "showTitle": false,
     "title": ""
    }
   },
   "outputs": [],
   "source": [
    "import os\n",
    "from configparser import ConfigParser\n",
    "  \n",
    "config = ConfigParser()\n",
    "config_path = os.path.join(os.environ[\"ADOBE_HOME\"], \"conf\", \"config.ini\")\n",
    "if not os.path.exists(config_path):\n",
    "  raise Exception(f\"Looking for configuration under {config_path} but config not found, please verify path\")\n",
    "config.read(config_path)\n",
    "  \n",
    "ims_org_id = config.get(\"Platform\", \"ims_org_id\")\n",
    "sandbox_name = config.get(\"Platform\", \"sandbox_name\")\n",
    "environment = config.get(\"Platform\", \"environment\")\n",
    "client_id = config.get(\"Authentication\", \"client_id\")\n",
    "client_secret = config.get(\"Authentication\", \"client_secret\")\n",
<<<<<<< HEAD
    "scopes=config.get(\"Authentication\", \"scopes\")\n",
=======
    "scopes = config.get(\"Authentication\", \"scopes\")\n",
>>>>>>> afccd969
    "dataset_id = config.get(\"Platform\", \"dataset_id\")\n",
    "featurized_dataset_id = config.get(\"Platform\", \"featurized_dataset_id\")\n",
    "export_path = config.get(\"Cloud\", \"export_path\")\n",
    "import_path = config.get(\"Cloud\", \"import_path\")\n",
    "data_format = config.get(\"Cloud\", \"data_format\")\n",
    "compression_type = config.get(\"Cloud\", \"compression_type\")\n",
    "model_name = config.get(\"Cloud\", \"model_name\")"
   ]
  },
  {
   "cell_type": "markdown",
   "metadata": {
    "application/vnd.databricks.v1+cell": {
     "cellMetadata": {},
     "inputWidgets": {},
     "nuid": "180a214a-3a8a-4e87-94e6-c459112c88ef",
     "showTitle": false,
     "title": ""
    }
   },
   "source": [
    "Some utility functions that will be used throughout this notebook:"
   ]
  },
  {
   "cell_type": "code",
   "execution_count": 0,
   "metadata": {
    "application/vnd.databricks.v1+cell": {
     "cellMetadata": {
      "byteLimit": 2048000,
      "rowLimit": 10000
     },
     "inputWidgets": {},
     "nuid": "54c6b121-d3aa-461e-9445-72b7e07efb0c",
     "showTitle": false,
     "title": ""
    }
   },
   "outputs": [],
   "source": [
    "def get_ui_link(tenant_id, resource_type, resource_id):\n",
    "    if environment == \"prod\":\n",
    "        prefix = f\"https://experience.adobe.com\"\n",
    "    else:\n",
    "        prefix = f\"https://experience-{environment}.adobe.com\"\n",
    "    return f\"{prefix}/#/@{tenant_id}/sname:{sandbox_name}/platform/{resource_type}/{resource_id}\""
   ]
  },
  {
   "cell_type": "code",
   "execution_count": 0,
   "metadata": {
    "application/vnd.databricks.v1+cell": {
     "cellMetadata": {
      "byteLimit": 2048000,
      "rowLimit": 10000
     },
     "inputWidgets": {},
     "nuid": "df081db7-0179-422b-8cdf-41278a8ba8bb",
     "showTitle": false,
     "title": ""
    }
   },
   "outputs": [
    {
     "name": "stdout",
     "output_type": "stream",
     "text": [
      "Username: cmenguy@adobe.com\n",
      "Unique ID: cmenguy_adobe_com\n"
     ]
    }
   ],
   "source": [
    "import re\n",
    "\n",
    "username = dbutils.notebook.entry_point.getDbutils().notebook().getContext().userName().get()\n",
    "unique_id = s = re.sub(\"[^0-9a-zA-Z]+\", \"_\", username)\n",
    "\n",
    "print(f\"Username: {username}\")\n",
    "print(f\"Unique ID: {unique_id}\")"
   ]
  },
  {
   "cell_type": "markdown",
   "metadata": {
    "application/vnd.databricks.v1+cell": {
     "cellMetadata": {},
     "inputWidgets": {},
     "nuid": "8cf3303b-e086-4638-9aa2-7d62bdca24bd",
     "showTitle": false,
     "title": ""
    }
   },
   "source": [
    "Before we run anything, make sure to install the following required libraries for this notebook. They are all publicly available libraries and the latest version should work fine."
   ]
  },
  {
   "cell_type": "code",
   "execution_count": 0,
   "metadata": {
    "application/vnd.databricks.v1+cell": {
     "cellMetadata": {
      "byteLimit": 2048000,
      "rowLimit": 10000
     },
     "inputWidgets": {},
     "nuid": "44dd3429-850b-4679-82e3-dfea9688993b",
     "showTitle": false,
     "title": ""
    }
   },
   "outputs": [
    {
     "name": "stdout",
     "output_type": "stream",
     "text": [
      "Collecting mlflow\r\n",
      "  Downloading mlflow-2.2.2-py3-none-any.whl (17.6 MB)\r\n",
      "\u001b[?25l\r",
      "\u001b[K     |                                | 10 kB 38.3 MB/s eta 0:00:01\r",
      "\u001b[K     |                                | 20 kB 10.6 MB/s eta 0:00:02\r",
      "\u001b[K     |                                | 30 kB 15.0 MB/s eta 0:00:02\r",
      "\u001b[K     |                                | 40 kB 10.1 MB/s eta 0:00:02\r",
      "\u001b[K     |                                | 51 kB 8.7 MB/s eta 0:00:03\r",
      "\u001b[K     |▏                               | 61 kB 10.3 MB/s eta 0:00:02\r",
      "\u001b[K     |▏                               | 71 kB 10.7 MB/s eta 0:00:02\r",
      "\u001b[K     |▏                               | 81 kB 12.0 MB/s eta 0:00:02\r",
      "\u001b[K     |▏                               | 92 kB 10.4 MB/s eta 0:00:02\r",
      "\u001b[K     |▏                               | 102 kB 11.0 MB/s eta 0:00:02\r",
      "\u001b[K     |▏                               | 112 kB 11.0 MB/s eta 0:00:02\r",
      "\u001b[K     |▎                               | 122 kB 11.0 MB/s eta 0:00:02\r",
      "\u001b[K     |▎                               | 133 kB 11.0 MB/s eta 0:00:02\r",
      "\u001b[K     |▎                               | 143 kB 11.0 MB/s eta 0:00:02\r",
      "\u001b[K     |▎                               | 153 kB 11.0 MB/s eta 0:00:02\r",
      "\u001b[K     |▎                               | 163 kB 11.0 MB/s eta 0:00:02\r",
      "\u001b[K     |▎                               | 174 kB 11.0 MB/s eta 0:00:02\r",
      "\u001b[K     |▍                               | 184 kB 11.0 MB/s eta 0:00:02\r",
      "\u001b[K     |▍                               | 194 kB 11.0 MB/s eta 0:00:02\r",
      "\u001b[K     |▍                               | 204 kB 11.0 MB/s eta 0:00:02\r",
      "\u001b[K     |▍                               | 215 kB 11.0 MB/s eta 0:00:02\r",
      "\u001b[K     |▍                               | 225 kB 11.0 MB/s eta 0:00:02\r",
      "\u001b[K     |▍                               | 235 kB 11.0 MB/s eta 0:00:02\r",
      "\u001b[K     |▌                               | 245 kB 11.0 MB/s eta 0:00:02\r",
      "\u001b[K     |▌                               | 256 kB 11.0 MB/s eta 0:00:02\r",
      "\u001b[K     |▌                               | 266 kB 11.0 MB/s eta 0:00:02\r",
      "\u001b[K     |▌                               | 276 kB 11.0 MB/s eta 0:00:02\r",
      "\u001b[K     |▌                               | 286 kB 11.0 MB/s eta 0:00:02\r",
      "\u001b[K     |▌                               | 296 kB 11.0 MB/s eta 0:00:02\r",
      "\u001b[K     |▋                               | 307 kB 11.0 MB/s eta 0:00:02\r",
      "\u001b[K     |▋                               | 317 kB 11.0 MB/s eta 0:00:02\r",
      "\u001b[K     |▋                               | 327 kB 11.0 MB/s eta 0:00:02\r",
      "\u001b[K     |▋                               | 337 kB 11.0 MB/s eta 0:00:02\r",
      "\u001b[K     |▋                               | 348 kB 11.0 MB/s eta 0:00:02\r",
      "\u001b[K     |▋                               | 358 kB 11.0 MB/s eta 0:00:02\r",
      "\u001b[K     |▊                               | 368 kB 11.0 MB/s eta 0:00:02\r",
      "\u001b[K     |▊                               | 378 kB 11.0 MB/s eta 0:00:02\r",
      "\u001b[K     |▊                               | 389 kB 11.0 MB/s eta 0:00:02\r",
      "\u001b[K     |▊                               | 399 kB 11.0 MB/s eta 0:00:02\r",
      "\u001b[K     |▊                               | 409 kB 11.0 MB/s eta 0:00:02\r",
      "\u001b[K     |▊                               | 419 kB 11.0 MB/s eta 0:00:02\r",
      "\u001b[K     |▉                               | 430 kB 11.0 MB/s eta 0:00:02\r",
      "\u001b[K     |▉                               | 440 kB 11.0 MB/s eta 0:00:02\r",
      "\u001b[K     |▉                               | 450 kB 11.0 MB/s eta 0:00:02\r",
      "\u001b[K     |▉                               | 460 kB 11.0 MB/s eta 0:00:02\r",
      "\u001b[K     |▉                               | 471 kB 11.0 MB/s eta 0:00:02\r",
      "\u001b[K     |▉                               | 481 kB 11.0 MB/s eta 0:00:02\r",
      "\u001b[K     |█                               | 491 kB 11.0 MB/s eta 0:00:02\r",
      "\u001b[K     |█                               | 501 kB 11.0 MB/s eta 0:00:02\r",
      "\u001b[K     |█                               | 512 kB 11.0 MB/s eta 0:00:02\r",
      "\u001b[K     |█                               | 522 kB 11.0 MB/s eta 0:00:02\r",
      "\u001b[K     |█                               | 532 kB 11.0 MB/s eta 0:00:02\r",
      "\u001b[K     |█                               | 542 kB 11.0 MB/s eta 0:00:02\r",
      "\u001b[K     |█                               | 552 kB 11.0 MB/s eta 0:00:02\r",
      "\u001b[K     |█                               | 563 kB 11.0 MB/s eta 0:00:02\r",
      "\u001b[K     |█                               | 573 kB 11.0 MB/s eta 0:00:02\r",
      "\u001b[K     |█                               | 583 kB 11.0 MB/s eta 0:00:02\r",
      "\u001b[K     |█                               | 593 kB 11.0 MB/s eta 0:00:02\r",
      "\u001b[K     |█                               | 604 kB 11.0 MB/s eta 0:00:02\r",
      "\u001b[K     |█▏                              | 614 kB 11.0 MB/s eta 0:00:02\r",
      "\u001b[K     |█▏                              | 624 kB 11.0 MB/s eta 0:00:02\r",
      "\u001b[K     |█▏                              | 634 kB 11.0 MB/s eta 0:00:02\r",
      "\u001b[K     |█▏                              | 645 kB 11.0 MB/s eta 0:00:02\r",
      "\u001b[K     |█▏                              | 655 kB 11.0 MB/s eta 0:00:02\r",
      "\u001b[K     |█▏                              | 665 kB 11.0 MB/s eta 0:00:02\r",
      "\u001b[K     |█▎                              | 675 kB 11.0 MB/s eta 0:00:02\r",
      "\u001b[K     |█▎                              | 686 kB 11.0 MB/s eta 0:00:02\r",
      "\u001b[K     |█▎                              | 696 kB 11.0 MB/s eta 0:00:02\r",
      "\u001b[K     |█▎                              | 706 kB 11.0 MB/s eta 0:00:02\r",
      "\u001b[K     |█▎                              | 716 kB 11.0 MB/s eta 0:00:02\r",
      "\u001b[K     |█▎                              | 727 kB 11.0 MB/s eta 0:00:02\r",
      "\u001b[K     |█▍                              | 737 kB 11.0 MB/s eta 0:00:02\r",
      "\u001b[K     |█▍                              | 747 kB 11.0 MB/s eta 0:00:02\r",
      "\u001b[K     |█▍                              | 757 kB 11.0 MB/s eta 0:00:02\r",
      "\u001b[K     |█▍                              | 768 kB 11.0 MB/s eta 0:00:02\r",
      "\u001b[K     |█▍                              | 778 kB 11.0 MB/s eta 0:00:02\r",
      "\u001b[K     |█▍                              | 788 kB 11.0 MB/s eta 0:00:02\r",
      "\u001b[K     |█▌                              | 798 kB 11.0 MB/s eta 0:00:02\r",
      "\u001b[K     |█▌                              | 808 kB 11.0 MB/s eta 0:00:02\r",
      "\u001b[K     |█▌                              | 819 kB 11.0 MB/s eta 0:00:02\r",
      "\u001b[K     |█▌                              | 829 kB 11.0 MB/s eta 0:00:02\r",
      "\u001b[K     |█▌                              | 839 kB 11.0 MB/s eta 0:00:02\r",
      "\u001b[K     |█▌                              | 849 kB 11.0 MB/s eta 0:00:02\r",
      "\u001b[K     |█▋                              | 860 kB 11.0 MB/s eta 0:00:02\r",
      "\u001b[K     |█▋                              | 870 kB 11.0 MB/s eta 0:00:02\r",
      "\u001b[K     |█▋                              | 880 kB 11.0 MB/s eta 0:00:02\r",
      "\u001b[K     |█▋                              | 890 kB 11.0 MB/s eta 0:00:02\r",
      "\u001b[K     |█▋                              | 901 kB 11.0 MB/s eta 0:00:02\r",
      "\u001b[K     |█▋                              | 911 kB 11.0 MB/s eta 0:00:02\r",
      "\u001b[K     |█▊                              | 921 kB 11.0 MB/s eta 0:00:02\r",
      "\u001b[K     |█▊                              | 931 kB 11.0 MB/s eta 0:00:02\r",
      "\u001b[K     |█▊                              | 942 kB 11.0 MB/s eta 0:00:02\r",
      "\u001b[K     |█▊                              | 952 kB 11.0 MB/s eta 0:00:02\r",
      "\u001b[K     |█▊                              | 962 kB 11.0 MB/s eta 0:00:02\r",
      "\u001b[K     |█▊                              | 972 kB 11.0 MB/s eta 0:00:02\r",
      "\u001b[K     |█▉                              | 983 kB 11.0 MB/s eta 0:00:02\r",
      "\u001b[K     |█▉                              | 993 kB 11.0 MB/s eta 0:00:02\r",
      "\u001b[K     |█▉                              | 1.0 MB 11.0 MB/s eta 0:00:02\r",
      "\u001b[K     |█▉                              | 1.0 MB 11.0 MB/s eta 0:00:02\r",
      "\u001b[K     |█▉                              | 1.0 MB 11.0 MB/s eta 0:00:02\r",
      "\u001b[K     |█▉                              | 1.0 MB 11.0 MB/s eta 0:00:02\r",
      "\u001b[K     |██                              | 1.0 MB 11.0 MB/s eta 0:00:02\r",
      "\u001b[K     |██                              | 1.1 MB 11.0 MB/s eta 0:00:02\r",
      "\u001b[K     |██                              | 1.1 MB 11.0 MB/s eta 0:00:02\r",
      "\u001b[K     |██                              | 1.1 MB 11.0 MB/s eta 0:00:02\r",
      "\u001b[K     |██                              | 1.1 MB 11.0 MB/s eta 0:00:02\r",
      "\u001b[K     |██                              | 1.1 MB 11.0 MB/s eta 0:00:02\r",
      "\u001b[K     |██                              | 1.1 MB 11.0 MB/s eta 0:00:02\r",
      "\u001b[K     |██                              | 1.1 MB 11.0 MB/s eta 0:00:02\r",
      "\u001b[K     |██                              | 1.1 MB 11.0 MB/s eta 0:00:02\r",
      "\u001b[K     |██                              | 1.1 MB 11.0 MB/s eta 0:00:02\r",
      "\u001b[K     |██                              | 1.1 MB 11.0 MB/s eta 0:00:02\r",
      "\u001b[K     |██                              | 1.2 MB 11.0 MB/s eta 0:00:02\r",
      "\u001b[K     |██▏                             | 1.2 MB 11.0 MB/s eta 0:00:02\r",
      "\u001b[K     |██▏                             | 1.2 MB 11.0 MB/s eta 0:00:02\r",
      "\u001b[K     |██▏                             | 1.2 MB 11.0 MB/s eta 0:00:02\r",
      "\u001b[K     |██▏                             | 1.2 MB 11.0 MB/s eta 0:00:02\r",
      "\u001b[K     |██▏                             | 1.2 MB 11.0 MB/s eta 0:00:02\r",
      "\u001b[K     |██▏                             | 1.2 MB 11.0 MB/s eta 0:00:02\r",
      "\u001b[K     |██▎                             | 1.2 MB 11.0 MB/s eta 0:00:02\r",
      "\u001b[K     |██▎                             | 1.2 MB 11.0 MB/s eta 0:00:02\r",
      "\u001b[K     |██▎                             | 1.2 MB 11.0 MB/s eta 0:00:02\r",
      "\u001b[K     |██▎                             | 1.3 MB 11.0 MB/s eta 0:00:02\r",
      "\u001b[K     |██▎                             | 1.3 MB 11.0 MB/s eta 0:00:02\r",
      "\u001b[K     |██▎                             | 1.3 MB 11.0 MB/s eta 0:00:02\r",
      "\u001b[K     |██▍                             | 1.3 MB 11.0 MB/s eta 0:00:02\r",
      "\u001b[K     |██▍                             | 1.3 MB 11.0 MB/s eta 0:00:02\r",
      "\u001b[K     |██▍                             | 1.3 MB 11.0 MB/s eta 0:00:02\r",
      "\u001b[K     |██▍                             | 1.3 MB 11.0 MB/s eta 0:00:02\r",
      "\u001b[K     |██▍                             | 1.3 MB 11.0 MB/s eta 0:00:02\r",
      "\u001b[K     |██▍                             | 1.3 MB 11.0 MB/s eta 0:00:02\r",
      "\u001b[K     |██▌                             | 1.4 MB 11.0 MB/s eta 0:00:02\r",
      "\u001b[K     |██▌                             | 1.4 MB 11.0 MB/s eta 0:00:02\r",
      "\u001b[K     |██▌                             | 1.4 MB 11.0 MB/s eta 0:00:02\r",
      "\u001b[K     |██▌                             | 1.4 MB 11.0 MB/s eta 0:00:02\r",
      "\u001b[K     |██▌                             | 1.4 MB 11.0 MB/s eta 0:00:02\r",
      "\u001b[K     |██▌                             | 1.4 MB 11.0 MB/s eta 0:00:02\r",
      "\u001b[K     |██▋                             | 1.4 MB 11.0 MB/s eta 0:00:02\r",
      "\u001b[K     |██▋                             | 1.4 MB 11.0 MB/s eta 0:00:02\r",
      "\u001b[K     |██▋                             | 1.4 MB 11.0 MB/s eta 0:00:02\r",
      "\u001b[K     |██▋                             | 1.4 MB 11.0 MB/s eta 0:00:02\r",
      "\u001b[K     |██▋                             | 1.5 MB 11.0 MB/s eta 0:00:02\r",
      "\u001b[K     |██▊                             | 1.5 MB 11.0 MB/s eta 0:00:02\r",
      "\u001b[K     |██▊                             | 1.5 MB 11.0 MB/s eta 0:00:02\r",
      "\u001b[K     |██▊                             | 1.5 MB 11.0 MB/s eta 0:00:02\r",
      "\u001b[K     |██▊                             | 1.5 MB 11.0 MB/s eta 0:00:02\r",
      "\u001b[K     |██▊                             | 1.5 MB 11.0 MB/s eta 0:00:02\r",
      "\u001b[K     |██▊                             | 1.5 MB 11.0 MB/s eta 0:00:02\r",
      "\u001b[K     |██▉                             | 1.5 MB 11.0 MB/s eta 0:00:02\r",
      "\u001b[K     |██▉                             | 1.5 MB 11.0 MB/s eta 0:00:02\r",
      "\u001b[K     |██▉                             | 1.5 MB 11.0 MB/s eta 0:00:02\r",
      "\u001b[K     |██▉                             | 1.6 MB 11.0 MB/s eta 0:00:02\r",
      "\u001b[K     |██▉                             | 1.6 MB 11.0 MB/s eta 0:00:02\r",
      "\u001b[K     |██▉                             | 1.6 MB 11.0 MB/s eta 0:00:02\r",
      "\u001b[K     |███                             | 1.6 MB 11.0 MB/s eta 0:00:02\r",
      "\u001b[K     |███                             | 1.6 MB 11.0 MB/s eta 0:00:02\r",
      "\u001b[K     |███                             | 1.6 MB 11.0 MB/s eta 0:00:02\r",
      "\u001b[K     |███                             | 1.6 MB 11.0 MB/s eta 0:00:02\r",
      "\u001b[K     |███                             | 1.6 MB 11.0 MB/s eta 0:00:02\r",
      "\u001b[K     |███                             | 1.6 MB 11.0 MB/s eta 0:00:02\r",
      "\u001b[K     |███                             | 1.6 MB 11.0 MB/s eta 0:00:02\r",
      "\u001b[K     |███                             | 1.7 MB 11.0 MB/s eta 0:00:02\r",
      "\u001b[K     |███                             | 1.7 MB 11.0 MB/s eta 0:00:02\r",
      "\u001b[K     |███                             | 1.7 MB 11.0 MB/s eta 0:00:02\r",
      "\u001b[K     |███                             | 1.7 MB 11.0 MB/s eta 0:00:02\r",
      "\u001b[K     |███                             | 1.7 MB 11.0 MB/s eta 0:00:02\r",
      "\u001b[K     |███▏                            | 1.7 MB 11.0 MB/s eta 0:00:02\r",
      "\u001b[K     |███▏                            | 1.7 MB 11.0 MB/s eta 0:00:02\r",
      "\u001b[K     |███▏                            | 1.7 MB 11.0 MB/s eta 0:00:02\r",
      "\u001b[K     |███▏                            | 1.7 MB 11.0 MB/s eta 0:00:02\r",
      "\u001b[K     |███▏                            | 1.8 MB 11.0 MB/s eta 0:00:02\r",
      "\u001b[K     |███▏                            | 1.8 MB 11.0 MB/s eta 0:00:02\r",
      "\u001b[K     |███▎                            | 1.8 MB 11.0 MB/s eta 0:00:02\r",
      "\u001b[K     |███▎                            | 1.8 MB 11.0 MB/s eta 0:00:02\r",
      "\u001b[K     |███▎                            | 1.8 MB 11.0 MB/s eta 0:00:02\r",
      "\u001b[K     |███▎                            | 1.8 MB 11.0 MB/s eta 0:00:02\r",
      "\u001b[K     |███▎                            | 1.8 MB 11.0 MB/s eta 0:00:02\r",
      "\u001b[K     |███▎                            | 1.8 MB 11.0 MB/s eta 0:00:02\r",
      "\u001b[K     |███▍                            | 1.8 MB 11.0 MB/s eta 0:00:02\r",
      "\u001b[K     |███▍                            | 1.8 MB 11.0 MB/s eta 0:00:02\r",
      "\u001b[K     |███▍                            | 1.9 MB 11.0 MB/s eta 0:00:02\r",
      "\u001b[K     |███▍                            | 1.9 MB 11.0 MB/s eta 0:00:02\r",
      "\u001b[K     |███▍                            | 1.9 MB 11.0 MB/s eta 0:00:02\r",
      "\u001b[K     |███▍                            | 1.9 MB 11.0 MB/s eta 0:00:02\r",
      "\u001b[K     |███▌                            | 1.9 MB 11.0 MB/s eta 0:00:02\r",
      "\u001b[K     |███▌                            | 1.9 MB 11.0 MB/s eta 0:00:02\r",
      "\u001b[K     |███▌                            | 1.9 MB 11.0 MB/s eta 0:00:02\r",
      "\u001b[K     |███▌                            | 1.9 MB 11.0 MB/s eta 0:00:02\r",
      "\u001b[K     |███▌                            | 1.9 MB 11.0 MB/s eta 0:00:02\r",
      "\u001b[K     |███▌                            | 1.9 MB 11.0 MB/s eta 0:00:02\r",
      "\u001b[K     |███▋                            | 2.0 MB 11.0 MB/s eta 0:00:02\r",
      "\u001b[K     |███▋                            | 2.0 MB 11.0 MB/s eta 0:00:02\r",
      "\u001b[K     |███▋                            | 2.0 MB 11.0 MB/s eta 0:00:02\r",
      "\u001b[K     |███▋                            | 2.0 MB 11.0 MB/s eta 0:00:02\r",
      "\u001b[K     |███▋                            | 2.0 MB 11.0 MB/s eta 0:00:02\r",
      "\u001b[K     |███▋                            | 2.0 MB 11.0 MB/s eta 0:00:02\r",
      "\u001b[K     |███▊                            | 2.0 MB 11.0 MB/s eta 0:00:02\r",
      "\u001b[K     |███▊                            | 2.0 MB 11.0 MB/s eta 0:00:02\r",
      "\u001b[K     |███▊                            | 2.0 MB 11.0 MB/s eta 0:00:02\r",
      "\u001b[K     |███▊                            | 2.0 MB 11.0 MB/s eta 0:00:02\r",
      "\u001b[K     |███▊                            | 2.1 MB 11.0 MB/s eta 0:00:02\r",
      "\u001b[K     |███▊                            | 2.1 MB 11.0 MB/s eta 0:00:02\r",
      "\u001b[K     |███▉                            | 2.1 MB 11.0 MB/s eta 0:00:02\r",
      "\u001b[K     |███▉                            | 2.1 MB 11.0 MB/s eta 0:00:02\r",
      "\u001b[K     |███▉                            | 2.1 MB 11.0 MB/s eta 0:00:02\r",
      "\u001b[K     |███▉                            | 2.1 MB 11.0 MB/s eta 0:00:02\r",
      "\u001b[K     |███▉                            | 2.1 MB 11.0 MB/s eta 0:00:02\r",
      "\u001b[K     |███▉                            | 2.1 MB 11.0 MB/s eta 0:00:02\r",
      "\u001b[K     |████                            | 2.1 MB 11.0 MB/s eta 0:00:02\r",
      "\u001b[K     |████                            | 2.2 MB 11.0 MB/s eta 0:00:02\r",
      "\u001b[K     |████                            | 2.2 MB 11.0 MB/s eta 0:00:02\r",
      "\u001b[K     |████                            | 2.2 MB 11.0 MB/s eta 0:00:02\r",
      "\u001b[K     |████                            | 2.2 MB 11.0 MB/s eta 0:00:02\r",
      "\u001b[K     |████                            | 2.2 MB 11.0 MB/s eta 0:00:02\r",
      "\u001b[K     |████                            | 2.2 MB 11.0 MB/s eta 0:00:02\r",
      "\u001b[K     |████                            | 2.2 MB 11.0 MB/s eta 0:00:02\r",
      "\u001b[K     |████                            | 2.2 MB 11.0 MB/s eta 0:00:02\r",
      "\u001b[K     |████                            | 2.2 MB 11.0 MB/s eta 0:00:02\r",
      "\u001b[K     |████                            | 2.2 MB 11.0 MB/s eta 0:00:02\r",
      "\u001b[K     |████                            | 2.3 MB 11.0 MB/s eta 0:00:02\r",
      "\u001b[K     |████▏                           | 2.3 MB 11.0 MB/s eta 0:00:02\r",
      "\u001b[K     |████▏                           | 2.3 MB 11.0 MB/s eta 0:00:02\r",
      "\u001b[K     |████▏                           | 2.3 MB 11.0 MB/s eta 0:00:02\r",
      "\u001b[K     |████▏                           | 2.3 MB 11.0 MB/s eta 0:00:02\r",
      "\u001b[K     |████▏                           | 2.3 MB 11.0 MB/s eta 0:00:02\r",
      "\u001b[K     |████▏                           | 2.3 MB 11.0 MB/s eta 0:00:02\r",
      "\u001b[K     |████▎                           | 2.3 MB 11.0 MB/s eta 0:00:02\r",
      "\u001b[K     |████▎                           | 2.3 MB 11.0 MB/s eta 0:00:02\r",
      "\u001b[K     |████▎                           | 2.3 MB 11.0 MB/s eta 0:00:02\r",
      "\u001b[K     |████▎                           | 2.4 MB 11.0 MB/s eta 0:00:02\r",
      "\u001b[K     |████▎                           | 2.4 MB 11.0 MB/s eta 0:00:02\r",
      "\u001b[K     |████▎                           | 2.4 MB 11.0 MB/s eta 0:00:02\r",
      "\u001b[K     |████▍                           | 2.4 MB 11.0 MB/s eta 0:00:02\r",
      "\u001b[K     |████▍                           | 2.4 MB 11.0 MB/s eta 0:00:02\r",
      "\u001b[K     |████▍                           | 2.4 MB 11.0 MB/s eta 0:00:02\r",
      "\u001b[K     |████▍                           | 2.4 MB 11.0 MB/s eta 0:00:02\r",
      "\u001b[K     |████▍                           | 2.4 MB 11.0 MB/s eta 0:00:02\r",
      "\u001b[K     |████▍                           | 2.4 MB 11.0 MB/s eta 0:00:02\r",
      "\u001b[K     |████▌                           | 2.4 MB 11.0 MB/s eta 0:00:02\r",
      "\u001b[K     |████▌                           | 2.5 MB 11.0 MB/s eta 0:00:02\r",
      "\u001b[K     |████▌                           | 2.5 MB 11.0 MB/s eta 0:00:02\r",
      "\u001b[K     |████▌                           | 2.5 MB 11.0 MB/s eta 0:00:02\r",
      "\u001b[K     |████▌                           | 2.5 MB 11.0 MB/s eta 0:00:02\r",
      "\u001b[K     |████▌                           | 2.5 MB 11.0 MB/s eta 0:00:02\r",
      "\u001b[K     |████▋                           | 2.5 MB 11.0 MB/s eta 0:00:02\r",
      "\u001b[K     |████▋                           | 2.5 MB 11.0 MB/s eta 0:00:02\r",
      "\u001b[K     |████▋                           | 2.5 MB 11.0 MB/s eta 0:00:02\r",
      "\u001b[K     |████▋                           | 2.5 MB 11.0 MB/s eta 0:00:02\r",
      "\u001b[K     |████▋                           | 2.5 MB 11.0 MB/s eta 0:00:02\r",
      "\u001b[K     |████▋                           | 2.6 MB 11.0 MB/s eta 0:00:02\r",
      "\u001b[K     |████▊                           | 2.6 MB 11.0 MB/s eta 0:00:02\r",
      "\u001b[K     |████▊                           | 2.6 MB 11.0 MB/s eta 0:00:02\r",
      "\u001b[K     |████▊                           | 2.6 MB 11.0 MB/s eta 0:00:02\r",
      "\u001b[K     |████▊                           | 2.6 MB 11.0 MB/s eta 0:00:02\r",
      "\u001b[K     |████▊                           | 2.6 MB 11.0 MB/s eta 0:00:02\r",
      "\u001b[K     |████▊                           | 2.6 MB 11.0 MB/s eta 0:00:02\r",
      "\u001b[K     |████▉                           | 2.6 MB 11.0 MB/s eta 0:00:02\r",
      "\u001b[K     |████▉                           | 2.6 MB 11.0 MB/s eta 0:00:02\r",
      "\u001b[K     |████▉                           | 2.7 MB 11.0 MB/s eta 0:00:02\r",
      "\u001b[K     |████▉                           | 2.7 MB 11.0 MB/s eta 0:00:02\r",
      "\u001b[K     |████▉                           | 2.7 MB 11.0 MB/s eta 0:00:02\r",
      "\u001b[K     |████▉                           | 2.7 MB 11.0 MB/s eta 0:00:02\r",
      "\u001b[K     |█████                           | 2.7 MB 11.0 MB/s eta 0:00:02\r",
      "\u001b[K     |█████                           | 2.7 MB 11.0 MB/s eta 0:00:02\r",
      "\u001b[K     |█████                           | 2.7 MB 11.0 MB/s eta 0:00:02\r",
      "\u001b[K     |█████                           | 2.7 MB 11.0 MB/s eta 0:00:02\r",
      "\u001b[K     |█████                           | 2.7 MB 11.0 MB/s eta 0:00:02\r",
      "\u001b[K     |█████                           | 2.7 MB 11.0 MB/s eta 0:00:02\r",
      "\u001b[K     |█████                           | 2.8 MB 11.0 MB/s eta 0:00:02\r",
      "\u001b[K     |█████                           | 2.8 MB 11.0 MB/s eta 0:00:02\r",
      "\u001b[K     |█████                           | 2.8 MB 11.0 MB/s eta 0:00:02\r",
      "\u001b[K     |█████                           | 2.8 MB 11.0 MB/s eta 0:00:02\r",
      "\u001b[K     |█████                           | 2.8 MB 11.0 MB/s eta 0:00:02\r",
      "\u001b[K     |█████                           | 2.8 MB 11.0 MB/s eta 0:00:02\r",
      "\u001b[K     |█████▏                          | 2.8 MB 11.0 MB/s eta 0:00:02\r",
      "\u001b[K     |█████▏                          | 2.8 MB 11.0 MB/s eta 0:00:02\r",
      "\u001b[K     |█████▏                          | 2.8 MB 11.0 MB/s eta 0:00:02\r",
      "\u001b[K     |█████▏                          | 2.8 MB 11.0 MB/s eta 0:00:02\r",
      "\u001b[K     |█████▏                          | 2.9 MB 11.0 MB/s eta 0:00:02\r",
      "\u001b[K     |█████▏                          | 2.9 MB 11.0 MB/s eta 0:00:02\r",
      "\u001b[K     |█████▎                          | 2.9 MB 11.0 MB/s eta 0:00:02\r",
      "\u001b[K     |█████▎                          | 2.9 MB 11.0 MB/s eta 0:00:02\r",
      "\u001b[K     |█████▎                          | 2.9 MB 11.0 MB/s eta 0:00:02\r",
      "\u001b[K     |█████▎                          | 2.9 MB 11.0 MB/s eta 0:00:02\r",
      "\u001b[K     |█████▎                          | 2.9 MB 11.0 MB/s eta 0:00:02\r",
      "\u001b[K     |█████▍                          | 2.9 MB 11.0 MB/s eta 0:00:02\r",
      "\u001b[K     |█████▍                          | 2.9 MB 11.0 MB/s eta 0:00:02\r",
      "\u001b[K     |█████▍                          | 2.9 MB 11.0 MB/s eta 0:00:02\r",
      "\u001b[K     |█████▍                          | 3.0 MB 11.0 MB/s eta 0:00:02\r",
      "\u001b[K     |█████▍                          | 3.0 MB 11.0 MB/s eta 0:00:02\r",
      "\u001b[K     |█████▍                          | 3.0 MB 11.0 MB/s eta 0:00:02\r",
      "\u001b[K     |█████▌                          | 3.0 MB 11.0 MB/s eta 0:00:02\r",
      "\u001b[K     |█████▌                          | 3.0 MB 11.0 MB/s eta 0:00:02\r",
      "\u001b[K     |█████▌                          | 3.0 MB 11.0 MB/s eta 0:00:02\r",
      "\u001b[K     |█████▌                          | 3.0 MB 11.0 MB/s eta 0:00:02\r",
      "\u001b[K     |█████▌                          | 3.0 MB 11.0 MB/s eta 0:00:02\r",
      "\u001b[K     |█████▌                          | 3.0 MB 11.0 MB/s eta 0:00:02\r",
      "\u001b[K     |█████▋                          | 3.1 MB 11.0 MB/s eta 0:00:02\r",
      "\u001b[K     |█████▋                          | 3.1 MB 11.0 MB/s eta 0:00:02\r",
      "\u001b[K     |█████▋                          | 3.1 MB 11.0 MB/s eta 0:00:02\r",
      "\u001b[K     |█████▋                          | 3.1 MB 11.0 MB/s eta 0:00:02\r",
      "\u001b[K     |█████▋                          | 3.1 MB 11.0 MB/s eta 0:00:02\r",
      "\u001b[K     |█████▋                          | 3.1 MB 11.0 MB/s eta 0:00:02\r",
      "\u001b[K     |█████▊                          | 3.1 MB 11.0 MB/s eta 0:00:02\r",
      "\u001b[K     |█████▊                          | 3.1 MB 11.0 MB/s eta 0:00:02\r",
      "\u001b[K     |█████▊                          | 3.1 MB 11.0 MB/s eta 0:00:02\r",
      "\u001b[K     |█████▊                          | 3.1 MB 11.0 MB/s eta 0:00:02\r",
      "\u001b[K     |█████▊                          | 3.2 MB 11.0 MB/s eta 0:00:02\r",
      "\u001b[K     |█████▊                          | 3.2 MB 11.0 MB/s eta 0:00:02\r",
      "\u001b[K     |█████▉                          | 3.2 MB 11.0 MB/s eta 0:00:02\r",
      "\u001b[K     |█████▉                          | 3.2 MB 11.0 MB/s eta 0:00:02\r",
      "\u001b[K     |█████▉                          | 3.2 MB 11.0 MB/s eta 0:00:02\r",
      "\u001b[K     |█████▉                          | 3.2 MB 11.0 MB/s eta 0:00:02\r",
      "\u001b[K     |█████▉                          | 3.2 MB 11.0 MB/s eta 0:00:02\r",
      "\u001b[K     |█████▉                          | 3.2 MB 11.0 MB/s eta 0:00:02\r",
      "\u001b[K     |██████                          | 3.2 MB 11.0 MB/s eta 0:00:02\r",
      "\u001b[K     |██████                          | 3.2 MB 11.0 MB/s eta 0:00:02\r",
      "\u001b[K     |██████                          | 3.3 MB 11.0 MB/s eta 0:00:02\r",
      "\u001b[K     |██████                          | 3.3 MB 11.0 MB/s eta 0:00:02\r",
      "\u001b[K     |██████                          | 3.3 MB 11.0 MB/s eta 0:00:02\r",
      "\u001b[K     |██████                          | 3.3 MB 11.0 MB/s eta 0:00:02\r",
      "\u001b[K     |██████                          | 3.3 MB 11.0 MB/s eta 0:00:02\r",
      "\u001b[K     |██████                          | 3.3 MB 11.0 MB/s eta 0:00:02\r",
      "\u001b[K     |██████                          | 3.3 MB 11.0 MB/s eta 0:00:02\r",
      "\u001b[K     |██████                          | 3.3 MB 11.0 MB/s eta 0:00:02\r",
      "\u001b[K     |██████                          | 3.3 MB 11.0 MB/s eta 0:00:02\r",
      "\u001b[K     |██████                          | 3.3 MB 11.0 MB/s eta 0:00:02\r",
      "\u001b[K     |██████▏                         | 3.4 MB 11.0 MB/s eta 0:00:02\r",
      "\u001b[K     |██████▏                         | 3.4 MB 11.0 MB/s eta 0:00:02\r",
      "\u001b[K     |██████▏                         | 3.4 MB 11.0 MB/s eta 0:00:02\r",
      "\u001b[K     |██████▏                         | 3.4 MB 11.0 MB/s eta 0:00:02\r",
      "\u001b[K     |██████▏                         | 3.4 MB 11.0 MB/s eta 0:00:02\r",
      "\u001b[K     |██████▏                         | 3.4 MB 11.0 MB/s eta 0:00:02\r",
      "\u001b[K     |██████▎                         | 3.4 MB 11.0 MB/s eta 0:00:02\r",
      "\u001b[K     |██████▎                         | 3.4 MB 11.0 MB/s eta 0:00:02\r",
      "\u001b[K     |██████▎                         | 3.4 MB 11.0 MB/s eta 0:00:02\r",
      "\u001b[K     |██████▎                         | 3.5 MB 11.0 MB/s eta 0:00:02\r",
      "\u001b[K     |██████▎                         | 3.5 MB 11.0 MB/s eta 0:00:02\r",
      "\u001b[K     |██████▎                         | 3.5 MB 11.0 MB/s eta 0:00:02\r",
      "\u001b[K     |██████▍                         | 3.5 MB 11.0 MB/s eta 0:00:02\r",
      "\u001b[K     |██████▍                         | 3.5 MB 11.0 MB/s eta 0:00:02\r",
      "\u001b[K     |██████▍                         | 3.5 MB 11.0 MB/s eta 0:00:02\r",
      "\u001b[K     |██████▍                         | 3.5 MB 11.0 MB/s eta 0:00:02\r",
      "\u001b[K     |██████▍                         | 3.5 MB 11.0 MB/s eta 0:00:02\r",
      "\u001b[K     |██████▍                         | 3.5 MB 11.0 MB/s eta 0:00:02\r",
      "\u001b[K     |██████▌                         | 3.5 MB 11.0 MB/s eta 0:00:02\r",
      "\u001b[K     |██████▌ \n",
      "\n",
      "*** WARNING: max output size exceeded, skipping output. ***\n",
      "\n",
      "██████████████████▋            | 1.7 MB 86.7 MB/s eta 0:00:01\r",
      "\u001b[K     |███████████████████▊            | 1.7 MB 86.7 MB/s eta 0:00:01\r",
      "\u001b[K     |███████████████████▉            | 1.7 MB 86.7 MB/s eta 0:00:01\r",
      "\u001b[K     |████████████████████            | 1.7 MB 86.7 MB/s eta 0:00:01\r",
      "\u001b[K     |████████████████████            | 1.7 MB 86.7 MB/s eta 0:00:01\r",
      "\u001b[K     |████████████████████▏           | 1.8 MB 86.7 MB/s eta 0:00:01\r",
      "\u001b[K     |████████████████████▎           | 1.8 MB 86.7 MB/s eta 0:00:01\r",
      "\u001b[K     |████████████████████▍           | 1.8 MB 86.7 MB/s eta 0:00:01\r",
      "\u001b[K     |████████████████████▌           | 1.8 MB 86.7 MB/s eta 0:00:01\r",
      "\u001b[K     |████████████████████▋           | 1.8 MB 86.7 MB/s eta 0:00:01\r",
      "\u001b[K     |████████████████████▊           | 1.8 MB 86.7 MB/s eta 0:00:01\r",
      "\u001b[K     |████████████████████▉           | 1.8 MB 86.7 MB/s eta 0:00:01\r",
      "\u001b[K     |█████████████████████           | 1.8 MB 86.7 MB/s eta 0:00:01\r",
      "\u001b[K     |█████████████████████           | 1.8 MB 86.7 MB/s eta 0:00:01\r",
      "\u001b[K     |█████████████████████▏          | 1.8 MB 86.7 MB/s eta 0:00:01\r",
      "\u001b[K     |█████████████████████▍          | 1.9 MB 86.7 MB/s eta 0:00:01\r",
      "\u001b[K     |█████████████████████▌          | 1.9 MB 86.7 MB/s eta 0:00:01\r",
      "\u001b[K     |█████████████████████▋          | 1.9 MB 86.7 MB/s eta 0:00:01\r",
      "\u001b[K     |█████████████████████▊          | 1.9 MB 86.7 MB/s eta 0:00:01\r",
      "\u001b[K     |█████████████████████▉          | 1.9 MB 86.7 MB/s eta 0:00:01\r",
      "\u001b[K     |██████████████████████          | 1.9 MB 86.7 MB/s eta 0:00:01\r",
      "\u001b[K     |██████████████████████          | 1.9 MB 86.7 MB/s eta 0:00:01\r",
      "\u001b[K     |██████████████████████▏         | 1.9 MB 86.7 MB/s eta 0:00:01\r",
      "\u001b[K     |██████████████████████▎         | 1.9 MB 86.7 MB/s eta 0:00:01\r",
      "\u001b[K     |██████████████████████▍         | 1.9 MB 86.7 MB/s eta 0:00:01\r",
      "\u001b[K     |██████████████████████▌         | 2.0 MB 86.7 MB/s eta 0:00:01\r",
      "\u001b[K     |██████████████████████▋         | 2.0 MB 86.7 MB/s eta 0:00:01\r",
      "\u001b[K     |██████████████████████▊         | 2.0 MB 86.7 MB/s eta 0:00:01\r",
      "\u001b[K     |██████████████████████▉         | 2.0 MB 86.7 MB/s eta 0:00:01\r",
      "\u001b[K     |███████████████████████         | 2.0 MB 86.7 MB/s eta 0:00:01\r",
      "\u001b[K     |███████████████████████         | 2.0 MB 86.7 MB/s eta 0:00:01\r",
      "\u001b[K     |███████████████████████▏        | 2.0 MB 86.7 MB/s eta 0:00:01\r",
      "\u001b[K     |███████████████████████▍        | 2.0 MB 86.7 MB/s eta 0:00:01\r",
      "\u001b[K     |███████████████████████▌        | 2.0 MB 86.7 MB/s eta 0:00:01\r",
      "\u001b[K     |███████████████████████▋        | 2.0 MB 86.7 MB/s eta 0:00:01\r",
      "\u001b[K     |███████████████████████▊        | 2.1 MB 86.7 MB/s eta 0:00:01\r",
      "\u001b[K     |███████████████████████▉        | 2.1 MB 86.7 MB/s eta 0:00:01\r",
      "\u001b[K     |████████████████████████        | 2.1 MB 86.7 MB/s eta 0:00:01\r",
      "\u001b[K     |████████████████████████        | 2.1 MB 86.7 MB/s eta 0:00:01\r",
      "\u001b[K     |████████████████████████▏       | 2.1 MB 86.7 MB/s eta 0:00:01\r",
      "\u001b[K     |████████████████████████▎       | 2.1 MB 86.7 MB/s eta 0:00:01\r",
      "\u001b[K     |████████████████████████▍       | 2.1 MB 86.7 MB/s eta 0:00:01\r",
      "\u001b[K     |████████████████████████▌       | 2.1 MB 86.7 MB/s eta 0:00:01\r",
      "\u001b[K     |████████████████████████▋       | 2.1 MB 86.7 MB/s eta 0:00:01\r",
      "\u001b[K     |████████████████████████▊       | 2.2 MB 86.7 MB/s eta 0:00:01\r",
      "\u001b[K     |████████████████████████▉       | 2.2 MB 86.7 MB/s eta 0:00:01\r",
      "\u001b[K     |█████████████████████████       | 2.2 MB 86.7 MB/s eta 0:00:01\r",
      "\u001b[K     |█████████████████████████       | 2.2 MB 86.7 MB/s eta 0:00:01\r",
      "\u001b[K     |█████████████████████████▎      | 2.2 MB 86.7 MB/s eta 0:00:01\r",
      "\u001b[K     |█████████████████████████▍      | 2.2 MB 86.7 MB/s eta 0:00:01\r",
      "\u001b[K     |█████████████████████████▌      | 2.2 MB 86.7 MB/s eta 0:00:01\r",
      "\u001b[K     |█████████████████████████▋      | 2.2 MB 86.7 MB/s eta 0:00:01\r",
      "\u001b[K     |█████████████████████████▊      | 2.2 MB 86.7 MB/s eta 0:00:01\r",
      "\u001b[K     |█████████████████████████▉      | 2.2 MB 86.7 MB/s eta 0:00:01\r",
      "\u001b[K     |██████████████████████████      | 2.3 MB 86.7 MB/s eta 0:00:01\r",
      "\u001b[K     |██████████████████████████      | 2.3 MB 86.7 MB/s eta 0:00:01\r",
      "\u001b[K     |██████████████████████████▏     | 2.3 MB 86.7 MB/s eta 0:00:01\r",
      "\u001b[K     |██████████████████████████▎     | 2.3 MB 86.7 MB/s eta 0:00:01\r",
      "\u001b[K     |██████████████████████████▍     | 2.3 MB 86.7 MB/s eta 0:00:01\r",
      "\u001b[K     |██████████████████████████▌     | 2.3 MB 86.7 MB/s eta 0:00:01\r",
      "\u001b[K     |██████████████████████████▋     | 2.3 MB 86.7 MB/s eta 0:00:01\r",
      "\u001b[K     |██████████████████████████▊     | 2.3 MB 86.7 MB/s eta 0:00:01\r",
      "\u001b[K     |██████████████████████████▉     | 2.3 MB 86.7 MB/s eta 0:00:01\r",
      "\u001b[K     |███████████████████████████     | 2.3 MB 86.7 MB/s eta 0:00:01\r",
      "\u001b[K     |███████████████████████████     | 2.4 MB 86.7 MB/s eta 0:00:01\r",
      "\u001b[K     |███████████████████████████▎    | 2.4 MB 86.7 MB/s eta 0:00:01\r",
      "\u001b[K     |███████████████████████████▍    | 2.4 MB 86.7 MB/s eta 0:00:01\r",
      "\u001b[K     |███████████████████████████▌    | 2.4 MB 86.7 MB/s eta 0:00:01\r",
      "\u001b[K     |███████████████████████████▋    | 2.4 MB 86.7 MB/s eta 0:00:01\r",
      "\u001b[K     |███████████████████████████▊    | 2.4 MB 86.7 MB/s eta 0:00:01\r",
      "\u001b[K     |███████████████████████████▉    | 2.4 MB 86.7 MB/s eta 0:00:01\r",
      "\u001b[K     |████████████████████████████    | 2.4 MB 86.7 MB/s eta 0:00:01\r",
      "\u001b[K     |████████████████████████████    | 2.4 MB 86.7 MB/s eta 0:00:01\r",
      "\u001b[K     |████████████████████████████▏   | 2.4 MB 86.7 MB/s eta 0:00:01\r",
      "\u001b[K     |████████████████████████████▎   | 2.5 MB 86.7 MB/s eta 0:00:01\r",
      "\u001b[K     |████████████████████████████▍   | 2.5 MB 86.7 MB/s eta 0:00:01\r",
      "\u001b[K     |████████████████████████████▌   | 2.5 MB 86.7 MB/s eta 0:00:01\r",
      "\u001b[K     |████████████████████████████▋   | 2.5 MB 86.7 MB/s eta 0:00:01\r",
      "\u001b[K     |████████████████████████████▊   | 2.5 MB 86.7 MB/s eta 0:00:01\r",
      "\u001b[K     |████████████████████████████▉   | 2.5 MB 86.7 MB/s eta 0:00:01\r",
      "\u001b[K     |█████████████████████████████   | 2.5 MB 86.7 MB/s eta 0:00:01\r",
      "\u001b[K     |█████████████████████████████▏  | 2.5 MB 86.7 MB/s eta 0:00:01\r",
      "\u001b[K     |█████████████████████████████▎  | 2.5 MB 86.7 MB/s eta 0:00:01\r",
      "\u001b[K     |█████████████████████████████▍  | 2.5 MB 86.7 MB/s eta 0:00:01\r",
      "\u001b[K     |█████████████████████████████▌  | 2.6 MB 86.7 MB/s eta 0:00:01\r",
      "\u001b[K     |█████████████████████████████▋  | 2.6 MB 86.7 MB/s eta 0:00:01\r",
      "\u001b[K     |█████████████████████████████▊  | 2.6 MB 86.7 MB/s eta 0:00:01\r",
      "\u001b[K     |█████████████████████████████▉  | 2.6 MB 86.7 MB/s eta 0:00:01\r",
      "\u001b[K     |██████████████████████████████  | 2.6 MB 86.7 MB/s eta 0:00:01\r",
      "\u001b[K     |██████████████████████████████  | 2.6 MB 86.7 MB/s eta 0:00:01\r",
      "\u001b[K     |██████████████████████████████▏ | 2.6 MB 86.7 MB/s eta 0:00:01\r",
      "\u001b[K     |██████████████████████████████▎ | 2.6 MB 86.7 MB/s eta 0:00:01\r",
      "\u001b[K     |██████████████████████████████▍ | 2.6 MB 86.7 MB/s eta 0:00:01\r",
      "\u001b[K     |██████████████████████████████▌ | 2.7 MB 86.7 MB/s eta 0:00:01\r",
      "\u001b[K     |██████████████████████████████▋ | 2.7 MB 86.7 MB/s eta 0:00:01\r",
      "\u001b[K     |██████████████████████████████▊ | 2.7 MB 86.7 MB/s eta 0:00:01\r",
      "\u001b[K     |██████████████████████████████▉ | 2.7 MB 86.7 MB/s eta 0:00:01\r",
      "\u001b[K     |███████████████████████████████ | 2.7 MB 86.7 MB/s eta 0:00:01\r",
      "\u001b[K     |███████████████████████████████▏| 2.7 MB 86.7 MB/s eta 0:00:01\r",
      "\u001b[K     |███████████████████████████████▎| 2.7 MB 86.7 MB/s eta 0:00:01\r",
      "\u001b[K     |███████████████████████████████▍| 2.7 MB 86.7 MB/s eta 0:00:01\r",
      "\u001b[K     |███████████████████████████████▌| 2.7 MB 86.7 MB/s eta 0:00:01\r",
      "\u001b[K     |███████████████████████████████▋| 2.7 MB 86.7 MB/s eta 0:00:01\r",
      "\u001b[K     |███████████████████████████████▊| 2.8 MB 86.7 MB/s eta 0:00:01\r",
      "\u001b[K     |███████████████████████████████▉| 2.8 MB 86.7 MB/s eta 0:00:01\r",
      "\u001b[K     |████████████████████████████████| 2.8 MB 86.7 MB/s eta 0:00:01\r",
      "\u001b[K     |████████████████████████████████| 2.8 MB 86.7 MB/s \r\n",
      "\u001b[?25hRequirement already satisfied: packaging<24 in /databricks/python3/lib/python3.9/site-packages (from mlflow) (21.3)\r\n",
      "Requirement already satisfied: sqlparse<1,>=0.4.0 in /databricks/python3/lib/python3.9/site-packages (from mlflow) (0.4.2)\r\n",
      "Requirement already satisfied: databricks-cli<1,>=0.8.7 in /databricks/python3/lib/python3.9/site-packages (from mlflow) (0.17.4)\r\n",
      "Requirement already satisfied: click<9,>=7.0 in /databricks/python3/lib/python3.9/site-packages (from mlflow) (8.0.4)\r\n",
      "Requirement already satisfied: Mako in /databricks/python3/lib/python3.9/site-packages (from alembic<2->mlflow) (1.2.0)\r\n",
      "Requirement already satisfied: typing-extensions>=4 in /databricks/python3/lib/python3.9/site-packages (from alembic<2->mlflow) (4.1.1)\r\n",
      "Requirement already satisfied: tabulate>=0.7.7 in /databricks/python3/lib/python3.9/site-packages (from databricks-cli<1,>=0.8.7->mlflow) (0.8.9)\r\n",
      "Requirement already satisfied: six>=1.10.0 in /databricks/python3/lib/python3.9/site-packages (from databricks-cli<1,>=0.8.7->mlflow) (1.16.0)\r\n",
      "Requirement already satisfied: oauthlib>=3.1.0 in /databricks/python3/lib/python3.9/site-packages (from databricks-cli<1,>=0.8.7->mlflow) (3.2.0)\r\n",
      "Requirement already satisfied: pyjwt>=1.7.0 in /databricks/python3/lib/python3.9/site-packages (from databricks-cli<1,>=0.8.7->mlflow) (2.6.0)\r\n",
      "Requirement already satisfied: urllib3>=1.26.0 in /databricks/python3/lib/python3.9/site-packages (from docker<7,>=4.0.0->mlflow) (1.26.9)\r\n",
      "Requirement already satisfied: websocket-client>=0.32.0 in /databricks/python3/lib/python3.9/site-packages (from docker<7,>=4.0.0->mlflow) (0.58.0)\r\n",
      "Requirement already satisfied: itsdangerous>=0.24 in /databricks/python3/lib/python3.9/site-packages (from Flask<3->mlflow) (2.0.1)\r\n",
      "Requirement already satisfied: Werkzeug>=0.15 in /databricks/python3/lib/python3.9/site-packages (from Flask<3->mlflow) (2.0.3)\r\n",
      "Requirement already satisfied: gitdb<5,>=4.0.1 in /databricks/python3/lib/python3.9/site-packages (from gitpython<4,>=2.1.0->mlflow) (4.0.10)\r\n",
      "Requirement already satisfied: smmap<6,>=3.0.1 in /databricks/python3/lib/python3.9/site-packages (from gitdb<5,>=4.0.1->gitpython<4,>=2.1.0->mlflow) (5.0.0)\r\n",
      "Requirement already satisfied: setuptools>=3.0 in /databricks/python3/lib/python3.9/site-packages (from gunicorn<21->mlflow) (61.2.0)\r\n",
      "Requirement already satisfied: zipp>=0.5 in /databricks/python3/lib/python3.9/site-packages (from importlib-metadata!=4.7.0,<7,>=3.7.0->mlflow) (3.7.0)\r\n",
      "Requirement already satisfied: MarkupSafe>=0.23 in /databricks/python3/lib/python3.9/site-packages (from Jinja2<4,>=2.11->mlflow) (2.0.1)\r\n",
      "Requirement already satisfied: python-dateutil>=2.7 in /databricks/python3/lib/python3.9/site-packages (from matplotlib<4->mlflow) (2.8.2)\r\n",
      "Requirement already satisfied: fonttools>=4.22.0 in /databricks/python3/lib/python3.9/site-packages (from matplotlib<4->mlflow) (4.25.0)\r\n",
      "Requirement already satisfied: kiwisolver>=1.0.1 in /databricks/python3/lib/python3.9/site-packages (from matplotlib<4->mlflow) (1.3.2)\r\n",
      "Requirement already satisfied: pyparsing>=2.2.1 in /databricks/python3/lib/python3.9/site-packages (from matplotlib<4->mlflow) (3.0.4)\r\n",
      "Requirement already satisfied: cycler>=0.10 in /databricks/python3/lib/python3.9/site-packages (from matplotlib<4->mlflow) (0.11.0)\r\n",
      "Requirement already satisfied: pillow>=6.2.0 in /databricks/python3/lib/python3.9/site-packages (from matplotlib<4->mlflow) (9.0.1)\r\n",
      "Requirement already satisfied: idna<4,>=2.5 in /databricks/python3/lib/python3.9/site-packages (from requests<3,>=2.17.3->mlflow) (3.3)\r\n",
      "Requirement already satisfied: charset-normalizer~=2.0.0 in /databricks/python3/lib/python3.9/site-packages (from requests<3,>=2.17.3->mlflow) (2.0.4)\r\n",
      "Requirement already satisfied: certifi>=2017.4.17 in /databricks/python3/lib/python3.9/site-packages (from requests<3,>=2.17.3->mlflow) (2021.10.8)\r\n",
      "Requirement already satisfied: threadpoolctl>=2.0.0 in /databricks/python3/lib/python3.9/site-packages (from scikit-learn<2->mlflow) (2.2.0)\r\n",
      "Requirement already satisfied: joblib>=0.11 in /databricks/python3/lib/python3.9/site-packages (from scikit-learn<2->mlflow) (1.1.0)\r\n",
      "Requirement already satisfied: numba in /databricks/python3/lib/python3.9/site-packages (from shap<1,>=0.40->mlflow) (0.55.1)\r\n",
      "Requirement already satisfied: tqdm>4.25.0 in /databricks/python3/lib/python3.9/site-packages (from shap<1,>=0.40->mlflow) (4.64.0)\r\n",
      "Requirement already satisfied: slicer==0.0.7 in /databricks/python3/lib/python3.9/site-packages (from shap<1,>=0.40->mlflow) (0.0.7)\r\n",
      "Collecting typing-extensions>=4\r\n",
      "  Downloading typing_extensions-4.5.0-py3-none-any.whl (27 kB)\r\n",
      "Collecting greenlet!=0.4.17\r\n",
      "  Downloading greenlet-2.0.2-cp39-cp39-manylinux_2_17_x86_64.manylinux2014_x86_64.whl (610 kB)\r\n",
      "\u001b[?25l\r",
      "\u001b[K     |▌                               | 10 kB 37.7 MB/s eta 0:00:01\r",
      "\u001b[K     |█                               | 20 kB 44.8 MB/s eta 0:00:01\r",
      "\u001b[K     |█▋                              | 30 kB 55.8 MB/s eta 0:00:01\r",
      "\u001b[K     |██▏                             | 40 kB 62.7 MB/s eta 0:00:01\r",
      "\u001b[K     |██▊                             | 51 kB 67.8 MB/s eta 0:00:01\r",
      "\u001b[K     |███▏                            | 61 kB 74.8 MB/s eta 0:00:01\r",
      "\u001b[K     |███▊                            | 71 kB 79.2 MB/s eta 0:00:01\r",
      "\u001b[K     |████▎                           | 81 kB 84.4 MB/s eta 0:00:01\r",
      "\u001b[K     |████▉                           | 92 kB 87.9 MB/s eta 0:00:01\r",
      "\u001b[K     |█████▍                          | 102 kB 90.7 MB/s eta 0:00:01\r",
      "\u001b[K     |██████                          | 112 kB 90.7 MB/s eta 0:00:01\r",
      "\u001b[K     |██████▍                         | 122 kB 90.7 MB/s eta 0:00:01\r",
      "\u001b[K     |███████                         | 133 kB 90.7 MB/s eta 0:00:01\r",
      "\u001b[K     |███████▌                        | 143 kB 90.7 MB/s eta 0:00:01\r",
      "\u001b[K     |████████                        | 153 kB 90.7 MB/s eta 0:00:01\r",
      "\u001b[K     |████████▋                       | 163 kB 90.7 MB/s eta 0:00:01\r",
      "\u001b[K     |█████████▏                      | 174 kB 90.7 MB/s eta 0:00:01\r",
      "\u001b[K     |█████████▋                      | 184 kB 90.7 MB/s eta 0:00:01\r",
      "\u001b[K     |██████████▏                     | 194 kB 90.7 MB/s eta 0:00:01\r",
      "\u001b[K     |██████████▊                     | 204 kB 90.7 MB/s eta 0:00:01\r",
      "\u001b[K     |███████████▎                    | 215 kB 90.7 MB/s eta 0:00:01\r",
      "\u001b[K     |███████████▉                    | 225 kB 90.7 MB/s eta 0:00:01\r",
      "\u001b[K     |████████████▍                   | 235 kB 90.7 MB/s eta 0:00:01\r",
      "\u001b[K     |████████████▉                   | 245 kB 90.7 MB/s eta 0:00:01\r",
      "\u001b[K     |█████████████▍                  | 256 kB 90.7 MB/s eta 0:00:01\r",
      "\u001b[K     |██████████████                  | 266 kB 90.7 MB/s eta 0:00:01\r",
      "\u001b[K     |██████████████▌                 | 276 kB 90.7 MB/s eta 0:00:01\r",
      "\u001b[K     |███████████████                 | 286 kB 90.7 MB/s eta 0:00:01\r",
      "\u001b[K     |███████████████▋                | 296 kB 90.7 MB/s eta 0:00:01\r",
      "\u001b[K     |████████████████                | 307 kB 90.7 MB/s eta 0:00:01\r",
      "\u001b[K     |████████████████▋               | 317 kB 90.7 MB/s eta 0:00:01\r",
      "\u001b[K     |█████████████████▏              | 327 kB 90.7 MB/s eta 0:00:01\r",
      "\u001b[K     |█████████████████▊              | 337 kB 90.7 MB/s eta 0:00:01\r",
      "\u001b[K     |██████████████████▎             | 348 kB 90.7 MB/s eta 0:00:01\r",
      "\u001b[K     |██████████████████▊             | 358 kB 90.7 MB/s eta 0:00:01\r",
      "\u001b[K     |███████████████████▎            | 368 kB 90.7 MB/s eta 0:00:01\r",
      "\u001b[K     |███████████████████▉            | 378 kB 90.7 MB/s eta 0:00:01\r",
      "\u001b[K     |████████████████████▍           | 389 kB 90.7 MB/s eta 0:00:01\r",
      "\u001b[K     |█████████████████████           | 399 kB 90.7 MB/s eta 0:00:01\r",
      "\u001b[K     |█████████████████████▌          | 409 kB 90.7 MB/s eta 0:00:01\r",
      "\u001b[K     |██████████████████████          | 419 kB 90.7 MB/s eta 0:00:01\r",
      "\u001b[K     |██████████████████████▌         | 430 kB 90.7 MB/s eta 0:00:01\r",
      "\u001b[K     |███████████████████████         | 440 kB 90.7 MB/s eta 0:00:01\r",
      "\u001b[K     |███████████████████████▋        | 450 kB 90.7 MB/s eta 0:00:01\r",
      "\u001b[K     |████████████████████████▏       | 460 kB 90.7 MB/s eta 0:00:01\r",
      "\u001b[K     |████████████████████████▊       | 471 kB 90.7 MB/s eta 0:00:01\r",
      "\u001b[K     |█████████████████████████▏      | 481 kB 90.7 MB/s eta 0:00:01\r",
      "\u001b[K     |█████████████████████████▊      | 491 kB 90.7 MB/s eta 0:00:01\r",
      "\u001b[K     |██████████████████████████▎     | 501 kB 90.7 MB/s eta 0:00:01\r",
      "\u001b[K     |██████████████████████████▉     | 512 kB 90.7 MB/s eta 0:00:01\r",
      "\u001b[K     |███████████████████████████▍    | 522 kB 90.7 MB/s eta 0:00:01\r",
      "\u001b[K     |████████████████████████████    | 532 kB 90.7 MB/s eta 0:00:01\r",
      "\u001b[K     |████████████████████████████▍   | 542 kB 90.7 MB/s eta 0:00:01\r",
      "\u001b[K     |█████████████████████████████   | 552 kB 90.7 MB/s eta 0:00:01\r",
      "\u001b[K     |█████████████████████████████▌  | 563 kB 90.7 MB/s eta 0:00:01\r",
      "\u001b[K     |██████████████████████████████  | 573 kB 90.7 MB/s eta 0:00:01\r",
      "\u001b[K     |██████████████████████████████▋ | 583 kB 90.7 MB/s eta 0:00:01\r",
      "\u001b[K     |███████████████████████████████▏| 593 kB 90.7 MB/s eta 0:00:01\r",
      "\u001b[K     |███████████████████████████████▋| 604 kB 90.7 MB/s eta 0:00:01\r",
      "\u001b[K     |████████████████████████████████| 610 kB 90.7 MB/s \r\n",
      "\u001b[?25hRequirement already satisfied: llvmlite<0.39,>=0.38.0rc1 in /databricks/python3/lib/python3.9/site-packages (from numba->shap<1,>=0.40->mlflow) (0.38.0)\r\n",
      "Installing collected packages: typing-extensions, greenlet, sqlalchemy, querystring-parser, docker, alembic, mlflow\r\n",
      "  Attempting uninstall: typing-extensions\r\n",
      "    Found existing installation: typing-extensions 4.1.1\r\n",
      "    Not uninstalling typing-extensions at /databricks/python3/lib/python3.9/site-packages, outside environment /local_disk0/.ephemeral_nfs/envs/pythonEnv-ea947958-e611-4e90-942a-530ed26066bd\r\n",
      "    Can't uninstall 'typing-extensions'. No files were found to uninstall.\r\n",
      "Successfully installed alembic-1.10.2 docker-6.0.1 greenlet-2.0.2 mlflow-2.2.2 querystring-parser-1.2.4 sqlalchemy-2.0.8 typing-extensions-4.5.0\r\n",
      "\u001b[33mWARNING: You are using pip version 21.2.4; however, version 23.0.1 is available.\r\n",
      "You should consider upgrading via the '/local_disk0/.ephemeral_nfs/envs/pythonEnv-ea947958-e611-4e90-942a-530ed26066bd/bin/python -m pip install --upgrade pip' command.\u001b[0m\r\n",
      "Collecting aepp\r\n",
      "  Using cached aepp-0.2.9-py3-none-any.whl (120 kB)\r\n",
      "Collecting pathlib2\r\n",
      "  Using cached pathlib2-2.3.7.post1-py2.py3-none-any.whl (18 kB)\r\n",
      "Collecting pathlib\r\n",
      "  Using cached pathlib-1.0.1-py3-none-any.whl (14 kB)\r\n",
      "Requirement already satisfied: PyJWT in /databricks/python3/lib/python3.9/site-packages (from aepp) (2.6.0)\r\n",
      "Requirement already satisfied: pandas in /databricks/python3/lib/python3.9/site-packages (from aepp) (1.4.2)\r\n",
      "Requirement already satisfied: requests in /databricks/python3/lib/python3.9/site-packages (from aepp) (2.27.1)\r\n",
      "Requirement already satisfied: python-dateutil>=2.8.1 in /databricks/python3/lib/python3.9/site-packages (from pandas->aepp) (2.8.2)\r\n",
      "Requirement already satisfied: pytz>=2020.1 in /databricks/python3/lib/python3.9/site-packages (from pandas->aepp) (2021.3)\r\n",
      "Requirement already satisfied: numpy>=1.18.5 in /databricks/python3/lib/python3.9/site-packages (from pandas->aepp) (1.21.5)\r\n",
      "Requirement already satisfied: six>=1.5 in /databricks/python3/lib/python3.9/site-packages (from python-dateutil>=2.8.1->pandas->aepp) (1.16.0)\r\n",
      "Requirement already satisfied: cryptography>=3.4.0 in /databricks/python3/lib/python3.9/site-packages (from PyJWT->aepp) (3.4.8)\r\n",
      "Requirement already satisfied: cffi>=1.12 in /databricks/python3/lib/python3.9/site-packages (from cryptography>=3.4.0->PyJWT->aepp) (1.15.0)\r\n",
      "Requirement already satisfied: pycparser in /databricks/python3/lib/python3.9/site-packages (from cffi>=1.12->cryptography>=3.4.0->PyJWT->aepp) (2.21)\r\n",
      "Requirement already satisfied: idna<4,>=2.5 in /databricks/python3/lib/python3.9/site-packages (from requests->aepp) (3.3)\r\n",
      "Requirement already satisfied: charset-normalizer~=2.0.0 in /databricks/python3/lib/python3.9/site-packages (from requests->aepp) (2.0.4)\r\n",
      "Requirement already satisfied: urllib3<1.27,>=1.21.1 in /databricks/python3/lib/python3.9/site-packages (from requests->aepp) (1.26.9)\r\n",
      "Requirement already satisfied: certifi>=2017.4.17 in /databricks/python3/lib/python3.9/site-packages (from requests->aepp) (2021.10.8)\r\n",
      "Installing collected packages: pathlib2, pathlib, aepp\r\n",
      "Successfully installed aepp-0.2.9 pathlib-1.0.1 pathlib2-2.3.7.post1\r\n",
      "\u001b[33mWARNING: You are using pip version 21.2.4; however, version 23.0.1 is available.\r\n",
      "You should consider upgrading via the '/local_disk0/.ephemeral_nfs/envs/pythonEnv-ea947958-e611-4e90-942a-530ed26066bd/bin/python -m pip install --upgrade pip' command.\u001b[0m\r\n",
      "Collecting adlfs\r\n",
      "  Using cached adlfs-2023.1.0-py3-none-any.whl (25 kB)\r\n",
      "Requirement already satisfied: fsspec>=2021.10.1 in /databricks/python3/lib/python3.9/site-packages (from adlfs) (2022.2.0)\r\n",
      "Collecting azure-datalake-store<0.1,>=0.0.46\r\n",
      "  Using cached azure_datalake_store-0.0.52-py2.py3-none-any.whl (61 kB)\r\n",
      "Collecting azure-storage-blob>=12.12.0\r\n",
      "  Using cached azure_storage_blob-12.15.0-py3-none-any.whl (387 kB)\r\n",
      "Requirement already satisfied: azure-core<2.0.0,>=1.23.1 in /databricks/python3/lib/python3.9/site-packages (from adlfs) (1.26.1)\r\n",
      "Collecting aiohttp>=3.7.0\r\n",
      "  Using cached aiohttp-3.8.4-cp39-cp39-manylinux_2_17_x86_64.manylinux2014_x86_64.whl (1.0 MB)\r\n",
      "Collecting azure-identity\r\n",
      "  Using cached azure_identity-1.12.0-py3-none-any.whl (135 kB)\r\n",
      "Collecting frozenlist>=1.1.1\r\n",
      "  Using cached frozenlist-1.3.3-cp39-cp39-manylinux_2_5_x86_64.manylinux1_x86_64.manylinux_2_17_x86_64.manylinux2014_x86_64.whl (158 kB)\r\n",
      "Requirement already satisfied: charset-normalizer<4.0,>=2.0 in /databricks/python3/lib/python3.9/site-packages (from aiohttp>=3.7.0->adlfs) (2.0.4)\r\n",
      "Collecting yarl<2.0,>=1.0\r\n",
      "  Using cached yarl-1.8.2-cp39-cp39-manylinux_2_17_x86_64.manylinux2014_x86_64.whl (264 kB)\r\n",
      "Collecting async-timeout<5.0,>=4.0.0a3\r\n",
      "  Using cached async_timeout-4.0.2-py3-none-any.whl (5.8 kB)\r\n",
      "Collecting aiosignal>=1.1.2\r\n",
      "  Using cached aiosignal-1.3.1-py3-none-any.whl (7.6 kB)\r\n",
      "Collecting multidict<7.0,>=4.5\r\n",
      "  Using cached multidict-6.0.4-cp39-cp39-manylinux_2_17_x86_64.manylinux2014_x86_64.whl (114 kB)\r\n",
      "Requirement already satisfied: attrs>=17.3.0 in /databricks/python3/lib/python3.9/site-packages (from aiohttp>=3.7.0->adlfs) (21.4.0)\r\n",
      "Requirement already satisfied: six>=1.11.0 in /databricks/python3/lib/python3.9/site-packages (from azure-core<2.0.0,>=1.23.1->adlfs) (1.16.0)\r\n",
      "Requirement already satisfied: requests>=2.18.4 in /databricks/python3/lib/python3.9/site-packages (from azure-core<2.0.0,>=1.23.1->adlfs) (2.27.1)\r\n",
      "Requirement already satisfied: typing-extensions>=4.0.1 in /local_disk0/.ephemeral_nfs/envs/pythonEnv-ea947958-e611-4e90-942a-530ed26066bd/lib/python3.9/site-packages (from azure-core<2.0.0,>=1.23.1->adlfs) (4.5.0)\r\n",
      "Collecting adal>=0.4.2\r\n",
      "  Using cached adal-1.2.7-py2.py3-none-any.whl (55 kB)\r\n",
      "Requirement already satisfied: cffi in /databricks/python3/lib/python3.9/site-packages (from azure-datalake-store<0.1,>=0.0.46->adlfs) (1.15.0)\r\n",
      "Requirement already satisfied: python-dateutil<3,>=2.1.0 in /databricks/python3/lib/python3.9/site-packages (from adal>=0.4.2->azure-datalake-store<0.1,>=0.0.46->adlfs) (2.8.2)\r\n",
      "Requirement already satisfied: cryptography>=1.1.0 in /databricks/python3/lib/python3.9/site-packages (from adal>=0.4.2->azure-datalake-store<0.1,>=0.0.46->adlfs) (3.4.8)\r\n",
      "Requirement already satisfied: PyJWT<3,>=1.0.0 in /databricks/python3/lib/python3.9/site-packages (from adal>=0.4.2->azure-datalake-store<0.1,>=0.0.46->adlfs) (2.6.0)\r\n",
      "Requirement already satisfied: isodate>=0.6.1 in /databricks/python3/lib/python3.9/site-packages (from azure-storage-blob>=12.12.0->adlfs) (0.6.1)\r\n",
      "Requirement already satisfied: pycparser in /databricks/python3/lib/python3.9/site-packages (from cffi->azure-datalake-store<0.1,>=0.0.46->adlfs) (2.21)\r\n",
      "Requirement already satisfied: idna<4,>=2.5 in /databricks/python3/lib/python3.9/site-packages (from requests>=2.18.4->azure-core<2.0.0,>=1.23.1->adlfs) (3.3)\r\n",
      "Requirement already satisfied: urllib3<1.27,>=1.21.1 in /databricks/python3/lib/python3.9/site-packages (from requests>=2.18.4->azure-core<2.0.0,>=1.23.1->adlfs) (1.26.9)\r\n",
      "Requirement already satisfied: certifi>=2017.4.17 in /databricks/python3/lib/python3.9/site-packages (from requests>=2.18.4->azure-core<2.0.0,>=1.23.1->adlfs) (2021.10.8)\r\n",
      "Collecting msal-extensions<2.0.0,>=0.3.0\r\n",
      "  Using cached msal_extensions-1.0.0-py2.py3-none-any.whl (19 kB)\r\n",
      "Collecting msal<2.0.0,>=1.12.0\r\n",
      "  Using cached msal-1.21.0-py2.py3-none-any.whl (89 kB)\r\n",
      "Collecting portalocker<3,>=1.0\r\n",
      "  Using cached portalocker-2.7.0-py2.py3-none-any.whl (15 kB)\r\n",
      "Installing collected packages: portalocker, multidict, msal, frozenlist, yarl, msal-extensions, async-timeout, aiosignal, adal, azure-storage-blob, azure-identity, azure-datalake-store, aiohttp, adlfs\r\n",
      "Successfully installed adal-1.2.7 adlfs-2023.1.0 aiohttp-3.8.4 aiosignal-1.3.1 async-timeout-4.0.2 azure-datalake-store-0.0.52 azure-identity-1.12.0 azure-storage-blob-12.15.0 frozenlist-1.3.3 msal-1.21.0 msal-extensions-1.0.0 multidict-6.0.4 portalocker-2.7.0 yarl-1.8.2\r\n",
      "\u001b[33mWARNING: You are using pip version 21.2.4; however, version 23.0.1 is available.\r\n",
      "You should consider upgrading via the '/local_disk0/.ephemeral_nfs/envs/pythonEnv-ea947958-e611-4e90-942a-530ed26066bd/bin/python -m pip install --upgrade pip' command.\u001b[0m\r\n"
     ]
    }
   ],
   "source": [
    "!pip install mlflow\n",
    "!pip install aepp\n",
    "!pip install adlfs\n",
    "!pip install s3fs\n",
    "!pip install fsspec"
   ]
  },
  {
   "cell_type": "markdown",
   "metadata": {
    "application/vnd.databricks.v1+cell": {
     "cellMetadata": {},
     "inputWidgets": {},
     "nuid": "18d805c9-3923-46b1-bd0e-e1979a4496e2",
     "showTitle": false,
     "title": ""
    }
   },
   "source": [
    "We'll be using the [aepp Python library](https://github.com/pitchmuc/aepp) here to interact with AEP APIs and create a schema and dataset suitable for adding our synthetic data further down the line. This library simply provides a programmatic interface around the REST APIs, but all these steps could be completed similarly using the raw APIs directly or even in the UI. For more information on the underlying APIs please see [the API reference guide](https://developer.adobe.com/experience-platform-apis/)."
   ]
  },
  {
   "cell_type": "markdown",
   "metadata": {
    "application/vnd.databricks.v1+cell": {
     "cellMetadata": {},
     "inputWidgets": {},
     "nuid": "3ce72370-0266-460b-b00c-9a2d98d626f9",
     "showTitle": false,
     "title": ""
    }
   },
   "source": [
    "Before any calls can take place, we need to configure the library and setup authentication credentials. For this you'll need the following piece of information. For information about how you can get these, please refer to the `Setup` section of the **Readme**:\n",
    "- Client ID\n",
    "- Client secret"
   ]
  },
  {
   "cell_type": "markdown",
   "metadata": {
    "application/vnd.databricks.v1+cell": {
     "cellMetadata": {},
     "inputWidgets": {},
     "nuid": "ebba43c4-a1cc-4e49-8ba1-162a6b24ebba",
     "showTitle": false,
     "title": ""
    }
   },
   "source": [
    "The private key needs to be accessible on disk from this notebook. We recommend uploading it to DBFS and refering to it with the `/dbfs` prefix. This can be achieved by clicking in the Databricks notebook interface on `File > Upload data to DBFS` and then selecting the **private.key** file you downloaded during the setup, click `Next` and then you should have the option to copy the path. Make sure it starts with `/dbfs/FileStore` - for example if you uploaded your private key into `/FileStore/shared_upload/your_username` then the final path should be `/dbfs/FileStore/shared_uploads/your_username/private.key`. Make sure this value is properly set in the `private_key_path` variable of your configuration file."
   ]
  },
  {
   "cell_type": "code",
   "execution_count": 0,
   "metadata": {
    "application/vnd.databricks.v1+cell": {
     "cellMetadata": {
      "byteLimit": 2048000,
      "rowLimit": 10000
     },
     "inputWidgets": {},
     "nuid": "5fd8f161-e8bd-4ecf-b00c-2b6ed8c10e2f",
     "showTitle": false,
     "title": ""
    }
   },
   "outputs": [],
   "source": [
    "import aepp\n",
    "\n",
    "aepp.configure(\n",
    "  environment=environment,\n",
    "  sandbox=sandbox_name,\n",
    "  org_id=ims_org_id,\n",
<<<<<<< HEAD
    "  scopes=scopes, \n",
    "  secret=client_secret,\n",
    "  client_id=client_id\n",
=======
    "  secret=client_secret,\n",
    "  scopes=scopes,\n",
    "  client_id=client_id,\n",
    "  environment=environment,\n",
    "  sandbox=sandbox_name\n",
>>>>>>> afccd969
    ")"
   ]
  },
  {
   "cell_type": "markdown",
   "metadata": {
    "application/vnd.databricks.v1+cell": {
     "cellMetadata": {},
     "inputWidgets": {},
     "nuid": "c09c6abb-b5fd-4fed-99cb-49e101f72827",
     "showTitle": false,
     "title": ""
    }
   },
   "source": [
    "# 1. Generating Propensity Scores Using the Trained Model"
   ]
  },
  {
   "cell_type": "markdown",
   "metadata": {
    "application/vnd.databricks.v1+cell": {
     "cellMetadata": {},
     "inputWidgets": {},
     "nuid": "a6b6b184-f1e8-4174-b3ef-4eba7a520840",
     "showTitle": false,
     "title": ""
    }
   },
   "source": [
    "## 1.1 Reading the Featurized Data from the Data Landing Zone"
   ]
  },
  {
   "cell_type": "markdown",
   "metadata": {
    "application/vnd.databricks.v1+cell": {
     "cellMetadata": {},
     "inputWidgets": {},
     "nuid": "663c6af0-a7f2-482b-ab3f-679d04f9cce9",
     "showTitle": false,
     "title": ""
    }
   },
   "source": [
    "In the second weekly assignment we had written our featurized data into the Data Landing Zone, and then on the third assignment we just read a sampled portion of it for training our model. At that point we want to score all of the profiles, so we need to read everything."
   ]
  },
  {
   "cell_type": "markdown",
   "metadata": {
    "application/vnd.databricks.v1+cell": {
     "cellMetadata": {},
     "inputWidgets": {},
     "nuid": "d5877a0e-10f6-432f-aa5a-506e69a20390",
     "showTitle": false,
     "title": ""
    }
   },
   "source": [
    "The featurized data exported into the Data Landing Zone is under the format **cmle/egress/$DATASETID/exportTime=$EXPORTTIME**. We know the dataset ID which is in your config under `featurized_dataset_id` so we're just missing the export time so we know what to read. To get that we can simply list files in the DLZ and find what the value is. The first step is to retrieve the credentials for the DLZ related to the destination container:"
   ]
  },
  {
   "cell_type": "code",
   "execution_count": 0,
   "metadata": {
    "application/vnd.databricks.v1+cell": {
     "cellMetadata": {
      "byteLimit": 2048000,
      "rowLimit": 10000
     },
     "inputWidgets": {},
     "nuid": "3f027217-03a3-4240-ad9b-0fac534ed49f",
     "showTitle": false,
     "title": ""
    }
   },
   "outputs": [],
   "source": [
    "import aepp\n",
    "from aepp import flowservice\n",
    "\n",
    "flow_conn = flowservice.FlowService()\n",
    "credentials = flow_conn.getLandingZoneCredential(dlz_type='dlz_destination')"
   ]
  },
  {
   "cell_type": "markdown",
   "metadata": {
    "application/vnd.databricks.v1+cell": {
     "cellMetadata": {},
     "inputWidgets": {},
     "nuid": "7b3d28c1-feb9-4bc7-9f7a-75ac705538f7",
     "showTitle": false,
     "title": ""
    }
   },
   "source": [
    "Now we use some Python libraries to authenticate and issue listing commands so we can get the paths and extract the time from it."
   ]
  },
  {
   "cell_type": "code",
   "execution_count": 0,
   "metadata": {
    "application/vnd.databricks.v1+cell": {
     "cellMetadata": {
      "byteLimit": 2048000,
      "rowLimit": 10000
     },
     "inputWidgets": {},
     "nuid": "c0dd0f48-0d70-48d1-a298-030110c9a730",
     "showTitle": false,
     "title": ""
    }
   },
   "outputs": [
    {
     "name": "stdout",
     "output_type": "stream",
     "text": [
      "Using featurized data export time of 20230401140556\n"
     ]
    }
   ],
   "source": [
    "import fsspec\n",
    "from fsspec import AbstractFileSystem\n",
    "\n",
    "def getDLZFSPath(credentials: dict):\n",
    "    if 'dlzProvider' in credentials.keys() and 'Amazon' in credentials['dlzProvider']:\n",
    "        aws_credentials = {\n",
    "            'key' : credentials['credentials']['awsAccessKeyId'],\n",
    "            'secret' : credentials['credentials']['awsSecretAccessKey'],\n",
    "            'token' : credentials['credentials']['awsSessionToken']\n",
    "        }\n",
    "        return fsspec.filesystem('s3', **aws_credentials), credentials['dlzPath']['bucketName'] + \"/\" + credentials['dlzPath']['dlzFolder']\n",
    "\n",
    "    else:\n",
    "        abs_credentials = {\n",
    "            'account_name' : credentials['storageAccountName'],\n",
    "            'sas_token' : credentials['SASToken']\n",
    "        }\n",
    "        return fsspec.filesystem('abfss', **abs_credentials), credentials['containerName']\n",
    "\n",
    "    \n",
    "def get_export_time(fs: AbstractFileSystem, container_name: str, base_path: str, dataset_id: str):\n",
    "  featurized_data_base_path = f\"{container_name}/{base_path}/{dataset_id}\"\n",
    "  featurized_data_export_paths = fs.ls(featurized_data_base_path)\n",
    "  \n",
    "  if len(featurized_data_export_paths) == 0:\n",
    "    raise Exception(f\"Found no exports for featurized data from dataset ID {dataset_id} under path {featurized_data_base_path}\")\n",
    "  elif len(featurized_data_export_paths) > 1:\n",
    "    print(f\"Found {len(featurized_data_export_paths)} exports from dataset dataset ID {dataset_id} under path {featurized_data_base_path}, using most recent one\")\n",
    "  \n",
    "  featurized_data_export_path = featurized_data_export_paths[-1]\n",
    "  featurized_data_export_time = featurized_data_export_path.strip().split(\"/\")[-1].split(\"=\")[-1]\n",
    "  return featurized_data_export_time\n",
    "\n",
    "fs, container = getDLZFSPath(credentials)\n",
    "\n",
    "export_time = get_export_time(fs, container, export_path, featurized_dataset_id)\n",
    "print(f\"Using featurized data export time of {export_time}\")"
   ]
  },
  {
   "cell_type": "markdown",
   "metadata": {
    "application/vnd.databricks.v1+cell": {
     "cellMetadata": {},
     "inputWidgets": {},
     "nuid": "a8ef6afe-1d93-4a3e-947d-497ca04c6092",
     "showTitle": false,
     "title": ""
    }
   },
   "source": [
    "At that point we're ready to read this data.\n",
    "We're using Spark since it could be pretty large as we're not doing any sampling. \n",
    "Based on the provisioned account Landing Zone could be either configured to use azure or aws, \n",
    "in case of azure following properties will be used to authenticate using SAS:\n",
    "- `fs.azure.account.auth.type.$ACCOUNT.dfs.core.windows.net` should be set to `SAS`.\n",
    "- `fs.azure.sas.token.provider.type.$ACCOUNT.dfs.core.windows.net` should be set to `org.apache.hadoop.fs.azurebfs.sas.FixedSASTokenProvider`.\n",
    "- `fs.azure.sas.fixed.token.$ACCOUNT.dfs.core.windows.net` should be set to the SAS token retrieved earlier.\n",
    "\n",
    "in case of aws following properties will be used to access data stored in s3:\n",
    "- `fs.s3a.access.key` and `spark.hadoop.fs.s3a.access.key` should be the s3 access key\n",
    "- `fs.s3a.secret.key` and `spark.hadoop.fs.s3a.secret.key` should be the s3 secret\n",
    "- `fs.s3a.session.token` and `spark.hadoop.fs.s3a.session.token` should be set to s3 session token\n",
    "- `fs.s3a.aws.credentials.provider` and `spark.hadoop.fs.s3a.aws.credentials.provider` should be set to `org.apache.hadoop.fs.s3a.TemporaryAWSCredentialsProvider`\n",
    "- `fs.s3.impl` and `spark.hadoop.fs.s3.impl` should be set to `org.apache.hadoop.fs.s3a.S3AFileSystem`\n",
    "\n",
    "The above properties are calculated based on the landing zone credentials, following util method will set these up:"
   ]
  },
  {
   "cell_type": "code",
   "execution_count": null,
   "metadata": {},
   "outputs": [],
   "source": [
    "def configureSparkSessionAndGetPath(credentials):\n",
    "    if 'dlzProvider' in credentials.keys() and 'Amazon' in credentials['dlzProvider']:\n",
    "        aws_key = credentials['credentials']['awsAccessKeyId']\n",
    "        aws_secret = credentials['credentials']['awsSecretAccessKey']\n",
    "        aws_token = credentials['credentials']['awsSessionToken']\n",
    "        aws_buket = credentials['dlzPath']['bucketName']\n",
    "        dlz_folder = credentials['dlzPath']['dlzFolder']\n",
    "        spark.conf.set(\"fs.s3a.access.key\", aws_key)\n",
    "        spark.conf.set(\"fs.s3a.secret.key\", aws_secret)\n",
    "        spark.conf.set(\"fs.s3a.session.token\", aws_token)\n",
    "        spark.conf.set(\"fs.s3a.aws.credentials.provider\", \"org.apache.hadoop.fs.s3a.TemporaryAWSCredentialsProvider\")\n",
    "        spark.conf.set(\"fs.s3.impl\", \"org.apache.hadoop.fs.s3a.S3AFileSystem\")\n",
    "        spark.conf.set(\"spark.hadoop.fs.s3.impl\", \"org.apache.hadoop.fs.s3a.S3AFileSystem\")\n",
    "        spark.conf.set(\"spark.hadoop.fs.s3a.aws.credentials.provider\", \"org.apache.hadoop.fs.s3a.TemporaryAWSCredentialsProvider\")\n",
    "        spark.conf.set(\"spark.hadoop.fs.s3a.access.key\", aws_key)\n",
    "        spark.conf.set(\"spark.hadoop.fs.s3a.secret.key\", aws_secret)\n",
    "        spark.conf.set(\"fs.s3a.session.token\", aws_token)\n",
    "        return f\"s3a://{aws_buket}/{dlz_folder}/\"\n",
    "    else:\n",
    "        dlz_storage_account = credentials['storageAccountName']\n",
    "        dlz_sas_token = credentials['SASToken']\n",
    "        dlz_container = credentials['containerName']\n",
    "        spark.conf.set(f\"fs.azure.account.auth.type.{dlz_storage_account}.dfs.core.windows.net\", \"SAS\")\n",
    "        spark.conf.set(f\"fs.azure.sas.token.provider.type.{dlz_storage_account}.dfs.core.windows.net\", \"org.apache.hadoop.fs.azurebfs.sas.FixedSASTokenProvider\")\n",
    "        spark.conf.set(f\"fs.azure.sas.fixed.token.{dlz_storage_account}.dfs.core.windows.net\", dlz_sas_token)\n",
    "        return f\"abfss://{dlz_container}@{dlz_storage_account}.dfs.core.windows.net/\""
   ]
  },
  {
   "cell_type": "markdown",
   "metadata": {},
   "source": [
    "Let's put that in practice and create a Spark dataframe containing the entire featurized data:"
   ]
  },
  {
   "cell_type": "code",
   "execution_count": 0,
   "metadata": {
    "application/vnd.databricks.v1+cell": {
     "cellMetadata": {
      "byteLimit": 2048000,
      "rowLimit": 10000
     },
     "inputWidgets": {},
     "nuid": "a027af84-b920-4f32-a8da-438cb46fc1ba",
     "showTitle": false,
     "title": ""
    }
   },
   "outputs": [
    {
     "name": "stdout",
     "output_type": "stream",
     "text": [
      "root\n",
      " |-- userId: string (nullable = true)\n",
      " |-- eventType: string (nullable = true)\n",
      " |-- timestamp: timestamp (nullable = true)\n",
      " |-- subscriptionOccurred: long (nullable = true)\n",
      " |-- emailsReceived: long (nullable = true)\n",
      " |-- emailsOpened: long (nullable = true)\n",
      " |-- emailsClicked: long (nullable = true)\n",
      " |-- productsViewed: long (nullable = true)\n",
      " |-- propositionInteracts: long (nullable = true)\n",
      " |-- propositionDismissed: long (nullable = true)\n",
      " |-- webLinkClicks: long (nullable = true)\n",
      " |-- minutes_since_emailSent: integer (nullable = true)\n",
      " |-- minutes_since_emailOpened: integer (nullable = true)\n",
      " |-- minutes_since_emailClick: integer (nullable = true)\n",
      " |-- minutes_since_productView: integer (nullable = true)\n",
      " |-- minutes_since_propositionInteract: integer (nullable = true)\n",
      " |-- minutes_since_propositionDismiss: integer (nullable = true)\n",
      " |-- minutes_since_linkClick: integer (nullable = true)\n",
      " |-- random_row_number_for_user: integer (nullable = true)\n",
      "\n"
     ]
    }
   ],
   "source": [
    "# init spark session for provisioned DLZ and get the base path (fs3://bucket_name/folder or abfss://container@account/)\n",
    "cloud_base_path = configureSparkSessionAndGetPath(credentials)\n",
    "\n",
    "input_path = cloud_base_path + f\"{export_path}/{featurized_dataset_id}/exportTime={export_time}/\"\n",
    "\n",
    "df = spark.read.parquet(input_path)\n",
    "df.printSchema()"
   ]
  },
  {
   "cell_type": "markdown",
   "metadata": {
    "application/vnd.databricks.v1+cell": {
     "cellMetadata": {},
     "inputWidgets": {},
     "nuid": "3a8f66b0-eb3e-44f0-b1e7-62084d98408a",
     "showTitle": false,
     "title": ""
    }
   },
   "source": [
    "We can verify it matches what we had written out in the second weekly assignment:"
   ]
  },
  {
   "cell_type": "code",
   "execution_count": 0,
   "metadata": {
    "application/vnd.databricks.v1+cell": {
     "cellMetadata": {
      "byteLimit": 2048000,
      "rowLimit": 10000
     },
     "inputWidgets": {},
     "nuid": "bbe92849-00f0-43c4-a8a5-5a365961365e",
     "showTitle": false,
     "title": ""
    }
   },
   "outputs": [
    {
     "name": "stdout",
     "output_type": "stream",
     "text": [
      "Out[9]: 89921"
     ]
    }
   ],
   "source": [
    "df.count()"
   ]
  },
  {
   "cell_type": "markdown",
   "metadata": {
    "application/vnd.databricks.v1+cell": {
     "cellMetadata": {},
     "inputWidgets": {},
     "nuid": "d66b787c-5184-422d-9aab-1d3fddc54cbb",
     "showTitle": false,
     "title": ""
    }
   },
   "source": [
    "And also do a sanity check on the data to make sure it looks good:"
   ]
  },
  {
   "cell_type": "code",
   "execution_count": 0,
   "metadata": {
    "application/vnd.databricks.v1+cell": {
     "cellMetadata": {
      "byteLimit": 2048000,
      "rowLimit": 10000
     },
     "inputWidgets": {},
     "nuid": "18799e70-9596-47ad-9399-aff7d36edd02",
     "showTitle": false,
     "title": ""
    }
   },
   "outputs": [
    {
     "name": "stdout",
     "output_type": "stream",
     "text": [
      "+--------------------+--------------------+--------------------+--------------------+--------------+------------+-------------+--------------+--------------------+--------------------+-------------+-----------------------+-------------------------+------------------------+-------------------------+---------------------------------+--------------------------------+-----------------------+--------------------------+\n",
      "|              userId|           eventType|           timestamp|subscriptionOccurred|emailsReceived|emailsOpened|emailsClicked|productsViewed|propositionInteracts|propositionDismissed|webLinkClicks|minutes_since_emailSent|minutes_since_emailOpened|minutes_since_emailClick|minutes_since_productView|minutes_since_propositionInteract|minutes_since_propositionDismiss|minutes_since_linkClick|random_row_number_for_user|\n",
      "+--------------------+--------------------+--------------------+--------------------+--------------+------------+-------------+--------------+--------------------+--------------------+-------------+-----------------------+-------------------------+------------------------+-------------------------+---------------------------------+--------------------------------+-----------------------+--------------------------+\n",
      "|11016499788150990...|web.webpagedetail...|2023-03-13 12:35:...|                   0|             3|           2|            1|             0|                   0|                   0|            0|                   1966|                        9|                       2|                     null|                             null|                            null|                   null|                         1|\n",
      "|87713101502605469...|directMarketing.e...|2023-03-13 12:35:...|                   0|             7|           2|            0|             1|                   0|                   0|            0|                      0|                    45587|                    null|                    61427|                             null|                            null|                   null|                         1|\n",
      "|60978314658731272...|web.webpagedetail...|2023-03-13 12:36:...|                   0|             3|           2|            0|             0|                   0|                   0|            0|                  17079|                    27335|                    null|                     null|                             null|                            null|                   null|                         1|\n",
      "|17558197385005669...|directMarketing.e...|2023-03-13 12:40:...|                   0|             7|           0|            0|             1|                   0|                   0|            0|                      0|                     null|                    null|                    48310|                             null|                            null|                   null|                         1|\n",
      "|01260911688018982...|advertising.impre...|2023-03-13 12:41:...|                   0|             6|           0|            0|             0|                   0|                   0|            0|                  18543|                     null|                    null|                     null|                             null|                            null|                   null|                         1|\n",
      "|73960490737088770...|web.webpagedetail...|2023-03-13 12:43:...|                   0|             3|           0|            0|             0|                   0|                   0|            0|                  65060|                     null|                    null|                     null|                             null|                            null|                   null|                         1|\n",
      "|07155275535911112...|directMarketing.e...|2023-03-13 12:44:...|                   0|             3|           2|            0|             0|                   0|                   0|            0|                    494|                        0|                    null|                     null|                             null|                            null|                   null|                         1|\n",
      "|24074127159040175...|directMarketing.e...|2023-03-13 12:44:...|                   0|             5|           1|            1|             0|                   0|                   0|            0|                      0|                    87646|                   87596|                     null|                             null|                            null|                   null|                         1|\n",
      "|19274473770753176...|directMarketing.e...|2023-03-13 12:46:...|                   0|             6|           1|            1|             0|                   0|                   0|            0|                      0|                    76684|                   76659|                     null|                             null|                            null|                   null|                         1|\n",
      "|59304643265641088...|directMarketing.e...|2023-03-13 12:46:...|                   0|             4|           0|            0|             0|                   0|                   0|            0|                      0|                     null|                    null|                     null|                             null|                            null|                   null|                         1|\n",
      "|56098422002231905...|web.webinteractio...|2023-03-13 12:47:...|                   0|             5|           0|            0|             0|                   0|                   0|            1|                   7047|                     null|                    null|                     null|                             null|                            null|                      0|                         1|\n",
      "|39458942610781556...|web.webpagedetail...|2023-03-13 12:47:...|                   0|             5|           1|            0|             0|                   0|                   0|            0|                     99|                    28508|                    null|                     null|                             null|                            null|                   null|                         1|\n",
      "|68651848422281677...|advertising.impre...|2023-03-13 12:48:...|                   0|             1|           0|            0|             0|                   0|                   0|            0|                  47567|                     null|                    null|                     null|                             null|                            null|                   null|                         1|\n",
      "|12884474211843442...|   web.formFilledOut|2023-03-13 12:49:...|                   1|             4|           1|            0|             0|                   0|                   0|            1|                   5273|                    62123|                    null|                     null|                             null|                            null|                      1|                         9|\n",
      "|24863386561915550...|advertising.impre...|2023-03-13 12:50:...|                   0|             5|           1|            0|             0|                   0|                   0|            3|                  12293|                    22161|                    null|                     null|                             null|                            null|                    217|                         1|\n",
      "|19898711844809940...|directMarketing.e...|2023-03-13 12:53:...|                   0|             2|           2|            0|             0|                   0|                   0|            0|                   2532|                        0|                    null|                     null|                             null|                            null|                   null|                         1|\n",
      "|39423033032148946...|directMarketing.e...|2023-03-13 12:55:...|                   0|             3|           1|            0|             0|                   0|                   0|            0|                      0|                      139|                    null|                     null|                             null|                            null|                   null|                         1|\n",
      "|78840901414561282...|directMarketing.e...|2023-03-13 12:56:...|                   0|             3|           1|            0|             1|                   0|                   0|            0|                      0|                    41200|                    null|                    55405|                             null|                            null|                   null|                         1|\n",
      "|27226125779868933...|directMarketing.e...|2023-03-13 12:56:...|                   0|             4|           0|            0|             0|                   0|                   0|            0|                      0|                     null|                    null|                     null|                             null|                            null|                   null|                         1|\n",
      "|44153509104259612...|directMarketing.e...|2023-03-13 12:56:...|                   0|             1|           0|            0|             1|                   0|                   0|            0|                      0|                     null|                    null|                    43203|                             null|                            null|                   null|                         1|\n",
      "+--------------------+--------------------+--------------------+--------------------+--------------+------------+-------------+--------------+--------------------+--------------------+-------------+-----------------------+-------------------------+------------------------+-------------------------+---------------------------------+--------------------------------+-----------------------+--------------------------+\n",
      "only showing top 20 rows\n",
      "\n"
     ]
    }
   ],
   "source": [
    "df.show()"
   ]
  },
  {
   "cell_type": "code",
   "execution_count": 0,
   "metadata": {
    "application/vnd.databricks.v1+cell": {
     "cellMetadata": {
      "byteLimit": 2048000,
      "rowLimit": 10000
     },
     "inputWidgets": {},
     "nuid": "6f7e844c-d044-4b51-a3db-7c65065288ee",
     "showTitle": false,
     "title": ""
    }
   },
   "outputs": [
    {
     "name": "stdout",
     "output_type": "stream",
     "text": [
      "+--------------------+--------------------+--------------------+--------------------+--------------+------------+-------------+--------------+--------------------+--------------------+-------------+-----------------------+-------------------------+------------------------+-------------------------+---------------------------------+--------------------------------+-----------------------+--------------------------+\n",
      "|              userId|           eventType|           timestamp|subscriptionOccurred|emailsReceived|emailsOpened|emailsClicked|productsViewed|propositionInteracts|propositionDismissed|webLinkClicks|minutes_since_emailSent|minutes_since_emailOpened|minutes_since_emailClick|minutes_since_productView|minutes_since_propositionInteract|minutes_since_propositionDismiss|minutes_since_linkClick|random_row_number_for_user|\n",
      "+--------------------+--------------------+--------------------+--------------------+--------------+------------+-------------+--------------+--------------------+--------------------+-------------+-----------------------+-------------------------+------------------------+-------------------------+---------------------------------+--------------------------------+-----------------------+--------------------------+\n",
      "|11016499788150990...|web.webpagedetail...|2023-03-13 12:35:...|                   0|             3|           2|            1|             0|                   0|                   0|            0|                   1966|                        9|                       2|                        0|                                0|                               0|                      0|                         1|\n",
      "|87713101502605469...|directMarketing.e...|2023-03-13 12:35:...|                   0|             7|           2|            0|             1|                   0|                   0|            0|                      0|                    45587|                       0|                    61427|                                0|                               0|                      0|                         1|\n",
      "|60978314658731272...|web.webpagedetail...|2023-03-13 12:36:...|                   0|             3|           2|            0|             0|                   0|                   0|            0|                  17079|                    27335|                       0|                        0|                                0|                               0|                      0|                         1|\n",
      "|17558197385005669...|directMarketing.e...|2023-03-13 12:40:...|                   0|             7|           0|            0|             1|                   0|                   0|            0|                      0|                        0|                       0|                    48310|                                0|                               0|                      0|                         1|\n",
      "|01260911688018982...|advertising.impre...|2023-03-13 12:41:...|                   0|             6|           0|            0|             0|                   0|                   0|            0|                  18543|                        0|                       0|                        0|                                0|                               0|                      0|                         1|\n",
      "|73960490737088770...|web.webpagedetail...|2023-03-13 12:43:...|                   0|             3|           0|            0|             0|                   0|                   0|            0|                  65060|                        0|                       0|                        0|                                0|                               0|                      0|                         1|\n",
      "|07155275535911112...|directMarketing.e...|2023-03-13 12:44:...|                   0|             3|           2|            0|             0|                   0|                   0|            0|                    494|                        0|                       0|                        0|                                0|                               0|                      0|                         1|\n",
      "|24074127159040175...|directMarketing.e...|2023-03-13 12:44:...|                   0|             5|           1|            1|             0|                   0|                   0|            0|                      0|                    87646|                   87596|                        0|                                0|                               0|                      0|                         1|\n",
      "|19274473770753176...|directMarketing.e...|2023-03-13 12:46:...|                   0|             6|           1|            1|             0|                   0|                   0|            0|                      0|                    76684|                   76659|                        0|                                0|                               0|                      0|                         1|\n",
      "|59304643265641088...|directMarketing.e...|2023-03-13 12:46:...|                   0|             4|           0|            0|             0|                   0|                   0|            0|                      0|                        0|                       0|                        0|                                0|                               0|                      0|                         1|\n",
      "|56098422002231905...|web.webinteractio...|2023-03-13 12:47:...|                   0|             5|           0|            0|             0|                   0|                   0|            1|                   7047|                        0|                       0|                        0|                                0|                               0|                      0|                         1|\n",
      "|39458942610781556...|web.webpagedetail...|2023-03-13 12:47:...|                   0|             5|           1|            0|             0|                   0|                   0|            0|                     99|                    28508|                       0|                        0|                                0|                               0|                      0|                         1|\n",
      "|68651848422281677...|advertising.impre...|2023-03-13 12:48:...|                   0|             1|           0|            0|             0|                   0|                   0|            0|                  47567|                        0|                       0|                        0|                                0|                               0|                      0|                         1|\n",
      "|12884474211843442...|   web.formFilledOut|2023-03-13 12:49:...|                   1|             4|           1|            0|             0|                   0|                   0|            1|                   5273|                    62123|                       0|                        0|                                0|                               0|                      1|                         9|\n",
      "|24863386561915550...|advertising.impre...|2023-03-13 12:50:...|                   0|             5|           1|            0|             0|                   0|                   0|            3|                  12293|                    22161|                       0|                        0|                                0|                               0|                    217|                         1|\n",
      "|19898711844809940...|directMarketing.e...|2023-03-13 12:53:...|                   0|             2|           2|            0|             0|                   0|                   0|            0|                   2532|                        0|                       0|                        0|                                0|                               0|                      0|                         1|\n",
      "|39423033032148946...|directMarketing.e...|2023-03-13 12:55:...|                   0|             3|           1|            0|             0|                   0|                   0|            0|                      0|                      139|                       0|                        0|                                0|                               0|                      0|                         1|\n",
      "|78840901414561282...|directMarketing.e...|2023-03-13 12:56:...|                   0|             3|           1|            0|             1|                   0|                   0|            0|                      0|                    41200|                       0|                    55405|                                0|                               0|                      0|                         1|\n",
      "|27226125779868933...|directMarketing.e...|2023-03-13 12:56:...|                   0|             4|           0|            0|             0|                   0|                   0|            0|                      0|                        0|                       0|                        0|                                0|                               0|                      0|                         1|\n",
      "|44153509104259612...|directMarketing.e...|2023-03-13 12:56:...|                   0|             1|           0|            0|             1|                   0|                   0|            0|                      0|                        0|                       0|                    43203|                                0|                               0|                      0|                         1|\n",
      "+--------------------+--------------------+--------------------+--------------------+--------------+------------+-------------+--------------+--------------------+--------------------+-------------+-----------------------+-------------------------+------------------------+-------------------------+---------------------------------+--------------------------------+-----------------------+--------------------------+\n",
      "only showing top 20 rows\n",
      "\n"
     ]
    }
   ],
   "source": [
    "df = df.fillna(0)\n",
    "df.show()"
   ]
  },
  {
   "cell_type": "markdown",
   "metadata": {
    "application/vnd.databricks.v1+cell": {
     "cellMetadata": {},
     "inputWidgets": {},
     "nuid": "6a5c9a39-606a-4e56-b1be-f5c535d4bbfb",
     "showTitle": false,
     "title": ""
    }
   },
   "source": [
    "## 1.2 Scoring the Profiles"
   ]
  },
  {
   "cell_type": "markdown",
   "metadata": {
    "application/vnd.databricks.v1+cell": {
     "cellMetadata": {},
     "inputWidgets": {},
     "nuid": "6f70c947-de11-4b2b-863e-996f976af79c",
     "showTitle": false,
     "title": ""
    }
   },
   "source": [
    "For scoring we need 2 things:\n",
    "1. The **data** to score.\n",
    "2. The **trained model** that will be used to do the scoring.\n",
    "\n",
    "We just created a dataframe containing the first one, and in the previous weekly assignment we created a production model that can operate on this data, so let's fetch this model from our model hub and turn it into a Spark UDF so it can interact with our data easily:"
   ]
  },
  {
   "cell_type": "code",
   "execution_count": 0,
   "metadata": {
    "application/vnd.databricks.v1+cell": {
     "cellMetadata": {
      "byteLimit": 2048000,
      "rowLimit": 10000
     },
     "inputWidgets": {},
     "nuid": "7c0c8834-8095-4e72-90bb-deee87b45830",
     "showTitle": false,
     "title": ""
    }
   },
   "outputs": [
    {
     "name": "stdout",
     "output_type": "stream",
     "text": [
      "2023/04/05 17:28:22 WARNING mlflow.pyfunc: Calling `spark_udf()` with `env_manager=\"local\"` does not recreate the same environment that was used during training, which may lead to errors or inaccurate predictions. We recommend specifying `env_manager=\"conda\"`, which automatically recreates the environment that was used to train the model and performs inference in the recreated environment.\n",
      "2023/04/05 17:28:23 INFO mlflow.models.flavor_backend_registry: Selected backend for flavor 'python_function'\n"
     ]
    }
   ],
   "source": [
    "import mlflow.pyfunc\n",
    "\n",
    "model_udf = mlflow.pyfunc.spark_udf(spark, f\"models:/{model_name}/production\")"
   ]
  },
  {
   "cell_type": "markdown",
   "metadata": {
    "application/vnd.databricks.v1+cell": {
     "cellMetadata": {},
     "inputWidgets": {},
     "nuid": "44e48326-4d4f-43dc-8ab5-d77a5bbaff36",
     "showTitle": false,
     "title": ""
    }
   },
   "source": [
    "Now we're ready to apply our trained model on top of the entire dataset. For that, we need to give this UDF its inputs - which in our case are all the columns that the model needs to operate on. We can get that easily as the Spark dataframe contains metadata about its columns:"
   ]
  },
  {
   "cell_type": "code",
   "execution_count": 0,
   "metadata": {
    "application/vnd.databricks.v1+cell": {
     "cellMetadata": {
      "byteLimit": 2048000,
      "rowLimit": 10000
     },
     "inputWidgets": {},
     "nuid": "727f3932-65ea-4a49-9d97-48183d4a0f14",
     "showTitle": false,
     "title": ""
    }
   },
   "outputs": [
    {
     "name": "stdout",
     "output_type": "stream",
     "text": [
      "root\n",
      " |-- userId: string (nullable = true)\n",
      " |-- eventType: string (nullable = true)\n",
      " |-- timestamp: timestamp (nullable = true)\n",
      " |-- subscriptionOccurred: long (nullable = true)\n",
      " |-- emailsReceived: long (nullable = true)\n",
      " |-- emailsOpened: long (nullable = true)\n",
      " |-- emailsClicked: long (nullable = true)\n",
      " |-- productsViewed: long (nullable = true)\n",
      " |-- propositionInteracts: long (nullable = true)\n",
      " |-- propositionDismissed: long (nullable = true)\n",
      " |-- webLinkClicks: long (nullable = true)\n",
      " |-- minutes_since_emailSent: integer (nullable = true)\n",
      " |-- minutes_since_emailOpened: integer (nullable = true)\n",
      " |-- minutes_since_emailClick: integer (nullable = true)\n",
      " |-- minutes_since_productView: integer (nullable = true)\n",
      " |-- minutes_since_propositionInteract: integer (nullable = true)\n",
      " |-- minutes_since_propositionDismiss: integer (nullable = true)\n",
      " |-- minutes_since_linkClick: integer (nullable = true)\n",
      " |-- random_row_number_for_user: integer (nullable = true)\n",
      " |-- prediction: double (nullable = true)\n",
      "\n"
     ]
    }
   ],
   "source": [
    "from pyspark.sql.functions import struct\n",
    " \n",
    "# Apply the model to the new data\n",
    "udf_inputs = struct(*(df.columns))\n",
    " \n",
    "df_scored = df.withColumn(\n",
    "  \"prediction\",\n",
    "  model_udf(udf_inputs)\n",
    ")\n",
    "df_scored.printSchema()"
   ]
  },
  {
   "cell_type": "markdown",
   "metadata": {
    "application/vnd.databricks.v1+cell": {
     "cellMetadata": {},
     "inputWidgets": {},
     "nuid": "73a1897c-37db-4090-ab4a-373d0a54c671",
     "showTitle": false,
     "title": ""
    }
   },
   "source": [
    "If we look at the data we should see a new column called `prediction` which corresponds to the score generated by the model for this particular profile based on all the features computed earlier."
   ]
  },
  {
   "cell_type": "code",
   "execution_count": 0,
   "metadata": {
    "application/vnd.databricks.v1+cell": {
     "cellMetadata": {
      "byteLimit": 2048000,
      "rowLimit": 10000
     },
     "inputWidgets": {},
     "nuid": "3687ef6e-45db-4dcc-b6c4-4e58573e097a",
     "showTitle": false,
     "title": ""
    }
   },
   "outputs": [
    {
     "name": "stdout",
     "output_type": "stream",
     "text": [
      "+--------------------+--------------------+--------------------+--------------------+--------------+------------+-------------+--------------+--------------------+--------------------+-------------+-----------------------+-------------------------+------------------------+-------------------------+---------------------------------+--------------------------------+-----------------------+--------------------------+--------------------+\n",
      "|              userId|           eventType|           timestamp|subscriptionOccurred|emailsReceived|emailsOpened|emailsClicked|productsViewed|propositionInteracts|propositionDismissed|webLinkClicks|minutes_since_emailSent|minutes_since_emailOpened|minutes_since_emailClick|minutes_since_productView|minutes_since_propositionInteract|minutes_since_propositionDismiss|minutes_since_linkClick|random_row_number_for_user|          prediction|\n",
      "+--------------------+--------------------+--------------------+--------------------+--------------+------------+-------------+--------------+--------------------+--------------------+-------------+-----------------------+-------------------------+------------------------+-------------------------+---------------------------------+--------------------------------+-----------------------+--------------------------+--------------------+\n",
      "|11016499788150990...|web.webpagedetail...|2023-03-13 12:35:...|                   0|             3|           2|            1|             0|                   0|                   0|            0|                   1966|                        9|                       2|                        0|                                0|                               0|                      0|                         1|  0.7488606278736331|\n",
      "|87713101502605469...|directMarketing.e...|2023-03-13 12:35:...|                   0|             7|           2|            0|             1|                   0|                   0|            0|                      0|                    45587|                       0|                    61427|                                0|                               0|                      0|                         1| 0.05426953828223503|\n",
      "|60978314658731272...|web.webpagedetail...|2023-03-13 12:36:...|                   0|             3|           2|            0|             0|                   0|                   0|            0|                  17079|                    27335|                       0|                        0|                                0|                               0|                      0|                         1|  0.2675003625191588|\n",
      "|17558197385005669...|directMarketing.e...|2023-03-13 12:40:...|                   0|             7|           0|            0|             1|                   0|                   0|            0|                      0|                        0|                       0|                    48310|                                0|                               0|                      0|                         1|0.027538360646405295|\n",
      "|01260911688018982...|advertising.impre...|2023-03-13 12:41:...|                   0|             6|           0|            0|             0|                   0|                   0|            0|                  18543|                        0|                       0|                        0|                                0|                               0|                      0|                         1| 0.15652258952798903|\n",
      "|73960490737088770...|web.webpagedetail...|2023-03-13 12:43:...|                   0|             3|           0|            0|             0|                   0|                   0|            0|                  65060|                        0|                       0|                        0|                                0|                               0|                      0|                         1| 0.08045210856584475|\n",
      "|07155275535911112...|directMarketing.e...|2023-03-13 12:44:...|                   0|             3|           2|            0|             0|                   0|                   0|            0|                    494|                        0|                       0|                        0|                                0|                               0|                      0|                         1|6.521356121291099E-4|\n",
      "|24074127159040175...|directMarketing.e...|2023-03-13 12:44:...|                   0|             5|           1|            1|             0|                   0|                   0|            0|                      0|                    87646|                   87596|                        0|                                0|                               0|                      0|                         1|                 0.0|\n",
      "|19274473770753176...|directMarketing.e...|2023-03-13 12:46:...|                   0|             6|           1|            1|             0|                   0|                   0|            0|                      0|                    76684|                   76659|                        0|                                0|                               0|                      0|                         1|                 0.0|\n",
      "|59304643265641088...|directMarketing.e...|2023-03-13 12:46:...|                   0|             4|           0|            0|             0|                   0|                   0|            0|                      0|                        0|                       0|                        0|                                0|                               0|                      0|                         1|0.002396242128429...|\n",
      "|56098422002231905...|web.webinteractio...|2023-03-13 12:47:...|                   0|             5|           0|            0|             0|                   0|                   0|            1|                   7047|                        0|                       0|                        0|                                0|                               0|                      0|                         1| 0.18235710702975552|\n",
      "|39458942610781556...|web.webpagedetail...|2023-03-13 12:47:...|                   0|             5|           1|            0|             0|                   0|                   0|            0|                     99|                    28508|                       0|                        0|                                0|                               0|                      0|                         1|   0.176432800926713|\n",
      "|68651848422281677...|advertising.impre...|2023-03-13 12:48:...|                   0|             1|           0|            0|             0|                   0|                   0|            0|                  47567|                        0|                       0|                        0|                                0|                               0|                      0|                         1| 0.05165010331047478|\n",
      "|12884474211843442...|   web.formFilledOut|2023-03-13 12:49:...|                   1|             4|           1|            0|             0|                   0|                   0|            1|                   5273|                    62123|                       0|                        0|                                0|                               0|                      1|                         9|   0.601910577952276|\n",
      "|24863386561915550...|advertising.impre...|2023-03-13 12:50:...|                   0|             5|           1|            0|             0|                   0|                   0|            3|                  12293|                    22161|                       0|                        0|                                0|                               0|                    217|                         1|  0.4759538474862529|\n",
      "|19898711844809940...|directMarketing.e...|2023-03-13 12:53:...|                   0|             2|           2|            0|             0|                   0|                   0|            0|                   2532|                        0|                       0|                        0|                                0|                               0|                      0|                         1|0.004020075366077656|\n",
      "|39423033032148946...|directMarketing.e...|2023-03-13 12:55:...|                   0|             3|           1|            0|             0|                   0|                   0|            0|                      0|                      139|                       0|                        0|                                0|                               0|                      0|                         1|0.001505529710294848|\n",
      "|78840901414561282...|directMarketing.e...|2023-03-13 12:56:...|                   0|             3|           1|            0|             1|                   0|                   0|            0|                      0|                    41200|                       0|                    55405|                                0|                               0|                      0|                         1| 0.06383670726116872|\n",
      "|27226125779868933...|directMarketing.e...|2023-03-13 12:56:...|                   0|             4|           0|            0|             0|                   0|                   0|            0|                      0|                        0|                       0|                        0|                                0|                               0|                      0|                         1|0.002396242128429...|\n",
      "|44153509104259612...|directMarketing.e...|2023-03-13 12:56:...|                   0|             1|           0|            0|             1|                   0|                   0|            0|                      0|                        0|                       0|                    43203|                                0|                               0|                      0|                         1| 0.03231089580938638|\n",
      "+--------------------+--------------------+--------------------+--------------------+--------------+------------+-------------+--------------+--------------------+--------------------+-------------+-----------------------+-------------------------+------------------------+-------------------------+---------------------------------+--------------------------------+-----------------------+--------------------------+--------------------+\n",
      "only showing top 20 rows\n",
      "\n"
     ]
    }
   ],
   "source": [
    "df_scored.show()"
   ]
  },
  {
   "cell_type": "markdown",
   "metadata": {
    "application/vnd.databricks.v1+cell": {
     "cellMetadata": {},
     "inputWidgets": {},
     "nuid": "2f29f1f7-e74f-4d53-9d0f-3a40d94610f7",
     "showTitle": false,
     "title": ""
    }
   },
   "source": [
    "When you think about bringing the scored profiles back into the Adobe Experience Platform, we don't need to bring back all the features. In fact, we only really need 2 columns:\n",
    "- The user ID, so we know in the Unified Profile to which profile this row corresponds.\n",
    "- The score for this user ID."
   ]
  },
  {
   "cell_type": "code",
   "execution_count": 0,
   "metadata": {
    "application/vnd.databricks.v1+cell": {
     "cellMetadata": {
      "byteLimit": 2048000,
      "rowLimit": 10000
     },
     "inputWidgets": {},
     "nuid": "0c52fd86-9e48-4a4d-b9db-33fb75ccc213",
     "showTitle": false,
     "title": ""
    }
   },
   "outputs": [
    {
     "name": "stdout",
     "output_type": "stream",
     "text": [
      "root\n",
      " |-- userId: string (nullable = true)\n",
      " |-- prediction: double (nullable = true)\n",
      "\n"
     ]
    }
   ],
   "source": [
    "from pyspark.sql.functions import udf, col, lit, create_map, array, struct, current_timestamp\n",
    "\n",
    "from itertools import chain\n",
    "\n",
    "df_to_ingest = df_scored.select(\n",
    "  \"userId\",\n",
    "  \"prediction\"\n",
    ").cache()\n",
    "df_to_ingest.printSchema()"
   ]
  },
  {
   "cell_type": "code",
   "execution_count": 0,
   "metadata": {
    "application/vnd.databricks.v1+cell": {
     "cellMetadata": {
      "byteLimit": 2048000,
      "rowLimit": 10000
     },
     "inputWidgets": {},
     "nuid": "c0fb950e-1960-4e60-9d60-ade5681050a9",
     "showTitle": false,
     "title": ""
    }
   },
   "outputs": [
    {
     "name": "stdout",
     "output_type": "stream",
     "text": [
      "Out[20]: 89921"
     ]
    }
   ],
   "source": [
    "df_to_ingest.count()"
   ]
  },
  {
   "cell_type": "code",
   "execution_count": 0,
   "metadata": {
    "application/vnd.databricks.v1+cell": {
     "cellMetadata": {
      "byteLimit": 2048000,
      "rowLimit": 10000
     },
     "inputWidgets": {},
     "nuid": "f84f9bfb-c9f4-45b7-a186-d9b2ad71fadb",
     "showTitle": false,
     "title": ""
    }
   },
   "outputs": [
    {
     "name": "stdout",
     "output_type": "stream",
     "text": [
      "+--------------------+--------------------+\n",
      "|              userId|          prediction|\n",
      "+--------------------+--------------------+\n",
      "|11016499788150990...|  0.7488606278736331|\n",
      "|87713101502605469...| 0.05426953828223503|\n",
      "|60978314658731272...|  0.2675003625191588|\n",
      "|17558197385005669...|0.027538360646405295|\n",
      "|01260911688018982...| 0.15652258952798903|\n",
      "|73960490737088770...| 0.08045210856584475|\n",
      "|07155275535911112...|6.521356121291099E-4|\n",
      "|24074127159040175...|                 0.0|\n",
      "|19274473770753176...|                 0.0|\n",
      "|59304643265641088...|0.002396242128429...|\n",
      "|56098422002231905...| 0.18235710702975552|\n",
      "|39458942610781556...|   0.176432800926713|\n",
      "|68651848422281677...| 0.05165010331047478|\n",
      "|12884474211843442...|   0.601910577952276|\n",
      "|24863386561915550...|  0.4759538474862529|\n",
      "|19898711844809940...|0.004020075366077656|\n",
      "|39423033032148946...|0.001505529710294848|\n",
      "|78840901414561282...| 0.06383670726116872|\n",
      "|27226125779868933...|0.002396242128429...|\n",
      "|44153509104259612...| 0.03231089580938638|\n",
      "+--------------------+--------------------+\n",
      "only showing top 20 rows\n",
      "\n"
     ]
    }
   ],
   "source": [
    "df_to_ingest.show()"
   ]
  },
  {
   "cell_type": "markdown",
   "metadata": {
    "application/vnd.databricks.v1+cell": {
     "cellMetadata": {},
     "inputWidgets": {},
     "nuid": "c3a3a7f9-35fa-4135-8dcb-7c7c36b9ea4c",
     "showTitle": false,
     "title": ""
    }
   },
   "source": [
    "At that point we have the scored profiles and exactly what we need to bring back into Adobe Experience Platform. But we're not quite ready to write the results yet, there's a bit of setup that needs to happen first:\n",
    "- We need to create and configure a destination **dataset** in Adobe Experience Platform where our data will end up.\n",
    "- We need to setup a **data flow** that will be able to take this data, convert it into an XDM format, and deliver it to this dataset."
   ]
  },
  {
   "cell_type": "markdown",
   "metadata": {
    "application/vnd.databricks.v1+cell": {
     "cellMetadata": {},
     "inputWidgets": {},
     "nuid": "e9ab9303-0fa3-412f-9d21-480e73e1d6b8",
     "showTitle": false,
     "title": ""
    }
   },
   "source": [
    "# 2. Bringing the Scores back into Unified Profile"
   ]
  },
  {
   "cell_type": "markdown",
   "metadata": {
    "application/vnd.databricks.v1+cell": {
     "cellMetadata": {},
     "inputWidgets": {},
     "nuid": "ea5c13b9-f14b-488b-bd4f-d8b2450ff81c",
     "showTitle": false,
     "title": ""
    }
   },
   "source": [
    "## 2.1 Create ingestion schema and dataset"
   ]
  },
  {
   "cell_type": "markdown",
   "metadata": {
    "application/vnd.databricks.v1+cell": {
     "cellMetadata": {},
     "inputWidgets": {},
     "nuid": "621b31e9-44a3-4586-b3c7-68b0d28fd38d",
     "showTitle": false,
     "title": ""
    }
   },
   "source": [
    "The first step is to define where this propensity data we are creating as the output of our model should end up in the Unified Profile. We need to create a few entities for that:\n",
    "- A **fieldgroup** that will define the XDM for where propensity scores should be stored.\n",
    "- A **schema** based on that field group that will tie it back to the concept of profile.\n",
    "- A **dataset** based on that schema that will hold the data.\n",
    "\n",
    "As for the structure itself it's pretty simple, we just need 2 fields:\n",
    "- The **propensity** itself as a decimal number.\n",
    "- The **user ID** to which this propensity score relates.\n",
    "\n",
    "Let's put that in practice and create the field group. Note that because we are creating custom fields here, they need to be nested under the tenant ID corresponding to your organization."
   ]
  },
  {
   "cell_type": "code",
   "execution_count": 0,
   "metadata": {
    "application/vnd.databricks.v1+cell": {
     "cellMetadata": {
      "byteLimit": 2048000,
      "rowLimit": 10000
     },
     "inputWidgets": {},
     "nuid": "4965fb32-b9c1-492f-a31d-d45aedbf89d4",
     "showTitle": false,
     "title": ""
    }
   },
   "outputs": [
    {
     "name": "stdout",
     "output_type": "stream",
     "text": [
      "Out[22]: 'aamds'"
     ]
    }
   ],
   "source": [
    "from aepp import schema\n",
    "\n",
    "schema_conn = schema.Schema()\n",
    "\n",
    "tenant_id = schema_conn.getTenantId()\n",
    "tenant_id"
   ]
  },
  {
   "cell_type": "code",
   "execution_count": 0,
   "metadata": {
    "application/vnd.databricks.v1+cell": {
     "cellMetadata": {
      "byteLimit": 2048000,
      "rowLimit": 10000
     },
     "inputWidgets": {},
     "nuid": "97f582f8-4d6b-41e8-b0e2-4cd22f28a121",
     "showTitle": false,
     "title": ""
    }
   },
   "outputs": [
    {
     "name": "stdout",
     "output_type": "stream",
     "text": [
      "Out[23]: 'https://ns.adobe.com/aamds/mixins/a1ddf130a5a91546734d651fcc1923513e4849591c1bc63d'"
     ]
    }
   ],
   "source": [
    "fieldgroup_res = schema_conn.createFieldGroup({\n",
    "  \t\"type\": \"object\",\n",
    "\t\"title\": f\"[CMLE][Week4] Fieldgroup for user propensity (created by {username})\",\n",
    "\t\"description\": \"This mixin is used to define a propensity score that can be assigned to a given profile.\",\n",
    "\t\"allOf\": [{\n",
    "\t\t\"$ref\": \"#/definitions/customFields\"\n",
    "\t}],\n",
    "\t\"meta:containerId\": \"tenant\",\n",
    "\t\"meta:resourceType\": \"mixins\",\n",
    "\t\"meta:xdmType\": \"object\",\n",
    "\t\"definitions\": {\n",
    "      \"customFields\": {\n",
    "        \"type\": \"object\",\n",
    "        \"properties\": {\n",
    "          f\"_{tenant_id}\": {\n",
    "            \"type\": \"object\",\n",
    "            \"properties\": {\n",
    "              \"propensity\": {\n",
    "                \"title\": \"Propensity\",\n",
    "                \"description\": \"This refers to the propensity of a user towards an outcome.\",\n",
    "                \"type\": \"number\"\n",
    "              },\n",
    "              \"userid\": {\n",
    "                \"title\": \"User ID\",\n",
    "                \"description\": \"This refers to the user having a propensity towards an outcome.\",\n",
    "                \"type\": \"string\"\n",
    "              }\n",
    "            }\n",
    "          }\n",
    "        }\n",
    "      }\n",
    "\t},\n",
    "\t\"meta:intendedToExtend\": [\"https://ns.adobe.com/xdm/context/profile\"]\n",
    "})\n",
    "\n",
    "fieldgroup_id = fieldgroup_res[\"$id\"]\n",
    "fieldgroup_id"
   ]
  },
  {
   "cell_type": "markdown",
   "metadata": {
    "application/vnd.databricks.v1+cell": {
     "cellMetadata": {},
     "inputWidgets": {},
     "nuid": "900d6fb7-12c4-4405-832c-3c1009161bc9",
     "showTitle": false,
     "title": ""
    }
   },
   "source": [
    "From this field group ID we can add it to a brand new schema that will be marked for profiles."
   ]
  },
  {
   "cell_type": "code",
   "execution_count": 0,
   "metadata": {
    "application/vnd.databricks.v1+cell": {
     "cellMetadata": {
      "byteLimit": 2048000,
      "rowLimit": 10000
     },
     "inputWidgets": {},
     "nuid": "abcc2406-0b94-4f99-8fae-ca84ec136dc1",
     "showTitle": false,
     "title": ""
    }
   },
   "outputs": [
    {
     "name": "stdout",
     "output_type": "stream",
     "text": [
      "Schema ID: https://ns.adobe.com/aamds/schemas/fdc01e8953e31a43d6b1e949a7870fe7e0a37131400d567c\n",
      "Schema Alt ID: _aamds.schemas.fdc01e8953e31a43d6b1e949a7870fe7e0a37131400d567c\n"
     ]
    }
   ],
   "source": [
    "schema_res = schema_conn.createProfileSchema(\n",
    "  name=f\"[CMLE][Week4] Schema for user propensity ingestion (created by {username})\",\n",
    "  mixinIds=[\n",
    "    fieldgroup_id\n",
    "  ],\n",
    "  description=\"Schema generated by CMLE for user propensity score ingestion\",\n",
    ")\n",
    "\n",
    "schema_id = schema_res[\"$id\"]\n",
    "schema_alt_id = schema_res[\"meta:altId\"]\n",
    "\n",
    "print(f\"Schema ID: {schema_id}\")\n",
    "print(f\"Schema Alt ID: {schema_alt_id}\")"
   ]
  },
  {
   "cell_type": "markdown",
   "metadata": {
    "application/vnd.databricks.v1+cell": {
     "cellMetadata": {},
     "inputWidgets": {},
     "nuid": "f5a0c413-14c2-474f-a194-eee7221a51a8",
     "showTitle": false,
     "title": ""
    }
   },
   "source": [
    "Because we eventually intend for these scores to end up in the Unified Profile, we need to specify which field of the schema corresponds to an identity so it can resolve the corresponding profile. In our case, the `userid` field is an ECID and we mark it as such."
   ]
  },
  {
   "cell_type": "code",
   "execution_count": 0,
   "metadata": {
    "application/vnd.databricks.v1+cell": {
     "cellMetadata": {
      "byteLimit": 2048000,
      "rowLimit": 10000
     },
     "inputWidgets": {},
     "nuid": "4e90e5ba-b5c0-41ac-af73-bbc9feea3794",
     "showTitle": false,
     "title": ""
    }
   },
   "outputs": [
    {
     "name": "stdout",
     "output_type": "stream",
     "text": [
      "Out[25]: {'@id': '8f6039aa5369bf18d9f0bb357e14c8d2d6c16741475b81d9',\n",
      " '@type': 'xdm:descriptorIdentity',\n",
      " 'xdm:sourceSchema': 'https://ns.adobe.com/aamds/schemas/fdc01e8953e31a43d6b1e949a7870fe7e0a37131400d567c',\n",
      " 'xdm:sourceVersion': 1,\n",
      " 'xdm:sourceProperty': '/_aamds/userid',\n",
      " 'imsOrg': '36045A905CA640040A495E73@AdobeOrg',\n",
      " 'version': '1',\n",
      " 'xdm:namespace': 'ECID',\n",
      " 'xdm:property': 'xdm:id',\n",
      " 'xdm:isPrimary': True,\n",
      " 'meta:containerId': 'f0388270-ec6b-4f0a-b882-70ec6b8f0a30',\n",
      " 'meta:sandboxId': 'f0388270-ec6b-4f0a-b882-70ec6b8f0a30',\n",
      " 'meta:sandboxType': 'development'}"
     ]
    }
   ],
   "source": [
    "identity_type = \"ECID\"\n",
    "descriptor_res = schema_conn.createDescriptor(\n",
    "  descriptorObj = {\n",
    "    \"@type\": \"xdm:descriptorIdentity\",\n",
    "    \"xdm:sourceSchema\": schema_id,\n",
    "    \"xdm:sourceVersion\": 1,\n",
    "    \"xdm:sourceProperty\": f\"/_{tenant_id}/userid\",\n",
    "    \"xdm:namespace\": identity_type,\n",
    "    \"xdm:property\": \"xdm:id\",\n",
    "    \"xdm:isPrimary\": True\n",
    "  }\n",
    ")\n",
    "descriptor_res"
   ]
  },
  {
   "cell_type": "markdown",
   "metadata": {
    "application/vnd.databricks.v1+cell": {
     "cellMetadata": {},
     "inputWidgets": {},
     "nuid": "d860b8cb-9f8b-429f-b673-582bb8d03a73",
     "showTitle": false,
     "title": ""
    }
   },
   "source": [
    "And of course that schema needs to be enabled for Unified Profile consumption, so it can be added to the profile union schema."
   ]
  },
  {
   "cell_type": "code",
   "execution_count": 0,
   "metadata": {
    "application/vnd.databricks.v1+cell": {
     "cellMetadata": {
      "byteLimit": 2048000,
      "rowLimit": 10000
     },
     "inputWidgets": {},
     "nuid": "15a029df-bba6-4c8a-b721-9ba50b115cd0",
     "showTitle": false,
     "title": ""
    }
   },
   "outputs": [
    {
     "name": "stdout",
     "output_type": "stream",
     "text": [
      "Out[26]: {'$id': 'https://ns.adobe.com/aamds/schemas/fdc01e8953e31a43d6b1e949a7870fe7e0a37131400d567c',\n",
      " 'meta:altId': '_aamds.schemas.fdc01e8953e31a43d6b1e949a7870fe7e0a37131400d567c',\n",
      " 'meta:resourceType': 'schemas',\n",
      " 'version': '1.1',\n",
      " 'title': '[CMLE][Week4] Schema for user propensity ingestion (created by cmenguy@adobe.com)',\n",
      " 'type': 'object',\n",
      " 'description': 'Schema generated by CMLE for user propensity score ingestion',\n",
      " 'allOf': [{'$ref': 'https://ns.adobe.com/xdm/context/profile',\n",
      "   'type': 'object',\n",
      "   'meta:xdmType': 'object'},\n",
      "  {'$ref': 'https://ns.adobe.com/aamds/mixins/a1ddf130a5a91546734d651fcc1923513e4849591c1bc63d',\n",
      "   'type': 'object',\n",
      "   'meta:xdmType': 'object'}],\n",
      " 'refs': ['https://ns.adobe.com/xdm/context/profile',\n",
      "  'https://ns.adobe.com/aamds/mixins/a1ddf130a5a91546734d651fcc1923513e4849591c1bc63d'],\n",
      " 'imsOrg': '36045A905CA640040A495E73@AdobeOrg',\n",
      " 'additionalInfo': {'numberOfIdentities': 1,\n",
      "  'numberOfRelationShips': 0,\n",
      "  'classTitle': 'XDM Individual Profile',\n",
      "  'behavior': 'Record',\n",
      "  'hasPrimaryIdentity': 'true',\n",
      "  'primaryIdentityNamespace': 'ECID',\n",
      "  'hasRelationShip': False,\n",
      "  'profileEnabled': True},\n",
      " 'meta:extensible': False,\n",
      " 'meta:abstract': False,\n",
      " 'meta:extends': ['https://ns.adobe.com/xdm/common/auditable',\n",
      "  'https://ns.adobe.com/xdm/data/record',\n",
      "  'https://ns.adobe.com/xdm/context/profile',\n",
      "  'https://ns.adobe.com/aamds/mixins/a1ddf130a5a91546734d651fcc1923513e4849591c1bc63d'],\n",
      " 'meta:xdmType': 'object',\n",
      " 'meta:registryMetadata': {'repo:createdDate': 1680715782797,\n",
      "  'repo:lastModifiedDate': 1680715790308,\n",
      "  'xdm:createdClientId': 'a123472de32743d597ae10556b72977f',\n",
      "  'xdm:lastModifiedClientId': 'a123472de32743d597ae10556b72977f',\n",
      "  'xdm:createdUserId': '5FC626B363D4274A0A495E0D@techacct.adobe.com',\n",
      "  'xdm:lastModifiedUserId': '5FC626B363D4274A0A495E0D@techacct.adobe.com',\n",
      "  'eTag': '477e23267417953931c535ab9ebbf616ee9ec39afee36ad8534bd1115d81ec8e',\n",
      "  'meta:globalLibVersion': '1.40.3'},\n",
      " 'meta:class': 'https://ns.adobe.com/xdm/context/profile',\n",
      " 'meta:containerId': 'f0388270-ec6b-4f0a-b882-70ec6b8f0a30',\n",
      " 'meta:sandboxId': 'f0388270-ec6b-4f0a-b882-70ec6b8f0a30',\n",
      " 'meta:sandboxType': 'development',\n",
      " 'meta:tenantNamespace': '_aamds',\n",
      " 'meta:immutableTags': ['union'],\n",
      " 'meta:descriptorStatus': {'result': []}}"
     ]
    }
   ],
   "source": [
    "enable_res = schema_conn.enableSchemaForRealTime(schema_alt_id)\n",
    "enable_res"
   ]
  },
  {
   "cell_type": "markdown",
   "metadata": {
    "application/vnd.databricks.v1+cell": {
     "cellMetadata": {},
     "inputWidgets": {},
     "nuid": "6374ad2a-7df6-4d11-be98-87ee8747a033",
     "showTitle": false,
     "title": ""
    }
   },
   "source": [
    "At that point we're ready to create the dataset that will hold our propensity scores. This dataset is based on our schema we just created and nothing more."
   ]
  },
  {
   "cell_type": "code",
   "execution_count": 0,
   "metadata": {
    "application/vnd.databricks.v1+cell": {
     "cellMetadata": {
      "byteLimit": 2048000,
      "rowLimit": 10000
     },
     "inputWidgets": {},
     "nuid": "782f1db5-964c-4359-8308-4241c0199d54",
     "showTitle": false,
     "title": ""
    }
   },
   "outputs": [
    {
     "name": "stdout",
     "output_type": "stream",
     "text": [
      "Out[27]: '642db013d8fc0e1c07f46b12'"
     ]
    }
   ],
   "source": [
    "from aepp import catalog\n",
    "\n",
    "cat_conn = catalog.Catalog()\n",
    "\n",
    "ingestion_dataset_res = cat_conn.createDataSet(\n",
    "  name=f\"[CMLE][Week4] Dataset for user propensity ingestion (created by {username})\",\n",
    "  schemaId=schema_id\n",
    ")\n",
    "\n",
    "ingestion_dataset_id = ingestion_dataset_res[0].split(\"/\")[-1]\n",
    "ingestion_dataset_id"
   ]
  },
  {
   "cell_type": "markdown",
   "metadata": {
    "application/vnd.databricks.v1+cell": {
     "cellMetadata": {},
     "inputWidgets": {},
     "nuid": "6c7157e8-794c-486a-9b24-ff75e167c643",
     "showTitle": false,
     "title": ""
    }
   },
   "source": [
    "And similarly that dataset needs to be enabled for Unified Profile consumption, so that any batch of data written to this dataset is automatically picked up and processed to insert into the individual profiles and create new fragments."
   ]
  },
  {
   "cell_type": "code",
   "execution_count": 0,
   "metadata": {
    "application/vnd.databricks.v1+cell": {
     "cellMetadata": {
      "byteLimit": 2048000,
      "rowLimit": 10000
     },
     "inputWidgets": {},
     "nuid": "ed5d7223-fbe7-43af-9983-8caaed7c6fe6",
     "showTitle": false,
     "title": ""
    }
   },
   "outputs": [
    {
     "name": "stdout",
     "output_type": "stream",
     "text": [
      "Out[28]: ['@/dataSets/642db013d8fc0e1c07f46b12']"
     ]
    }
   ],
   "source": [
    "# TODO: this is currently failing due to invalid content type, need to fix in aepp, see https://github.com/pitchmuc/aepp/issues/15\n",
    "# for now just enable in the UI...\n",
    "cat_conn.enableDatasetProfile(ingestion_dataset_id)"
   ]
  },
  {
   "cell_type": "markdown",
   "metadata": {
    "application/vnd.databricks.v1+cell": {
     "cellMetadata": {},
     "inputWidgets": {},
     "nuid": "109165ae-6d68-454c-938e-0acfbb697f36",
     "showTitle": false,
     "title": ""
    }
   },
   "source": [
    "You should be able to see your dataset in the UI at the link below, and it should match the new schema created as shown in the following screenshot."
   ]
  },
  {
   "cell_type": "code",
   "execution_count": 0,
   "metadata": {
    "application/vnd.databricks.v1+cell": {
     "cellMetadata": {
      "byteLimit": 2048000,
      "rowLimit": 10000
     },
     "inputWidgets": {},
     "nuid": "2ad9529e-cb3d-4782-8e1b-b996d7baf1a2",
     "showTitle": false,
     "title": ""
    }
   },
   "outputs": [
    {
     "name": "stdout",
     "output_type": "stream",
     "text": [
      "Dataset ID 642db013d8fc0e1c07f46b12 available under https://experience.adobe.com/#/@aamds/sname:cmle/platform/dataset/browse/642db013d8fc0e1c07f46b12\n"
     ]
    }
   ],
   "source": [
    "ingestion_dataset_link = get_ui_link(tenant_id, \"dataset/browse\", ingestion_dataset_id)\n",
    "print(f\"Dataset ID {ingestion_dataset_id} available under {ingestion_dataset_link}\")"
   ]
  },
  {
   "cell_type": "markdown",
   "metadata": {
    "application/vnd.databricks.v1+cell": {
     "cellMetadata": {},
     "inputWidgets": {},
     "nuid": "506adcc5-4f11-4a22-b574-1f2781140b86",
     "showTitle": false,
     "title": ""
    }
   },
   "source": [
    "![Dataset](../media/CMLE-Notebooks-Week4-ScoringDataset.png)"
   ]
  },
  {
   "cell_type": "markdown",
   "metadata": {
    "application/vnd.databricks.v1+cell": {
     "cellMetadata": {},
     "inputWidgets": {},
     "nuid": "2d2df930-a20a-4d28-93b5-cec402b560d3",
     "showTitle": false,
     "title": ""
    }
   },
   "source": [
    "## 2.2 Setup ingestion data flow"
   ]
  },
  {
   "cell_type": "markdown",
   "metadata": {
    "application/vnd.databricks.v1+cell": {
     "cellMetadata": {},
     "inputWidgets": {},
     "nuid": "43094e80-b29d-4e0c-b79e-3dd8abd729a4",
     "showTitle": false,
     "title": ""
    }
   },
   "source": [
    "Now that all the dataset and schema setup is completed, we're ready to define our Data Flow. The Data Flow defines the contract between the source and destination dataset.\n",
    "\n",
    "For the purposes of this notebook we will be using the [Data Landing Zone (DLZ)](https://experienceleague.adobe.com/docs/experience-platform/sources/api-tutorials/create/cloud-storage/data-landing-zone.html?lang=en) as the source filesystem under which the scoring results will be written. Every Adobe Experience Platform has a DLZ already setup as an [Azure Blob Storage](https://azure.microsoft.com/en-us/products/storage/blobs) container. We'll be using that as a delivery mechanism for the featurized data, but this step can be customized to delivery this data to any cloud storage filesystem.\n",
    "\n",
    "To setup the delivery pipeline, we'll be using the [Flow Service for Destinations](https://developer.adobe.com/experience-platform-apis/references/destinations/) which will be responsible for picking up the featurized data and dump it into the DLZ. There's a few steps involved:\n",
    "- Creating a **source connection**.\n",
    "- Creating a **target connection**.\n",
    "- Creating a **transformation**.\n",
    "- Creating a **data flow**.\n",
    "\n",
    "Note that, although we already got DLZ credentials earlier in this notebook, there were for a different container where all the destination data is written (`dlz-destination`), but here we want to get credentials for a different container corresponding to your user drop zone (`dlz-user-container`).\n",
    "\n",
    "For that, again we use `aepp` to abstract all the APIs:"
   ]
  },
  {
   "cell_type": "code",
   "execution_count": 0,
   "metadata": {
    "application/vnd.databricks.v1+cell": {
     "cellMetadata": {
      "byteLimit": 2048000,
      "rowLimit": 10000
     },
     "inputWidgets": {},
     "nuid": "d0ca9582-141f-4a60-8c4f-db85777c3252",
     "showTitle": false,
     "title": ""
    }
   },
   "outputs": [
    {
     "name": "stdout",
     "output_type": "stream",
     "text": [
      "dlz-user-container\n"
     ]
    }
   ],
   "source": [
    "from aepp import flowservice\n",
    "\n",
    "flow_conn = flowservice.FlowService()\n",
    "dlz_credentials = flow_conn.getLandingZoneCredential()\n",
    "\n",
    "def getDLZPath(credentials: dict):\n",
    "    if 'dlzProvider' in credentials.keys() and 'Amazon' in credentials['dlzProvider']:\n",
    "        return credentials['dlzPath']['dlzFolder']\n",
    "    else:\n",
    "        return credentials['containerName']\n",
    "\n",
    "dlz_container = getDLZPath(dlz_credentials)\n",
    "print(dlz_container)"
   ]
  },
  {
   "cell_type": "markdown",
   "metadata": {
    "application/vnd.databricks.v1+cell": {
     "cellMetadata": {},
     "inputWidgets": {},
     "nuid": "339f1b21-6518-428c-a8a4-d38768b4d348",
     "showTitle": false,
     "title": ""
    }
   },
   "source": [
    "The **source connection** is responsible for connecting to your cloud storage account (in our case here, the Data Landing Zone) so that the resulting Data Flow will know from where data needs to be picked up.\n",
    "\n",
    "For reference, here is a list of all the connection specs available for the most popular cloud storage accounts (these IDs are global across every single customer account and sandbox):\n",
    "\n",
    "| Cloud Storage Type    | Connection Spec ID                   | Connection Spec Name\n",
    "|-----------------------|--------------------------------------|----------------------\n",
    "| Amazon S3             | ecadc60c-7455-4d87-84dc-2a0e293d997b | amazon-s3\n",
    "| Azure Blob Storage    | d771e9c1-4f26-40dc-8617-ce58c4b53702 | google-adwords\n",
    "| Azure Data Lake       | b3ba5556-48be-44b7-8b85-ff2b69b46dc4 | adls-gen2\n",
    "| Data Landing Zone     | 26f526f2-58f4-4712-961d-e41bf1ccc0e8 | landing-zone\n",
    "| Google Cloud Storage  | 32e8f412-cdf7-464c-9885-78184cb113fd | google-cloud\n",
    "| SFTP                  | b7bf2577-4520-42c9-bae9-cad01560f7bc | sftp"
   ]
  },
  {
   "cell_type": "code",
   "execution_count": 0,
   "metadata": {
    "application/vnd.databricks.v1+cell": {
     "cellMetadata": {
      "byteLimit": 2048000,
      "rowLimit": 10000
     },
     "inputWidgets": {},
     "nuid": "a3b934a9-6ea4-4512-acd2-1ef11f7019b0",
     "showTitle": false,
     "title": ""
    }
   },
   "outputs": [
    {
     "name": "stdout",
     "output_type": "stream",
     "text": [
      "Out[53]: '9acfd387-6abc-4fe2-b72a-00ec85c23107'"
     ]
    }
   ],
   "source": [
    "connection_spec_id = \"26f526f2-58f4-4712-961d-e41bf1ccc0e8\"\n",
    "source_res = flow_conn.createSourceConnection({\n",
    "  \"name\": \"[CMLE][Week4] Data Landing Zone source connection for propensity scores\",\n",
    "  \"data\": {\n",
    "      \"format\": \"delimited\"\n",
    "  },\n",
    "  \"params\": {\n",
    "    \"path\": f\"{dlz_container}/{import_path}\",\n",
    "    \"type\": \"folder\",\n",
    "    \"recursive\": True\n",
    "  },\n",
    "  \"connectionSpec\": {\n",
    "      \"id\": connection_spec_id,\n",
    "      \"version\": \"1.0\"\n",
    "  }\n",
    "})\n",
    "\n",
    "source_connection_id = source_res[\"id\"]\n",
    "source_connection_id"
   ]
  },
  {
   "cell_type": "markdown",
   "metadata": {
    "application/vnd.databricks.v1+cell": {
     "cellMetadata": {},
     "inputWidgets": {},
     "nuid": "92b70e88-71b9-42da-8299-aae8837be628",
     "showTitle": false,
     "title": ""
    }
   },
   "source": [
    "The **target connection** is responsible for connecting to your Adobe Experience Platform dataset so that the resulting Data Flow will know where the data needs to be written. Because we already created our ingestion dataset in the previous section, we can simply tie it to that dataset ID and the corresponding schema."
   ]
  },
  {
   "cell_type": "code",
   "execution_count": 0,
   "metadata": {
    "application/vnd.databricks.v1+cell": {
     "cellMetadata": {
      "byteLimit": 2048000,
      "rowLimit": 10000
     },
     "inputWidgets": {},
     "nuid": "0f0f0532-beb9-46aa-9908-7fff63d88bfa",
     "showTitle": false,
     "title": ""
    }
   },
   "outputs": [
    {
     "name": "stdout",
     "output_type": "stream",
     "text": [
      "Out[54]: '7dfe5e37-58c4-41ac-b652-31edbcb46ecb'"
     ]
    }
   ],
   "source": [
    "target_res = flow_conn.createTargetConnectionDataLake(\n",
    "  name=\"[CMLE][Week4] User Propensity Target Connection\",\n",
    "  datasetId=ingestion_dataset_id,\n",
    "  schemaId=schema_id\n",
    ")\n",
    "\n",
    "target_connection_id = target_res[\"id\"]\n",
    "target_connection_id"
   ]
  },
  {
   "cell_type": "markdown",
   "metadata": {
    "application/vnd.databricks.v1+cell": {
     "cellMetadata": {},
     "inputWidgets": {},
     "nuid": "6c7270e8-1ea9-4a07-bab4-91ff6c1b6212",
     "showTitle": false,
     "title": ""
    }
   },
   "source": [
    "We're still missing one step. If you look back to the previous cells, this is what we have as the schema of our scored dataframe:\n",
    "- `userId`\n",
    "- `prediction`\n",
    "\n",
    "And this is what we have as the schema of our ingestion dataset:\n",
    "- `_$TENANTID.userid`\n",
    "- `_$TENANTID.propensity`\n",
    "\n",
    "Although it may look obvious to us, we still need to let the platform know which fields maps to what. This can be achieved using the [Data Prep service](https://experienceleague.adobe.com/docs/experience-platform/data-prep/home.html) which allows you to specify a set of **transformations** to map one field to another. In our case the transformation is pretty simple, we just need to match the schemas without making any changes, but you can do a lot more extensive transformations using this service if needed."
   ]
  },
  {
   "cell_type": "code",
   "execution_count": 0,
   "metadata": {
    "application/vnd.databricks.v1+cell": {
     "cellMetadata": {
      "byteLimit": 2048000,
      "rowLimit": 10000
     },
     "inputWidgets": {},
     "nuid": "c03d77f0-078f-4f34-9dd7-b99a5f301601",
     "showTitle": false,
     "title": ""
    }
   },
   "outputs": [],
   "source": [
    "from aepp import dataprep\n",
    "\n",
    "dataprep_conn = dataprep.DataPrep()"
   ]
  },
  {
   "cell_type": "code",
   "execution_count": 0,
   "metadata": {
    "application/vnd.databricks.v1+cell": {
     "cellMetadata": {
      "byteLimit": 2048000,
      "rowLimit": 10000
     },
     "inputWidgets": {},
     "nuid": "0859f72c-dcc5-4933-92aa-a3ac21b5677b",
     "showTitle": false,
     "title": ""
    }
   },
   "outputs": [
    {
     "name": "stdout",
     "output_type": "stream",
     "text": [
      "Out[56]: '802b8d47ac864c45a4b42910ec301587'"
     ]
    }
   ],
   "source": [
    "mapping_res = dataprep_conn.createMappingSet(\n",
    "  schemaId=schema_id,\n",
    "  validate=True,\n",
    "  mappingList=[\n",
    "    {\n",
    "      \"sourceType\": \"ATTRIBUTE\",\n",
    "      \"source\": \"prediction\",\n",
    "      \"destination\": f\"_{tenant_id}.propensity\"\n",
    "    },\n",
    "    {\n",
    "      \"sourceType\": \"ATTRIBUTE\",\n",
    "      \"source\": \"userId\",\n",
    "      \"destination\": f\"_{tenant_id}.userid\"\n",
    "    }\n",
    "  ]\n",
    ")\n",
    "\n",
    "mapping_id = mapping_res[\"id\"]\n",
    "mapping_id"
   ]
  },
  {
   "cell_type": "markdown",
   "metadata": {
    "application/vnd.databricks.v1+cell": {
     "cellMetadata": {},
     "inputWidgets": {},
     "nuid": "ea168844-d4f3-46e3-befd-781f65c4b574",
     "showTitle": false,
     "title": ""
    }
   },
   "source": [
    "At that point we have everything we need to create a **Data Flow**. A data flow is the \"recipe\" that describes where the data comes from and where it should end up. We can also specify how often checks happen to find new data, but it cannot be lower than 15 minutes currently for platform stability reasons. A data flow is tied to a flow spec ID which contains the instructions for transfering data in an optimized way between a source and destination.\n",
    "\n",
    "For reference, here is a list of all the flow specs available for the most popular cloud storage accounts (these IDs are global across every single customer account and sandbox):\n",
    "\n",
    "| Cloud Storage Type    | Flow Spec ID                         | Flow Spec Name\n",
    "|-----------------------|--------------------------------------|------------------\n",
    "| Amazon S3             | 9753525b-82c7-4dce-8a9b-5ccfce2b9876 | CloudStorageToAEP\n",
    "| Azure Blob Storage    | 14518937-270c-4525-bdec-c2ba7cce3860 | CRMToAEP\n",
    "| Azure Data Lake       | 9753525b-82c7-4dce-8a9b-5ccfce2b9876 | CloudStorageToAEP\n",
    "| Data Landing Zone     | 9753525b-82c7-4dce-8a9b-5ccfce2b9876 | CloudStorageToAEP\n",
    "| Google Cloud Storage  | 9753525b-82c7-4dce-8a9b-5ccfce2b9876 | CloudStorageToAEP\n",
    "| SFTP                  | 9753525b-82c7-4dce-8a9b-5ccfce2b9876 | CloudStorageToAEP"
   ]
  },
  {
   "cell_type": "code",
   "execution_count": 0,
   "metadata": {
    "application/vnd.databricks.v1+cell": {
     "cellMetadata": {
      "byteLimit": 2048000,
      "rowLimit": 10000
     },
     "inputWidgets": {},
     "nuid": "0ce4d087-2095-4044-aa7d-2f6c5c1b51fb",
     "showTitle": false,
     "title": ""
    }
   },
   "outputs": [
    {
     "name": "stdout",
     "output_type": "stream",
     "text": [
      "Out[57]: '9753525b-82c7-4dce-8a9b-5ccfce2b9876'"
     ]
    }
   ],
   "source": [
    "flow_spec = flow_conn.getFlowSpecs(\"name==CloudStorageToAEP\")\n",
    "flow_spec_id = flow_spec[0][\"id\"]\n",
    "flow_spec_id"
   ]
  },
  {
   "cell_type": "code",
   "execution_count": 0,
   "metadata": {
    "application/vnd.databricks.v1+cell": {
     "cellMetadata": {
      "byteLimit": 2048000,
      "rowLimit": 10000
     },
     "inputWidgets": {},
     "nuid": "efd9dac5-314f-46f4-aee2-54a19db895ca",
     "showTitle": false,
     "title": ""
    }
   },
   "outputs": [
    {
     "name": "stdout",
     "output_type": "stream",
     "text": [
      "Out[58]: '1090c6fc-2044-499b-bda7-acf3109b97b6'"
     ]
    }
   ],
   "source": [
    "import time\n",
    "\n",
    "# TODO: cleanup in aepp, first param should not be required\n",
    "flow_res = flow_conn.createFlow(flow_spec_id, obj={\n",
    "  \"name\": f\"[CMLE][Week4] DLZ to AEP for user propensity (created by {username})\",\n",
    "  \"flowSpec\": {\n",
    "      \"id\": flow_spec_id,\n",
    "      \"version\": \"1.0\"\n",
    "  },\n",
    "  \"sourceConnectionIds\": [\n",
    "      source_connection_id\n",
    "  ],\n",
    "  \"targetConnectionIds\": [\n",
    "      target_connection_id\n",
    "  ],\n",
    "  \"transformations\": [\n",
    "      {\n",
    "          \"name\": \"Mapping\",\n",
    "          \"params\": {\n",
    "              \"mappingId\": mapping_id,\n",
    "              \"mappingVersion\": 0\n",
    "          }\n",
    "      }\n",
    "  ],\n",
    "  \"scheduleParams\": {\n",
    "      \"startTime\": str(int(time.time())),\n",
    "      \"frequency\": \"minute\",\n",
    "      \"interval\": \"15\"\n",
    "  }\n",
    "})\n",
    "dataflow_id = flow_res[\"id\"]\n",
    "dataflow_id"
   ]
  },
  {
   "cell_type": "markdown",
   "metadata": {},
   "source": [
    "Note that the name of the transformation has to be set to `Mapping` or the job will fail."
   ]
  },
  {
   "cell_type": "markdown",
   "metadata": {
    "application/vnd.databricks.v1+cell": {
     "cellMetadata": {},
     "inputWidgets": {},
     "nuid": "8fc21e3c-3c60-4692-8de3-40c33d1020ca",
     "showTitle": false,
     "title": ""
    }
   },
   "source": [
    "You should be able to see your Data Flow in the UI at the link below, and you may see some executions depending on when you check since it runs on a schedule and will still show the run even if there was no data to process, as shown in the screenshot below."
   ]
  },
  {
   "cell_type": "code",
   "execution_count": 0,
   "metadata": {
    "application/vnd.databricks.v1+cell": {
     "cellMetadata": {
      "byteLimit": 2048000,
      "rowLimit": 10000
     },
     "inputWidgets": {},
     "nuid": "44e869f1-01d7-4d25-b421-25c0e1a1380c",
     "showTitle": false,
     "title": ""
    }
   },
   "outputs": [
    {
     "name": "stdout",
     "output_type": "stream",
     "text": [
      "Data Flow created as ID 1090c6fc-2044-499b-bda7-acf3109b97b6 available under https://experience.adobe.com/#/@aamds/sname:cmle/platform/source/dataflows/1090c6fc-2044-499b-bda7-acf3109b97b6\n"
     ]
    }
   ],
   "source": [
    "dataflow_link = get_ui_link(tenant_id, \"source/dataflows\", dataflow_id)\n",
    "print(f\"Data Flow created as ID {dataflow_id} available under {dataflow_link}\")"
   ]
  },
  {
   "cell_type": "markdown",
   "metadata": {
    "application/vnd.databricks.v1+cell": {
     "cellMetadata": {},
     "inputWidgets": {},
     "nuid": "a355015f-6cf4-4bbe-a638-6dc1fd4a148d",
     "showTitle": false,
     "title": ""
    }
   },
   "source": [
    "![Source Dataflow](../media/CMLE-Notebooks-Week4-Dataflow.png)"
   ]
  },
  {
   "cell_type": "markdown",
   "metadata": {
    "application/vnd.databricks.v1+cell": {
     "cellMetadata": {},
     "inputWidgets": {},
     "nuid": "497720c7-5521-48e7-84c5-7b21b2aa8ad8",
     "showTitle": false,
     "title": ""
    }
   },
   "source": [
    "Note: If you would like to switch to a different cloud storage, you need to update the `flow_spec_id` variable above to the matching value in the table mentioned earlier in this section. You can refer to the name from the table above to find out the ID."
   ]
  },
  {
   "cell_type": "markdown",
   "metadata": {
    "application/vnd.databricks.v1+cell": {
     "cellMetadata": {},
     "inputWidgets": {},
     "nuid": "773f6f7f-5c5d-4e9c-bab3-28e0e40ada5b",
     "showTitle": false,
     "title": ""
    }
   },
   "source": [
    "## 2.3 Ingest the scored users into the Unified Profile"
   ]
  },
  {
   "cell_type": "markdown",
   "metadata": {
    "application/vnd.databricks.v1+cell": {
     "cellMetadata": {},
     "inputWidgets": {},
     "nuid": "7f3e1476-959a-47d8-bf92-fe7fbf7c6098",
     "showTitle": false,
     "title": ""
    }
   },
   "source": [
    "At that point we have successfully setup a Data Flow that is listening on any files being written to the DLZ under our import path, and will automatically convert it to XDM and deliver it to our dataset where they will be picked up for ingestion into the Unified Profile. All that is left to do is to actually deliver the data. For that, we refer to our Spark dataframe computed earlier `df_to_ingest` and we need to write it to the DLZ under the afore-mentioned folder.\n",
    "\n",
    "Before we can do that we need to update the credentials, because we'll be writing to a different container in the DLZ (`dlz-user-container` instead of `dlz-destination`) so the credentials are different. This should not cause an issue with the lazy computation of our dataframe because we used `.cache()` to cache it so it should already be in memory right now."
   ]
  },
  {
   "cell_type": "code",
   "execution_count": 0,
   "metadata": {
    "application/vnd.databricks.v1+cell": {
     "cellMetadata": {
      "byteLimit": 2048000,
      "rowLimit": 10000
     },
     "inputWidgets": {},
     "nuid": "2da7607a-eafb-4287-96f7-becc73ce78d9",
     "showTitle": false,
     "title": ""
    }
   },
   "outputs": [],
   "source": [
    "dlz_path = configureSparkSessionAndGetPath(dlz_credentials)"
   ]
  },
  {
   "cell_type": "markdown",
   "metadata": {
    "application/vnd.databricks.v1+cell": {
     "cellMetadata": {},
     "inputWidgets": {},
     "nuid": "17698fa2-65c3-41bc-bffb-7bf221981f21",
     "showTitle": false,
     "title": ""
    }
   },
   "source": [
    "Now let's determine the full path where we need to write. We use a similar convention as when the data as been egressed, which is `cmle/ingress/$DATASETID/exportTime=$EXPORTTIME`."
   ]
  },
  {
   "cell_type": "code",
   "execution_count": 0,
   "metadata": {
    "application/vnd.databricks.v1+cell": {
     "cellMetadata": {
      "byteLimit": 2048000,
      "rowLimit": 10000
     },
     "inputWidgets": {},
     "nuid": "5044cb13-86f5-4830-8c6b-1be8090208a8",
     "showTitle": false,
     "title": ""
    }
   },
   "outputs": [
    {
     "name": "stdout",
     "output_type": "stream",
     "text": [
      "Out[39]: 'abfss://dlz-user-container@sndbxdtlndv43vd4kug0dnjn.dfs.core.windows.net/cmle/ingress/642db013d8fc0e1c07f46b12/exportTime=20230405173234/'"
     ]
    }
   ],
   "source": [
    "from datetime import datetime\n",
    "\n",
    "scoring_export_time = datetime.utcnow().strftime('%Y%m%d%H%M%S')\n",
    "output_path = f\"{dlz_path}{import_path}/{ingestion_dataset_id}/exportTime={scoring_export_time}/\"\n",
    "output_path"
   ]
  },
  {
   "cell_type": "markdown",
   "metadata": {
    "application/vnd.databricks.v1+cell": {
     "cellMetadata": {},
     "inputWidgets": {},
     "nuid": "00eeec8d-739e-4342-94ff-1ab6ae7926b8",
     "showTitle": false,
     "title": ""
    }
   },
   "source": [
    "Now we just need to write the datafrae to this output path. Note that because we chose `delimited` format in our Data Flow setup, we're just going to write the resulting files as CSV format, and include the header so the transformation knows which field is which column."
   ]
  },
  {
   "cell_type": "code",
   "execution_count": 0,
   "metadata": {
    "application/vnd.databricks.v1+cell": {
     "cellMetadata": {
      "byteLimit": 2048000,
      "rowLimit": 10000
     },
     "inputWidgets": {},
     "nuid": "f7a82868-cacc-4020-89de-09c8109d2ee4",
     "showTitle": false,
     "title": ""
    }
   },
   "outputs": [],
   "source": [
    "df_to_ingest \\\n",
    "  .write \\\n",
    "  .option(\"header\", True) \\\n",
    "  .format(\"csv\") \\\n",
    "  .save(output_path)"
   ]
  },
  {
   "cell_type": "markdown",
   "metadata": {
    "application/vnd.databricks.v1+cell": {
     "cellMetadata": {},
     "inputWidgets": {},
     "nuid": "639a2e67-d3c0-4d0e-a3c2-6a28f3a61f02",
     "showTitle": false,
     "title": ""
    }
   },
   "source": [
    "Because the Data Flow is executed asynchronously every 15 minutes, it may take a few minutes before the data is ingested in the dataset. We can check the status of the runs below until we can see the run has successfully completed to check some summary statistics."
   ]
  },
  {
   "cell_type": "code",
   "execution_count": 0,
   "metadata": {
    "application/vnd.databricks.v1+cell": {
     "cellMetadata": {
      "byteLimit": 2048000,
      "rowLimit": 10000
     },
     "inputWidgets": {},
     "nuid": "67e7facf-d0a9-4329-86ed-2a16af1f729b",
     "showTitle": false,
     "title": ""
    }
   },
   "outputs": [
    {
     "name": "stdout",
     "output_type": "stream",
     "text": [
      "Run ID fdf6cf83-3ba4-44b5-894a-1554759ae799 completed with: duration=91.82 secs; size=3.213498115539551 MB; num_rows=89921; num_files=1\n"
     ]
    }
   ],
   "source": [
    "import time\n",
    "\n",
    "# TODO: handle that more gracefully in aepp\n",
    "finished = False\n",
    "while not finished:\n",
    "  try:\n",
    "      runs = flow_conn.getRuns(prop=f\"flowId=={dataflow_id}\")\n",
    "      for run in runs:\n",
    "          run_id = run[\"id\"]\n",
    "          run_started_at = run[\"metrics\"][\"durationSummary\"][\"startedAtUTC\"]\n",
    "          run_ended_at = run[\"metrics\"][\"durationSummary\"][\"completedAtUTC\"]\n",
    "          run_duration_secs = (run_ended_at - run_started_at) / 1000\n",
    "          run_size_mb = run[\"metrics\"][\"sizeSummary\"][\"outputBytes\"] / 1024. / 1024.\n",
    "          run_num_rows = run[\"metrics\"][\"recordSummary\"][\"outputRecordCount\"]\n",
    "          run_num_files = run[\"metrics\"][\"fileSummary\"][\"outputFileCount\"]\n",
    "          print(f\"Run ID {run_id} completed with: duration={run_duration_secs} secs; size={run_size_mb} MB; num_rows={run_num_rows}; num_files={run_num_files}\")\n",
    "      finished = True\n",
    "  except Exception as e:\n",
    "      print(f\"No runs completed yet for flow {dataflow_id}\")\n",
    "      time.sleep(60)"
   ]
  },
  {
   "cell_type": "markdown",
   "metadata": {
    "application/vnd.databricks.v1+cell": {
     "cellMetadata": {},
     "inputWidgets": {},
     "nuid": "64e45b1d-40dc-484f-9c0a-b81106e07e28",
     "showTitle": false,
     "title": ""
    }
   },
   "source": [
    "Once this is done, you should be able to go back in your dataset at the same link as before and see a batch created successfully in it. You should also notice for that batch that the records ingested will also show up under **Existing Profile Fragments** which means they have been ingested in the Unified Profile successfully."
   ]
  },
  {
   "cell_type": "markdown",
   "metadata": {
    "application/vnd.databricks.v1+cell": {
     "cellMetadata": {},
     "inputWidgets": {},
     "nuid": "d38c2b98-47d1-4211-8cee-6009cbcda197",
     "showTitle": false,
     "title": ""
    }
   },
   "source": [
    "![Ingestion](../media/CMLE-Notebooks-Week4-Ingestion.png)"
   ]
  },
  {
   "cell_type": "markdown",
   "metadata": {
    "application/vnd.databricks.v1+cell": {
     "cellMetadata": {},
     "inputWidgets": {},
     "nuid": "8f64d990-e799-47f2-ad80-8120b727ca77",
     "showTitle": false,
     "title": ""
    }
   },
   "source": [
    "## 2.4 Storing the scoring dataset ID in the configuration"
   ]
  },
  {
   "cell_type": "markdown",
   "metadata": {
    "application/vnd.databricks.v1+cell": {
     "cellMetadata": {},
     "inputWidgets": {},
     "nuid": "048215d6-22b9-4260-9e1a-eea7d3968f74",
     "showTitle": false,
     "title": ""
    }
   },
   "source": [
    "Now that we got everything working, we just need to save the `ingestion_dataset_id` variable in the original configuration file, so we can refer to it in the following weekly assignment. To do that, execute the code below:"
   ]
  },
  {
   "cell_type": "code",
   "execution_count": 0,
   "metadata": {
    "application/vnd.databricks.v1+cell": {
     "cellMetadata": {
      "byteLimit": 2048000,
      "rowLimit": 10000
     },
     "inputWidgets": {},
     "nuid": "af89ab3a-a166-4753-b6ab-121c27e7ba85",
     "showTitle": false,
     "title": ""
    }
   },
   "outputs": [],
   "source": [
    "config.set(\"Platform\", \"scoring_dataset_id\", ingestion_dataset_id)\n",
    "\n",
    "with open(config_path, \"w\") as configfile:\n",
    "    config.write(configfile)"
   ]
  },
  {
   "cell_type": "code",
   "execution_count": 0,
   "metadata": {
    "application/vnd.databricks.v1+cell": {
     "cellMetadata": {},
     "inputWidgets": {},
     "nuid": "fe24871e-2bec-4a36-85f5-29688bfb313e",
     "showTitle": false,
     "title": ""
    }
   },
   "outputs": [],
   "source": []
  }
 ],
 "metadata": {
  "application/vnd.databricks.v1+notebook": {
   "dashboards": [],
   "language": "python",
   "notebookMetadata": {
    "pythonIndentUnit": 2,
    "widgetLayout": [
     {
      "breakBefore": false,
      "name": "pqsHost",
      "width": 204
     },
     {
      "breakBefore": false,
      "name": "imsOrgId",
      "width": 204
     },
     {
      "breakBefore": false,
      "name": "sandboxName",
      "width": 204
     },
     {
      "breakBefore": false,
      "name": "sandboxId",
      "width": 204
     },
     {
      "breakBefore": false,
      "name": "clientId",
      "width": 204
     },
     {
      "breakBefore": false,
      "name": "clientSecret",
      "width": 204
     },
     {
      "breakBefore": false,
      "name": "privateKeyPath",
      "width": 204
     },
     {
      "breakBefore": false,
      "name": "techAccountId",
      "width": 204
     },
     {
      "breakBefore": false,
      "name": "pqsPort",
      "width": 204
     },
     {
      "breakBefore": false,
      "name": "pqsDB",
      "width": 204
     },
     {
      "breakBefore": false,
      "name": "pqsUser",
      "width": 204
     },
     {
      "breakBefore": false,
      "name": "pqsPass",
      "width": 204
     },
     {
      "breakBefore": false,
      "name": "datasetId",
      "width": 204
     }
    ]
   },
   "notebookName": "Week4Notebook",
   "notebookOrigID": 3680348664249761,
   "widgets": {}
  },
  "kernelspec": {
   "display_name": "Python 3 (ipykernel)",
   "language": "python",
   "name": "python3"
  },
  "language_info": {
   "codemirror_mode": {
    "name": "ipython",
    "version": 3
   },
   "file_extension": ".py",
   "mimetype": "text/x-python",
   "name": "python",
   "nbconvert_exporter": "python",
   "pygments_lexer": "ipython3",
<<<<<<< HEAD
   "version": "3.12.8"
=======
   "version": "3.12.2"
>>>>>>> afccd969
  }
 },
 "nbformat": 4,
 "nbformat_minor": 1
}<|MERGE_RESOLUTION|>--- conflicted
+++ resolved
@@ -101,11 +101,7 @@
     "environment = config.get(\"Platform\", \"environment\")\n",
     "client_id = config.get(\"Authentication\", \"client_id\")\n",
     "client_secret = config.get(\"Authentication\", \"client_secret\")\n",
-<<<<<<< HEAD
-    "scopes=config.get(\"Authentication\", \"scopes\")\n",
-=======
     "scopes = config.get(\"Authentication\", \"scopes\")\n",
->>>>>>> afccd969
     "dataset_id = config.get(\"Platform\", \"dataset_id\")\n",
     "featurized_dataset_id = config.get(\"Platform\", \"featurized_dataset_id\")\n",
     "export_path = config.get(\"Cloud\", \"export_path\")\n",
@@ -945,17 +941,9 @@
     "  environment=environment,\n",
     "  sandbox=sandbox_name,\n",
     "  org_id=ims_org_id,\n",
-<<<<<<< HEAD
     "  scopes=scopes, \n",
     "  secret=client_secret,\n",
     "  client_id=client_id\n",
-=======
-    "  secret=client_secret,\n",
-    "  scopes=scopes,\n",
-    "  client_id=client_id,\n",
-    "  environment=environment,\n",
-    "  sandbox=sandbox_name\n",
->>>>>>> afccd969
     ")"
    ]
   },
@@ -3175,11 +3163,7 @@
    "name": "python",
    "nbconvert_exporter": "python",
    "pygments_lexer": "ipython3",
-<<<<<<< HEAD
-   "version": "3.12.8"
-=======
    "version": "3.12.2"
->>>>>>> afccd969
   }
  },
  "nbformat": 4,
